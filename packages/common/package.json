{
    "name": "@concordium/common-sdk",
    "version": "1.0.0",
    "license": "Apache-2.0",
    "private": false,
    "engines": {
        "node": ">=14.16.0"
    },
    "main": "lib/index.js",
    "types": "lib/index.d.ts",
    "files": [
        "/lib/**/*"
    ],
    "devDependencies": {
        "@types/bs58check": "^2.1.0",
        "@types/jest": "^26.0.23",
        "@typescript-eslint/eslint-plugin": "^4.28.1",
        "@typescript-eslint/parser": "^4.28.1",
        "babel-jest": "^27.0.6",
        "cross-env": "5.0.5",
        "eslint": "^7.29.0",
        "eslint-config-prettier": "^8.3.0",
        "eslint-plugin-import": "^2.23.4",
        "eslint-plugin-prettier": "^3.4.0",
        "husky": "^4.2.5",
        "jest": "^27.0.6",
        "lint-staged": "^12.0.2",
        "prettier": "^2.3.2",
        "ts-jest": "^27.0.3",
<<<<<<< HEAD
        "cross-env": "5.0.5",
        "cross-fetch": "3.1.5",
=======
>>>>>>> 6266b74a
        "typescript": "^4.3.5"
    },
    "prettier": {
        "singleQuote": true,
        "tabWidth": 4
    },
    "scripts": {
        "lint": "eslint . --cache --ext .ts,.tsx --max-warnings 0",
        "lint-fix": "yarn --silent lint --fix; exit 0",
        "test": "yarn pack-nodejs && jest",
        "build": "wasm-pack build && tsc -b && cp -r ./pkg/ ./lib/",
        "pack-nodejs": "wasm-pack build --target nodejs  && cp -r ./pkg/ ./lib/"
    },
    "dependencies": {
        "bs58check": "^2.1.2",
        "buffer": "^6.0.3",
        "hash.js": "^1.1.7"
    }
}<|MERGE_RESOLUTION|>--- conflicted
+++ resolved
@@ -18,6 +18,7 @@
         "@typescript-eslint/parser": "^4.28.1",
         "babel-jest": "^27.0.6",
         "cross-env": "5.0.5",
+        "cross-fetch": "3.1.5",
         "eslint": "^7.29.0",
         "eslint-config-prettier": "^8.3.0",
         "eslint-plugin-import": "^2.23.4",
@@ -27,11 +28,6 @@
         "lint-staged": "^12.0.2",
         "prettier": "^2.3.2",
         "ts-jest": "^27.0.3",
-<<<<<<< HEAD
-        "cross-env": "5.0.5",
-        "cross-fetch": "3.1.5",
-=======
->>>>>>> 6266b74a
         "typescript": "^4.3.5"
     },
     "prettier": {
