import { Buffer } from 'buffer/';
import { VerifyKey } from '.';
import { Memo } from './types/Memo';

export function serializeMap<K extends string | number | symbol, T>(
    map: Record<K, T>,
    encodeSize: (size: number) => Buffer,
    encodeKey: (k: string) => Buffer,
    encodeValue: (t: T) => Buffer
): Buffer {
    const keys = Object.keys(map);
    const buffers = [encodeSize(keys.length)];
    keys.forEach((key) => {
        buffers.push(encodeKey(key));
        buffers.push(encodeValue(map[key as K]));
    });
    return Buffer.concat(buffers);
}

/**
 * Encodes a 64 bit unsigned integer to a Buffer using big endian.
 * @param value a 64 bit integer
 * @returns big endian serialization of the input
 */
export function encodeWord64(value: bigint): Buffer {
    if (value > 9223372036854775807n || value < 0n) {
        throw new Error(
            'The input has to be a 64 bit unsigned integer but it was: ' + value
        );
    }
    const arr = new ArrayBuffer(8);
    const view = new DataView(arr);
    view.setBigUint64(0, value, false);
    return Buffer.from(new Uint8Array(arr));
}

/**
 * Encodes a 32 bit unsigned integer to a Buffer using big endian.
 * @param value a 32 bit integer
 * @returns big endian serialization of the input
 */
export function encodeWord32(value: number): Buffer {
    if (value > 4294967295 || value < 0 || !Number.isInteger(value)) {
        throw new Error(
            'The input has to be a 32 bit unsigned integer but it was: ' + value
        );
    }
    const arr = new ArrayBuffer(4);
    const view = new DataView(arr);
    view.setUint32(0, value, false);
    return Buffer.from(new Uint8Array(arr));
}

/**
 * Encodes a 16 bit unsigned integer to a Buffer using big endian.
 * @param value a 16 bit integer
 * @returns big endian serialization of the input
 */
export function encodeWord16(value: number): Buffer {
    if (value > 65535 || value < 0 || !Number.isInteger(value)) {
        throw new Error(
            'The input has to be a 16 bit unsigned integer but it was: ' + value
        );
    }
    const arr = new ArrayBuffer(2);
    const view = new DataView(arr);
    view.setUint16(0, value, false);
    return Buffer.from(new Uint8Array(arr));
}
/**
 * Encodes a 8 bit unsigned integer to a Buffer using big endian.
 * @param value a 8 bit integer
 * @returns big endian serialization of the input
 */
export function encodeWord8(value: number): Buffer {
    if (value > 255 || value < 0 || !Number.isInteger(value)) {
        throw new Error(
            'The input has to be a 8 bit unsigned integer but it was: ' + value
        );
    }
    return Buffer.from(Buffer.of(value));
}

export function encodeWord8FromString(value: string): Buffer {
    return encodeWord8(Number(value));
}

/**
 * Encodes a memo.
 * @param memo Memo containing the memo bytes.
 * @returns Buffer containing the length of the memo bytes and the memo bytes.
 */
export function encodeMemo(memo: Memo): Buffer {
    const length = encodeWord16(memo.memo.length);
    return Buffer.concat([length, memo.memo]);
}

<<<<<<< HEAD
/**
 * Packing a buffer along the with offset of 32 bit length
 * @param buffer containing the buffer.
 * @returns Buffer containing the length of the buffer of 32 bit and buffer.
 */
export function packBufferWithWord32Offset(buffer: Buffer): Buffer {
    const length = encodeWord32(buffer.length);
    return Buffer.concat([length, buffer]);
}

/**
 * Packing a buffer along the with offset of 16 bit length
 * @param buffer containing the buffer
 * @returns Buffer containing the length of the buffer of 16 bit and buffer.
 */
export function packBufferWithWord16Offset(buffer: Buffer): Buffer {
    const length = encodeWord16(buffer.length);
    return Buffer.concat([length, buffer]);
}

/**
 * Convert string to byte array
 * @param string
 * @returns Buffer
 */
export function encodeStringToByteArray(str: string): Buffer {
    const buffer = new Buffer(str, 'utf8');
    const length = encodeWord16(buffer.length);
    return Buffer.concat([length, buffer]);
=======
enum SchemeId {
    Ed25519 = 0,
}

/**
 * Serializes a public key. The serialization includes the
 * scheme used for the key/
 * @param key the key to serialize
 * @returns the serialization of the key
 */
export function serializeVerifyKey(key: VerifyKey): Buffer {
    const scheme = key.schemeId as keyof typeof SchemeId;
    let schemeId;
    if (SchemeId[scheme] !== undefined) {
        schemeId = SchemeId[scheme];
    } else {
        throw new Error(`Unknown key type: ${scheme}`);
    }
    const keyBuffer = Buffer.from(key.verifyKey, 'hex');
    const serializedScheme = encodeWord8(schemeId);
    return Buffer.concat([serializedScheme, keyBuffer]);
}

/**
 * Serializes a year and month string.
 * @param yearMonth year and month formatted as "YYYYMM"
 * @returns the serialization of the year and month string
 */
export function serializeYearMonth(yearMonth: string): Buffer {
    const year = parseInt(yearMonth.substring(0, 4), 10);
    const month = parseInt(yearMonth.substring(4, 6), 10);
    const serializedYear = encodeWord16(year);
    const serializedMonth = encodeWord8(month);
    return Buffer.concat([serializedYear, serializedMonth]);
>>>>>>> 8ce67b64
}<|MERGE_RESOLUTION|>--- conflicted
+++ resolved
@@ -95,7 +95,7 @@
     return Buffer.concat([length, memo.memo]);
 }
 
-<<<<<<< HEAD
+
 /**
  * Packing a buffer along the with offset of 32 bit length
  * @param buffer containing the buffer.
@@ -125,7 +125,8 @@
     const buffer = new Buffer(str, 'utf8');
     const length = encodeWord16(buffer.length);
     return Buffer.concat([length, buffer]);
-=======
+}
+
 enum SchemeId {
     Ed25519 = 0,
 }
@@ -160,5 +161,4 @@
     const serializedYear = encodeWord16(year);
     const serializedMonth = encodeWord8(month);
     return Buffer.concat([serializedYear, serializedMonth]);
->>>>>>> 8ce67b64
 }