--- conflicted
+++ resolved
@@ -173,30 +173,12 @@
     const oldDeleg = await clientV1.getAccountInfo(testAccDeleg, testBlockHash);
     const newDeleg = await clientV2.getAccountInfo(testAccDeleg, testBlockHash);
 
-<<<<<<< HEAD
-    // Temporary
-    if (oldReg?.accountCredentials[0].value.type === 'normal') {
-        oldReg.accountCredentials[0].value.contents.arData = {};
-    }
-    if (oldCredId?.accountCredentials[0].value.type === 'normal') {
-        oldCredId.accountCredentials[0].value.contents.arData = {};
-    }
-    if (oldBaker?.accountCredentials[0].value.type === 'normal') {
-        oldBaker.accountCredentials[0].value.contents.arData = {};
-    }
-    if (oldDeleg?.accountCredentials[0].value.type === 'normal') {
-        oldDeleg.accountCredentials[0].value.contents.arData = {};
-    }
-
-=======
->>>>>>> 78f77e7a
     expect(oldReg).toEqual(newReg);
     expect(oldCredId).toEqual(newCredId);
     expect(oldDeleg).toEqual(newDeleg);
     expect(oldBaker).toEqual(newBaker);
 });
 
-<<<<<<< HEAD
 test('getChainParameters corresponds to GetBlockSummary subset', async () => {
     // eslint-disable-next-line @typescript-eslint/no-explicit-any
     const blockSummary: any = await clientV1.getBlockSummary(testBlockHash);
@@ -275,7 +257,8 @@
     );
 
     expect(oldStatus).toEqual(newStatus);
-=======
+});
+
 test('getBlockItemStatus on chain update', async () => {
     const transactionHash =
         '3de823b876d05cdd33a311a0f84124079f5f677afb2534c4943f830593edc650';
@@ -569,5 +552,4 @@
     ).rejects.toThrow(
         '3 INVALID_ARGUMENT: The credential deployment was expired'
     );
->>>>>>> 78f77e7a
 });