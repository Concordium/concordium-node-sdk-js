{
    "name": "@concordium/web-sdk",
    "version": "3.0.0",
    "license": "Apache-2.0",
    "browser": "lib/concordium.min.js",
    "types": "lib/index.d.ts",
    "files": [
        "lib/concordium.min*",
        "lib/index.d.ts"
    ],
    "repository": {
        "type": "git",
        "url": "https://github.com/Concordium/concordium-node-sdk-js"
    },
    "author": {
        "name": "Concordium Software",
        "email": "support@concordium.software",
        "url": "https://concordium.com"
    },
    "browserslist": {
        "production": [
            "chrome >= 67",
            "edge >= 79",
            "firefox >= 68",
            "opera >= 54",
            "safari >= 14",
            "ie >= 100"
        ],
        "development": [
            "last 1 chrome version",
            "last 1 firefox version",
            "last 1 safari version"
        ]
    },
    "devDependencies": {
        "@typescript-eslint/eslint-plugin": "^4.28.1",
        "@typescript-eslint/parser": "^4.28.1",
        "babel-jest": "^27.0.6",
        "eslint": "^7.29.0",
        "eslint-config-prettier": "^8.3.0",
        "eslint-plugin-import": "^2.23.4",
        "eslint-plugin-prettier": "^3.4.0",
        "jest": "^27.0.6",
        "stream-browserify": "^3.0.0",
        "ts-jest": "^27.0.3",
        "typescript": "^4.3.5",
        "webpack": "^5.72.0",
        "webpack-cli": "^4.9.2"
    },
    "dependencies": {
<<<<<<< HEAD
        "@concordium/common-sdk": "5.2.0",
        "@concordium/rust-bindings": "0.6.0",
=======
        "@concordium/common-sdk": "6.0.0",
        "@concordium/rust-bindings": "0.5.0",
>>>>>>> a64fdb22
        "buffer": "^6.0.3",
        "process": "^0.11.10"
    },
    "scripts": {
        "build": "tsc && webpack",
        "lint": "eslint . --cache --ext .ts,.tsx --max-warnings 0",
        "lint-fix": "yarn --silent lint --fix; exit 0",
        "test": "jest"
    }
}<|MERGE_RESOLUTION|>--- conflicted
+++ resolved
@@ -48,13 +48,8 @@
         "webpack-cli": "^4.9.2"
     },
     "dependencies": {
-<<<<<<< HEAD
-        "@concordium/common-sdk": "5.2.0",
+        "@concordium/common-sdk": "6.0.0",
         "@concordium/rust-bindings": "0.6.0",
-=======
-        "@concordium/common-sdk": "6.0.0",
-        "@concordium/rust-bindings": "0.5.0",
->>>>>>> a64fdb22
         "buffer": "^6.0.3",
         "process": "^0.11.10"
     },
