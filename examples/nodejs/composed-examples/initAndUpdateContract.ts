--- conflicted
+++ resolved
@@ -94,15 +94,7 @@
         sender,
     };
 
-<<<<<<< HEAD
-    const initParams = serializeInitContractParameters(
-        contractName,
-        sunnyWeather,
-        schema!.buffer
-    );
-=======
-    const initParams = serializeInitContractParameters(contractName, sunnyWeather, schema);
->>>>>>> 98a27365
+    const initParams = serializeInitContractParameters(contractName, sunnyWeather, schema!.buffer);
 
     const initPayload: InitContractPayload = {
         amount: CcdAmount.zero(),
