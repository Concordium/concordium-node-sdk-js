# Changelog

## Unreleased

### Added
<<<<<<< HEAD
- Utility functions for extracting information from `BlockItemSummary`:
=======

- Helpers for calculating energy cost for a transaction and microCCD cost from energy cost. 
  - `getEnergyCost`
  - `getExchangeRate`
  - `convertEnergyToMicroCcd`

- Utility functions for extracting information from `BlockItemSummary`.
>>>>>>> 73beef43
    - `isInitContractSummary`
    - `isUpdateContractSummary`
    - `isTransferLikeSummary`
    - `isRejectTransaction`
    - `isSuccessTransaction`
    - `getTransactionRejectReason`
    - `getReceiverAccount`
    - `affectedContracts`
    - `affectedAccounts`
<<<<<<< HEAD
- Utility functions for extracting information from `BlockSpecialEvent`:
=======

- Utility functions for extracting information from `BlockSpecialEvent`.
>>>>>>> 73beef43
    - `specialEventAffectedAccounts`
- Helper methods on `GRPCClient` for chain traversal: 
    - `getFinalizedBlocksFrom`
    - `findEarliestFinalized`
    - `findInstanceCreation`
    - `findFirstFinalizedBlockNoLaterThan`


## 6.5.0 2023-5-03

### Added
- Utility functions `uleb128Decode` and `uleb128Encode` functions for decoding and encoding as unsigned leb128 respectively.
- `CIS2Contract` class for interacting with smart contracts adhering to the CIS-2 standard.
- `cis0Supports` function for checking standard support in smart contracts.
- Made the `streamToList` function public.
- Made the `unwrap` function public.
- Added `wasmToSchema` utility function.
- Added `getEmbeddedSchema` to client.
- Exposed `RpcError` type and created helper `isRpcError`.
- Build function `buildAccountSigner` for creating `AccountSigner` objects from genesis format, wallet export format, and a simple representation of credentials with keys.

### Changed
- Fixed bug where `AccountCreationSummary` type did not have fields: `index`, `energyCost`, `hash`

## 6.4.2 2023-04-21

### Changed

- `generateBakerKeys` now also returns the private baker keys.

## 6.4.1 2023-03-31

### Changed

- Replace use of `setImmediate` with `setTimeout` since the former is not
  supported in browsers.

## 6.4.0 2023-03-22

### Added

- General function for deserializing smart contract values `deserializeTypeValue`.

### Changed

- Bumped @concordium/rust-bindings to 0.11.0. (Includes a fix to serialization of negative numbers for smart contract values)
- `signMessage` and `verifyMessageSignature` can now handle the message being a buffer/Uint8Array instead of only a utf8 string.

### Fixed

- `serializeTypeValue` now reports an error when called with invalid data, such as a receive function with missing schema, or a schema that cannot be parsed.

## 6.3.0 2023-02-27

### Added

- Added a client for version 2 of the Concordium gRPC API to communicate with a Concordium node. 
    - including helper function `waitForTransactionFinalization` that returns a promise that resolves when the transaction finalizes.

- Serialization:
    - `serializeAccountTransactionPayload`
    - `serializeCredentialDeploymentPayload`

- Credential deployment helpers:
  - `createCredentialTransaction`
  - `createCredentialTransactionNoSeed`
  - `signCredentialTransaction`

- Function to generate baker keys: `generateBakerKeys`.

### Fixed

- `getInitContractParameterSchema`, `getUpdateContractParameterSchema`,
  `serializeInitContractParameters` and `serializeUpdateContractParameters` now
  report an error when called with invalid data, such as a receive function with
  missing schema, or a schema that cannot be parsed.

### Deprecated

- The JSON-RPC client has been deprecated in favor of the new gRPC v2 client.
- Various types and helper functions used by the JSON-RPC client (and the v1 gRPC client) have also been deprecated.

## 6.2.0 2023-01-04

### Added

- `serializeTypeValue` that allows smart contract types to be serialized using the specific schema, instead of only by providing the entire module's schema.
- `getInitContractParameterSchema` Given a buffer containing the schema for a module, extract the schema for a given contract's init function's parameters.
- `getReceiveContractParameterSchema` Given a buffer containing the schema for a module, extract the schema for a given contract's receive methods' parameters.

## 6.1.0 2022-11-30

### Added

- `IdStatementBuilder` class to help build id statements.
- `verifyIdStatement` function to verify that a statement is well-formed and complies with rules for id statements.
- `getIdProof` function to prove a statement holds for the given identity/account.
- Enums for sex and idDocType values.

## 6.0.0 2022-11-15

### Breaking changes

- Change AccountTransactionType names/string values to align with those in Concordium base.
- Change some field names in UpdateConcractPayload, InitContractPayload and DeployModule to align with those in Concordium base.
- Rename GtuAmount class to CcdAmount. And change the microGtuAmount field to microCcdAmount.
- Add custom toJSON methods for the classes CcdAmount, AccountAddress, ModuleReference, CredentialRegistrationId, DataBlob and TransactionExpiry, in order to match the serialisation of their equivalents in Concordium base.

### Added

- The ability to deserialize error values of receive and init functions using `deserializeReceiveError()` and `deserializeInitError()` respectfully.
- Refactored the `upserializeUpdateContractParameters()` and `serializeInitContractParameters()` to call into rust functions.

## 5.2.0 2022-11-8

### Added

- The ability to deserialize the return values of receive functions using `deserializeReceiveReturnValue()`.

## 5.1.0 2022-9-29

### Added

- Additional arguments to the JSON-RPC HttpProvider, to enable is to receive and forward cookies.

### Fixed

- getAccountInfo no longer relies on instanceof to determine the type of input.

## 5.0.0 2022-9-29

### Added

- `getCredentialId` to the HdWallet.

### Breaking changes

- Updated the signature of helper functions for accounts to sign messages. (and changed the prepend)

## 4.0.0 2022-8-26

### Breaking changes

- ConcordiumHdWallet methods now take the identity provider index as arguments.
- Bumped @concordium/rust-bindings to 0.4.0.

### Fixed

 - Added missing `accountAddress` field to `AccountInfo` types.

## 3.0.0 2022-8-26

### Added

- Support for new V2 schemas which can specify error types.

### Breaking changes

- SchemaVersion, Module, and schema types are now 0-indexed instead of 1-indexed. This means that the schemas used for V0 contracts are now version 0, and so is the associated types. And the first schema version for V1 contracts are now version 1.

## 2.4.0 2022-8-15

### Added

- `createIdentityRequest`, to create identity requests.
- `createCredentialV1`, to create credentials using a seedPhrase.
- `createIdentityRecoveryRequest`, to create identity recovery requests.
- Added `sendCredentialDeployment` to send credentials created from `createCredentialV1` to the chain.
- `getSignedCredentialDeploymentTransactionHash` to get the transaction hash of credentials created from `createCredentialV1`.
- Added `ConfigureBaker` to `AccountTransactionType` enum.
- Added `ConcordiumHdWallet` with functions to get keys and randomness from a seed phrase.

## 2.3.2 2022-7-26

### Fixed

- `deserializeTransaction` no longer throws an error on expired transactions.

## 2.3.1 2022-7-26

### Fixed

- `deserializeTransaction` is now exported from index.

## 2.3.0 2022-7-25

### Added

- `deserializeTransaction` function to deserialize transaction created by `serializeAccountTransactionForSubmission` and `serializeCredentialDeploymentTransactionForSubmission`. (Currently SimpleTransfer, SimpleTransferWithMemo and RegisterData are the only supported account transactions kinds)

## 2.2.0 2022-7-21

### Added

- Add support for getAccountInfo, InvokeContract, getCryptographicParameters and getModuleSource with JSON-RPC

## 2.1.1 2022-7-8

### Fixed

- Fixed contract schema serialization for ByteList

## 2.1.0 2022-7-5

### Added

- Support deserializing new schema types: ULeb128, ILeb128, ByteArray and ByteList.
- Support deserializing schemas with versioning information.

### Changes

- The function for deserializing a module schema `deserialModuleFromBuffer` now have the schema version as an optional argument. The function will try to extract the version from the buffer. When a version is provided it falls back to this, otherwise it throws an error.

## 2.0.1 2022-6-27

### Fixed

- @noble/ed25519 and cross-fetch moved from devDependencies to dependencies.

## 2.0.0 2022-6-24

### Added

- Support deserializing version 2 schemas.
- Support serializing parameters for contracts using version 2 schemas.
- Support for deploying versioned smart contract modules, which is the format used in cargo-concordium v2+. (This is done by not supplying the version field in the payload)

### Breaking changes

- `serializeInitContractParameters` and `serializeUpdateContractParameters` each have an additional parameter, which denotes the version of the schema provided. For existing users that are using V0 contracts, that parameter should be `SchemaVersion.V1`.
- Deserialization of schemas have been changed: types and functions have been renamed and `deserialModuleFromBuffer` have an additional parameter.

## 1.0.1 2022-6-2

### Fixed

-   Fixed JSON-RPC client crash on empty response when calling getInstanceInfo.
    (And update the format of the arguments  for the server)
-   Fixed issue by bumping rust bindings version

## 1.0.0 2022-5-25

-   Initial release<|MERGE_RESOLUTION|>--- conflicted
+++ resolved
@@ -3,17 +3,12 @@
 ## Unreleased
 
 ### Added
-<<<<<<< HEAD
-- Utility functions for extracting information from `BlockItemSummary`:
-=======
-
-- Helpers for calculating energy cost for a transaction and microCCD cost from energy cost. 
+
+- Helpers for calculating energy cost for a transaction and microCCD cost from energy cost:
   - `getEnergyCost`
   - `getExchangeRate`
   - `convertEnergyToMicroCcd`
-
-- Utility functions for extracting information from `BlockItemSummary`.
->>>>>>> 73beef43
+- Utility functions for extracting information from `BlockItemSummary`:
     - `isInitContractSummary`
     - `isUpdateContractSummary`
     - `isTransferLikeSummary`
@@ -23,12 +18,7 @@
     - `getReceiverAccount`
     - `affectedContracts`
     - `affectedAccounts`
-<<<<<<< HEAD
 - Utility functions for extracting information from `BlockSpecialEvent`:
-=======
-
-- Utility functions for extracting information from `BlockSpecialEvent`.
->>>>>>> 73beef43
     - `specialEventAffectedAccounts`
 - Helper methods on `GRPCClient` for chain traversal: 
     - `getFinalizedBlocksFrom`
