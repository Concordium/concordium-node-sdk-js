# Changelog

## 2.1.1 2022-7-8

### Fixed

- Fixed contract schema serialization for ByteList

## 2.1.0 2022-7-5

### Added

- Support deserializing new schema types: ULeb128, ILeb128, ByteArray and ByteList.
- Support deserializing schemas with versioning information.

### Changes

- The function for deserializing a module schema `deserialModuleFromBuffer` now have the schema version as an optional argument. The function will try to extract the version from the buffer. When a version is provided it falls back to this, otherwise it throws an error.

## 2.0.1 2022-6-27

### Fixed

- @noble/ed25519 and cross-fetch moved from devDependencies to dependencies.

## 2.0.0 2022-6-24

### Added

- Support deserializing version 2 schemas.
- Support serializing parameters for contracts using version 2 schemas.
<<<<<<< HEAD
- Add support for getAccountInfo, InvokeContract, getCryptographicParameters and getModuleSource with JSON-RPC
=======
- Support for deploying versioned smart contract modules, which is the format used in cargo-concordium v2+. (This is done by not supplying the version field in the payload)
>>>>>>> 7aef4b32

### Breaking changes

- `serializeInitContractParameters` and `serializeUpdateContractParameters` each have an additional parameter, which denotes the version of the schema provided. For existing users that are using V0 contracts, that parameter should be `SchemaVersion.V1`.
- Deserialization of schemas have been changed: types and functions have been renamed and `deserialModuleFromBuffer` have an additional parameter.

## 1.0.1 2022-6-2

### Fixed

-   Fixed JSON-RPC client crash on empty response when calling getInstanceInfo.
    (And update the format of the arguments  for the server)
-   Fixed issue by bumping rust bindings version

## 1.0.0 2022-5-25

-   Initial release<|MERGE_RESOLUTION|>--- conflicted
+++ resolved
@@ -1,4 +1,10 @@
 # Changelog
+
+## Unreleased
+
+### Added
+
+- Add support for getAccountInfo, InvokeContract, getCryptographicParameters and getModuleSource with JSON-RPC
 
 ## 2.1.1 2022-7-8
 
@@ -29,11 +35,7 @@
 
 - Support deserializing version 2 schemas.
 - Support serializing parameters for contracts using version 2 schemas.
-<<<<<<< HEAD
-- Add support for getAccountInfo, InvokeContract, getCryptographicParameters and getModuleSource with JSON-RPC
-=======
 - Support for deploying versioned smart contract modules, which is the format used in cargo-concordium v2+. (This is done by not supplying the version field in the payload)
->>>>>>> 7aef4b32
 
 ### Breaking changes
 
