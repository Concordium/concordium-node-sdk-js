--- conflicted
+++ resolved
@@ -7,64 +7,29 @@
  * (0 <= counter < 2^24) to determine which alias to return.
  */
 
-<<<<<<< HEAD
 (async () => {
     // #region documentation-snippet
     const accountAddress = new AccountAddress(
         '3sAHwfehRNEnXk28W7A3XB3GzyBiuQkXLNRmDwDGPUe8JsoAcU'
     );
-    const anotherAccount = new AccountAddress(
+    const seperateAccount = new AccountAddress(
         '4ZJBYQbVp3zVZyjCXfZAAYBVkJMyVj8UKUNj9ox5YqTCBdBq2M'
     );
 
-    console.log('Original address:', accountAddress.address, '\n');
+    const aliasCounter = 0;
+    const alias: AccountAddress = getAlias(accountAddress, aliasCounter);
 
-    console.log('Generating aliases:');
-    const aliases: AccountAddress[] = [];
-    for (let i = 0; i < 5; i++) {
-        aliases.push(getAlias(accountAddress, i));
-        console.log('Alias ' + (i + 1) + ':', aliases[i].address);
+    console.log('Original address:', accountAddress.address);
+    console.log('Alias address:', alias.address);
+
+    // The function `isAlias` can be used to check if two acounts are aliases
+    if (!isAlias(alias, accountAddress)) {
+        throw Error('Expected accounts to be aliases!');
     }
 
-    // Every alias is an alias of the original account and of each other
-    for (let i = 0; i < aliases.length; i++) {
-        for (let j = 0; j < aliases.length; j++) {
-            if (
-                !isAlias(aliases[i], aliases[j]) &&
-                !isAlias(aliases[i], accountAddress)
-            ) {
-                throw Error('Expected accounts to be aliases!');
-            }
-        }
-    }
-
-    // Of course, using isAlias() on a completely seperate account returns false
-    if (isAlias(accountAddress, anotherAccount)) {
-        throw Error('Two seperate accounts is claimed to be aliases!');
+    // Of course, using `isAlias` on a completely seperate account returns false
+    if (isAlias(accountAddress, seperateAccount)) {
+        throw Error('Two seperate accounts are claimed to be aliases!');
     }
     // #endregion documentation-snippet
-})();
-=======
-const accountAddress = new AccountAddress(
-    '3sAHwfehRNEnXk28W7A3XB3GzyBiuQkXLNRmDwDGPUe8JsoAcU'
-);
-const seperateAccount = new AccountAddress(
-    '4ZJBYQbVp3zVZyjCXfZAAYBVkJMyVj8UKUNj9ox5YqTCBdBq2M'
-);
-
-const aliasCounter = 0;
-const alias: AccountAddress = getAlias(accountAddress, aliasCounter);
-
-console.log('Original address:', accountAddress.address);
-console.log('Alias address:', alias.address);
-
-// The function `isAlias` can be used to check if two acounts are aliases
-if (!isAlias(alias, accountAddress)) {
-    throw Error('Expected accounts to be aliases!');
-}
-
-// Of course, using `isAlias` on a completely seperate account returns false
-if (isAlias(accountAddress, seperateAccount)) {
-    throw Error('Two seperate accounts are claimed to be aliases!');
-}
->>>>>>> 9aad8eb8
+})();