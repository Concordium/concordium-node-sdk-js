--- conflicted
+++ resolved
@@ -49,17 +49,15 @@
 
 ## 10.0.0-alpha.? (Unreleased)
 
-<<<<<<< HEAD
+### Breaking changes
+
+- Changed the representation of `TokenEvent` to a more flattened version in line with the representation in concordium-base.
+- Replaced `TokenUpdateEvent` with the flattened `TokenEvent` mentioned above.
+
 ### Added
 
 - `pause` function added to the `Token` module, which can be used to pause/unpause execution of token operations.
 - `moduleState` added to `Token` instances, which is the parsed token module state of a PLT instance.
-=======
-### Breaking changes
-
-- Changed the representation of `TokenEvent` to a more flattened version in line with the representation in concordium-base.
-- Replaced `TokenUpdateEvent` with the flattened `TokenEvent` mentioned above.
->>>>>>> b34abd70
 
 ### Changed
 
