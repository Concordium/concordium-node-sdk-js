--- conflicted
+++ resolved
@@ -3,17 +3,9 @@
 import * as H from '../contractHelpers.js';
 import { Cursor, deserializeUInt32BE } from '../deserializationHelpers.js';
 import { sha256 } from '../hash.js';
-<<<<<<< HEAD
-import { Buffer } from 'buffer/index.js';
-import { VersionedModuleSource } from '../types.js';
 import { RawModuleSchema, UnversionedSchemaVersion } from '../schemaTypes.js';
-import { Cursor, deserializeUInt32BE } from '../deserializationHelpers.js';
-=======
-import { RawModuleSchema } from '../schemaTypes.js';
->>>>>>> 98a27365
 import { encodeWord32 } from '../serializationHelpers.js';
 import { VersionedModuleSource } from '../types.js';
-import { schemaBytesFromWasmModule } from '../util.js';
 import * as ModuleReference from './ModuleReference.js';
 
 /** Interface of a smart contract containing the name of the contract and every entrypoint. */
@@ -109,15 +101,8 @@
  * @returns {RawModuleSchema | null} The raw module schema if found.
  * @throws If the module source cannot be parsed or contains duplicate schema sections.
  */
-<<<<<<< HEAD
-export function getEmbeddedModuleSchema({
-    source,
-    version,
-}: VersionedModuleSource): RawModuleSchema | undefined {
-    const sections = findCustomSections(
-        new WebAssembly.Module(source),
-        version
-    );
+export function getEmbeddedModuleSchema({ source, version }: VersionedModuleSource): RawModuleSchema | undefined {
+    const sections = findCustomSections(new WebAssembly.Module(source), version);
     if (sections === undefined) {
         return undefined;
     }
@@ -139,14 +124,9 @@
 }
 
 function findCustomSections(m: WebAssembly.Module, moduleVersion: number) {
-    function getCustomSections(
-        sectionName: string,
-        unversionedSchemaVersion: UnversionedSchemaVersion | undefined
-    ) {
+    function getCustomSections(sectionName: string, unversionedSchemaVersion: UnversionedSchemaVersion | undefined) {
         const s = WebAssembly.Module.customSections(m, sectionName);
-        return s.length === 0
-            ? undefined
-            : { sectionName, unversionedSchemaVersion, contents: s };
+        return s.length === 0 ? undefined : { sectionName, unversionedSchemaVersion, contents: s };
     }
 
     // First look for section containing schema with embedded version, then "-v1" or "-v2" depending on the module version.
@@ -161,21 +141,6 @@
                 getCustomSections('concordium-schema', undefined) || // v1, v2, or v3
                 getCustomSections('concordium-schema-v2', 1) // v1 (not a typo)
             );
-=======
-export async function getEmbeddedModuleSchema(moduleSource: VersionedModuleSource): Promise<RawModuleSchema | null> {
-    const wasmModule = await WebAssembly.compile(moduleSource.source);
-    const versionedSchema = schemaBytesFromWasmModule(wasmModule, 'concordium-schema');
-    if (versionedSchema !== null) {
-        return { type: 'versioned', buffer: versionedSchema };
-    }
-    const unversionedSchemaV0 = schemaBytesFromWasmModule(wasmModule, 'concordium-schema-v1');
-    if (unversionedSchemaV0 !== null) {
-        return { type: 'unversioned', version: 0, buffer: unversionedSchemaV0 };
-    }
-    const unversionedSchemaV1 = schemaBytesFromWasmModule(wasmModule, 'concordium-schema-v2');
-    if (unversionedSchemaV1 !== null) {
-        return { type: 'unversioned', version: 1, buffer: unversionedSchemaV1 };
->>>>>>> 98a27365
     }
     return getCustomSections('concordium-schema', undefined); // expecting to find this section in future module versions
 }
