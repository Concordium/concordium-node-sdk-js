# Changelog

## Unreleased

### Breaking changes

- Add `TokenUpdateSummary` to the possible transaction outcomes declared by `AccountTransactionSummary`
- Added new variant `TokenUpdate` to  `AccountTransactionType` and correspondingly `TransactionKindString`.
- Added `EncodedTokenModuleEvent`, `TokenTransfer`, `TokenMint`, `TokenBurn` types to `TransactionEvent` union.
- Added new variants `TokenModuleEvent`, `TokenTransfer`, `TokenMint`, `TokenBurn` to `TransactionEventTag`.
- Added new variant `CreatePLT` to `UpdateType`.
- Updated `AccountInfo` to hold information about the PLTs held by an account.
- Removed `toProto` and `fromProto` from the exposed API for all custom types in the SDK. This should have no impact, as
  the parameter/return values are internal-only.
- Added `TokenUpdatePayload` to `AccountTransactionPayload` union type.
- Added reject reasons related to PLT transactions to `RejectReason` union type.
- `CcdAmount.fromDecimal` no longer supports creation from a string with comma used as the decimal separator, e.g.
  "10,123".

### Added

- A new package export scoped to hold types and functionality for interacting with PLTs, available at
  `@concordium/web-sdk/plt`.
- New types representing entities within the domain of protocol level tokens (PLTs)
  - `Cbor`: Represents CBOR encoded details for PLT module state, events, and operations
  - `CborMemo`: Represents CBOR encoded memos for PLT transactions
  - `TokenId`: A unique text identifier of a PLT
  - `TokenAmount`: A representation of a PLT amount
  - `TokenModuleReference`: The module reference of a PLT instance
  - `TokenMetadataUrl`: An object containing the url for token metadata
  - `TokenHolder`: A representation of the different token holder entities. Currently, only accounts are supported.
  - `TokenAccountState`, `TokenState`, `TokenInfo`, and `TokenAccountInfo`, all representing PLT related data returned by the
    GRPC API of a Concordium node. 
- `Token`, which is a client for interacting with PLTs
- `parseModuleEvent`, which attempts to parse an `EncodedTokenModuleEvent` into a `TokenModuleEvent`.
- CBOR conversion functionality to `AccountAddress`.
- An extension for `cbor2`, which registers CBOR encoders for all relevant Concordium types. This is accessible at the
  `@concordium/web-sdk/extensions/cbor2` entrypoint.
- `cborEncode` and `cborDecode` functions for deterministic encoding/decoding of objects composed of Concordium domain
  types.
- `registerCborDecoders` and `registerCborEncoders` for registering Concordium domain type encoders/decoders globally
  for `cbor2`
  - **NOTE**: By registering decoders globally without using the returned cleanup function, the registration overrides
  any previously registered decoder for the corresponding CBOR tag.
- `TokenUpdateHandler`, which is also accessible by passing the corresponding `TransactionType` to `getAccountTransactionHandler`.
- Function `parseSimpleWallet` which parses a `SimpleWalletFormat` (also a subset of `GenesisFormat`), which can be used
  with `buildAccountSigner`
- A new optional field `createPlt` to `AuthorizationsV1` which exposes the access structure for PLT creation.

<<<<<<< HEAD
## 10.0.0-alpha.11

### Fixed

- An issue where the token module state of a PLT could not be correctly decoded from it's CBOR representation.
=======
## 10.0.0-alpha.? (Unreleased)

### Breaking changes

- Changed the representation of `TokenEvent` to a more flattened version in line with the representation in concordium-base.
- Replaced `TokenUpdateEvent` with the flattened `TokenEvent` mentioned above.

### Changed

- Energy cost of PLT mint/burn changed from 100 to 50
>>>>>>> b34abd70

## 10.0.0-alpha.10

### Fixed

- Fixed a bug where PLT transfer validation would fail when the reciever had no balance if the token had a deny list.

## 10.0.0-alpha.9

### Breaking changes

- Consolidate `TokenHolderPayload` and `TokenGovernancePayload` into `TokenUpdatePayload`, and correspondingly on the
  enums `AccountTransactionType` and `TransactionKindString`.
- Consolidate `TokenHolderUpdateHandler` and `TokenGovernanceUpdateHandler` into `TokenUpdateHandler`.
- Consolidate `TokenHolderSummary` and `TokenGovernanceSummary` into `TokenUpdateSummary`, and correspondingly on the `TransactionEvent` enum.
- Consolidate `TokenHolderTransactionFailedRejectReason` and `TokenGovernanceTransactionFailedRejectReason`
  into `TokenUpdateTransactionFailedRejectReason`, and correspondingly on the `RejectReasonTag` enum.
- Functionality exposed on `V1.Token` and `V1.Governance` is now available on `Token`, which is a client for interacting with PLTs.
  Any functionality previously exposed on the `V1` namespace, has been moved to the root of `@concordium/web-sdk/plt`.
- Removed `UnauthorizedTokenGovernance` type and the corresponding `RejectReasonTag.UnauthorizedTokenGovernance`. This will now happen
  as a `EncodedTokenModuleEvent` instead.
- Changed the representation of accounts on any PLT related type from `AccountAddress` to `TokenHolder`.

### Added

- `TokenHolder`: A representation of the different token holder entities. Currently, only accounts are supported.

## 10.0.0-alpha.8

### Breaking changes

- Add `TokenHolderSummary` and `TokenGovernanceSummary` to the possible transaction outcomes declared by
- `AccountTransactionSummary`, and correspondingly `TokenHolderEvent` and `TokenGovernanceEvent` to `TransactionEvent`.
- Added new variants `TokenHolder` and `TokenGovernance` to `TransactionEventTag`, `AccountTransactionType` and correspondingly `TransactionKindString`.
- Added new variant `CreatePLT` to `UpdateType`.
- Updated `AccountInfo` to hold information about the PLTs held by an account.
- Removed `toProto` and `fromProto` from the exposed API for all custom types in the SDK. This should have no impact, as
  the parameter/return values are internal-only.
- Added `TokenHolderPayload` and `TokenGovernancePayload` to `AccountTransactionPayload` union type.
- Added reject reasons related to PLT transactions to `RejectReason` union type.
- `CcdAmount.fromDecimal` no longer supports creation from a string with comma used as the decimal separator, e.g.
  "10,123".

### Added

- A new package export scoped to hold types and functionality for interacting with PLTs, available at
  `@concordium/web-sdk/plt`.
- New types representing entities within the domain of protocol level tokens (PLTs)
  - `Cbor`: Represents CBOR encoded details for PLT module state, events, and operations
  - `CborMemo`: Represents CBOR encoded memos for PLT transactions
  - `TokenId`: A unique text identifier of a PLT
  - `TokenAmount`: A representation of a PLT amount
  - `TokenModuleReference`: The module reference of a PLT instance
  - `TokenMetadataUrl`: An object containing the url for token metadata
  - `TokenHolder`: A representation of the different token holder entities. Currently, only accounts are supported.
  - `TokenAccountState`, `TokenState`, `TokenInfo`, and `TokenAccountInfo`, all representing PLT related data returned by the
    GRPC API of a Concordium node. 
- `Token`, which is a client for interacting with PLTs
- `parseModuleEvent`, which attempts to parse an `EncodedTokenModuleEvent` into a `TokenModuleEvent`.
- CBOR conversion functionality to `AccountAddress`.
- An extension for `cbor2`, which registers CBOR encoders for all relevant Concordium types. This is accessible at the
  `@concordium/web-sdk/extensions/cbor2` entrypoint.
- `cborEncode` and `cborDecode` functions for deterministic encoding/decoding of objects composed of Concordium domain
  types.
- `registerCborDecoders` and `registerCborEncoders` for registering Concordium domain type encoders/decoders globally
  for `cbor2`
  - **NOTE**: By registering decoders globally without using the returned cleanup function, the registration overrides
  any previously registered decoder for the corresponding CBOR tag.
- `TokenUpdateHandler`, which is also accessible by passing the corresponding `TransactionType` to `getAccountTransactionHandler`.
- Function `parseSimpleWallet` which parses a `SimpleWalletFormat` (also a subset of `GenesisFormat`), which can be used
  with `buildAccountSigner`
- A new optional field `createPlt` to `AuthorizationsV1` which exposes the access structure for PLT creation.

## 9.1.1

### Changes

- Update transitive dependency `base-x` for the compiled library distribution

## 9.1.0

### Added

- The "wasm" entrypoint `@concordium/web-sdk/wasm` from now supports react-native. This means that the partial support for react-native is now extended to full support.

## 9.0.0

### Breaking changes

- Protocol version 8:
  - Add `isSuspended` field to `AccountBakerDetails` and `BakerPoolStatusDetails`.
  - Add `BakerSuspendedEvent` and `BakerResumedEvent` to `BakerEvent` union type.
  - Add `BlockSpecialEventValidatorSuspended` and `BlockSpecialEventValidatorPrimedForSuspension` to `BlockSpecialEvent` union type.
  - Add `PendingValidatorScoreUpdate` to `UpdateInstructionPayload` union type.
  - Add `ChainParametersV3` to `ChainParameters` union type.
  - Add `isPrimedForSuspension` and `missedRounds` fields to `CurrentPaydayBakerPoolStatus`.
  - Add suspended field to the `ConfigureBakerPayload`.
  - Add `validatorScoreParameters` to `NextUpdateSequenceNumbers`.

## 8.1.1

### Fixed

- `getEnergyCost` returning energy amounts that were off by one due to not including the transaction type in the
  transaction payload serialization.

## 8.1.0

### Added

- Add `legalCountry` as an allowed attribute for set/not-set membership proofs.
- Add attributes `lei`, `legalName`, `legalCountry`, `businessNumber`, and `registrationAuth` to `IDENTITY_SUBJECT_SCHEMA`.

## 8.0.1

### Breaking changes

- `getEmbeddedModuleSchema` now uses the module version to determine in which custom wasm sections to look for the schema.
- `ConcordiumGRPCClient.getEmbeddedSchema` now delegates to `getEmbeddedModuleSchema` instead of `wasmToSchema`
  (which was removed as it was just a less capable version of `getEmbeddedModuleSchema`).
  This means that it returns the complete `RawModuleSchema` instead of only the schema bytes.
  It also means that it returns `null` instead of an error when no embedded schema was found.
- Update `AccountInfo` and `BakerPoolStatus` according to the changes introduced in the GRPC types introduced with node version 7

## 7.5.1

### Fixed

- Update `@concordium/rust-bindings` to `3.2.1` which fixes an issue causing runtime error `unreachable` for the internal WebAssembly module.
- Update JSON serialization of `AccountTransactionPayload` through `AccountTransactionPayloadHandler` to correctly serialize `CcdAmount` as `string`

## 7.5.0

### Added

- Bumped @concordium/rust-bindings to 3.2.0: Support company related attributes: `lei`, `legalName`, `legalCountry`, `businessNumber` and `registrationAuth`, allow for company account creation using the SDK.

## 7.4.0

### Added

- `toString`, `toJSON`, and `fromJSON` to most concordium domain types.
- Deprecated types and functions related to typed JSON serialization and deserialization.
- Various types related to CIS-2, CIS-3, and CIS-4 events and errors in the `CIS2`, `CIS3`, and `CIS4` namespaces.
- `deserializeCIS2Event`, `deserializeCIS3Event`, and `deserializeCIS4Event` for deserializing a CIS event from a `ContractEvent`.
- `deserializeCIS2Events` and `deserializeCIS2EventsFromSummary` for deserializing all CIS-2 events from `InvokeContractSuccessResult`s and `BlockItemSummary`s, respectively, as well as similar functions for CIS-3 and CIS-4 events.
- `parseCIS2RejectionError` for parsing a CIS-2 rejection error from a `InvokeContractFailureResult`.
- `CIS3Contract` class for interacting with contracts adhering to the CIS-3 standard.
- `Parameter.parseWithSchemaTypeBase64` and `Parameter.parseWithSchemaType` to
  help parsing smart contract parameters into typed structures.
- Documentation on when`TransactionExpiry.toJSON` throws an error.
- `Timestamp.futureMinutes` for creating a `Timestamp` a number of minutes in the future.
- `verifyPresentation` function to `@concordium/web-sdk/wasm`, which can be used to verify the credential proofs in the presentation object.
- `getPublicData` function to `@concordium/web-sdk/web3-id`, which is a helper function for accessing the public data of a `VerifiablePresentation` from chain.
- `verifyCredentialMetadata` function to `@concordium/web-sdk/web3-id`, which is a helper function for fetching and verifying metadata associated with a credential proof.

### Fixed

- Serialization of nonces with `serializeCIS4RevocationDataHolder` to serialize as little endian.

## 7.3.2

### Added

- Export all types from `accountTransaction.ts`.

## 7.3.1

### Fixed

- Return type of `getAccountTransactionHandler`.

## 7.3.0

### Added

- `fromJSON` and `toJSON` methods to the `AccountTransactionHandler` interface,
  and implementations for all transaction handlers.

## 7.2.0

### Added

- `ContractAddress.toString` function that converts the address to a string in
  the `<index, subindex>` format.
- Method (`createIdRequestWithKeysV1`) for creating an identity request by supplying the secret key material instead of the seed.
- Method (`createIdentityRecoveryRequestWithKeys`) for creating an identity recovery request by supplying the secret key material instead of the seed.

### Fixed

- Error messages in `GenericContract` now display the data, e.g., the contract
  address, rather than `[object Object]`.
- Incorrect check in isRewardStatusV1.

## 7.1.0

### Added

- `jsonUnwrapStringify` function, which can be used to unwrap concordium domain types to their inner values before serializing, to ease compatibility with dependants deserializing stringified JSON.


## 7.0.3

### Fixed

- An issue with the serialization of init contract account transactions.

## 7.0.2

### Fixed

- Missing files (react native build) in published version.

## 7.0.1

### Added

- Support for using the SDK in a react native environment. Requires polyfilling functionality used within the SDK.
  Please refer to the guide found at [the react native compatibility guide](https://developer.concordium.software/concordium-node-sdk-js/pages/misc-pages/react-native.html)

### Fixed

- Export type `BlockItem` in the public API again, this was removed accidentally in v7.0.0.

## 7.0.0

### Breaking changes

- The package is published as an ES module, instead of commonJS. Migration steps can be seen in [the upgrade guide](../../docs/pages/misc-pages/upgrade-guide.md)
- The package has been split into several entrypoints that can be used to limit the scope of what is included from the SDK.
  - `@concordium/common-sdk` exposes the full API of the SDK.
  - `@concordium/common-sdk/cis0` entrypoint exposes functionality for working with contracts adhering to the [CIS-0](https://proposals.concordium.software/CIS/cis-0.html) standard.
  - `@concordium/common-sdk/cis2` entrypoint exposes functionality for working with contracts adhering to the [CIS-2](https://proposals.concordium.software/CIS/cis-2.html) standard.
  - `@concordium/common-sdk/cis4` entrypoint exposes functionality for working with contracts adhering to the [CIS-4](https://proposals.concordium.software/CIS/cis-4.html) standard.
  - `@concordium/common-sdk/grpc` entrypoint exposes the grpc client for interacting with a nodes GRPCv2 interface.
  - `@concordium/common-sdk/id` entrypoint exposes functionality for working with ID proofs.
  - `@concordium/common-sdk/schema` entrypoint exposes functionality for working with smart contract schemas, i.e.(de)serializing types using a smart contract schema.
    - This uses the wasm entrypoint at `@concordium/rust-bindings/dapp`.
  - `@concordium/common-sdk/types` entrypoint exposes functionality for working with concordium domain types.
  - `@concordium/common-sdk/wasm` entrypoint exposes a variety of functionality for working with concordium domain types, which requires WASM.
    - This uses the wasm entrypoint at `@concorodium/rust-bindings/wallet`.
  - `@concordium/common-sdk/web3-id` entrypoint exposes functionality for working with web3-id proofs.
  - This change makes the library **incompatible** with node versions <16 and requires bundlers to respect the `exports` field of `package.json`.
  - For TypeScript projects the minimum required version of typescript is:
    - NodeJS: 4.7, `"moduleResolution": "node16" // or "nodenext"`
    - Bundled applications (webpack, esbuild, rollup, etc...): 5.0, `"moduleResolution": "bundler"`
- The following functions now parse using `json-bigint` meaning that they return bigints instead of numbers _for all numbers no matter size_
  - `deserializeContractState`
  - `deserializeReceiveReturnValue`
  - `deserializeReceiveError`
  - `deserializeInitError`
  - `deserializeTypeValue`

The API now uses dedicated types instead of language primitives:

- Use `AccountAddress` instead of a string with base58 encoding. Use `AccountAddress.fromBase58('<base58>')` to construct it.
- Use `BlockHash` instead of a string with hex encoding. Use `BlockHash.fromHexString('<hex>')` to construct it.
- Use `TranactionHash` instead of a string with hex encoding. Use `TransactionHash.fromHexString('<hex>')` to construct it.
- Use `Energy` instead of a bigint. Use `Energy.create(<integer>)` to construct it.
- Use `ReceiveName` instead of a string. Use `ReceiveName.fromString('<contract>.<function>')` to construct it.
- Use `InitName` instead of a string. Use `Init.fromString('init_<contract>')` to construct it.
- Use `ContractName` instead of a string. Use `ContractName.fromString('<contract>')` to construct it.
- Use `EntrypointName` instead of a string. Use `EntrypointName.fromString('<function>')` to construct it.
- Use `Parameter` instead of a string with hex encoding. Use `Parameter.fromHexString('<hex>')`.
- Use `SequenceNumber` (formerly called nonce) instead of a bigint. Use `SequenceNumber.create(<integer>)` to construct it.
- Use `Timestamp` instead of a bigint. Can be constructed using `Timestamp.fromMillis(<integer>)`.
- Use `Duration` instead of a bigint. Can be constructed using `Duration.fromMillis(<integer>)`.
- Use `ContractEvent` instead of a string with hex encoding. Can be constructed using `ContractEvent.fromHexString('<hex>')`.
- Use `CcdAmount` instead of a bigint. Can be constructed using `CcdAmount.fromMicroCcd(<integer>)`.
- Use `TransactionExpiry` instead of a Date object. Can be constructed using `TransactionExpiry.fromDate(<date>)`.
- Use `ModuleReference` instead of a string with hex encoding. Can be constructed using `ModuleReference.fromHexString('<hex-string>')`.

Several types have been replaced with a module containing the type itself together with functions for constructing and converting the type:

- `AccountAddress` is now a module with functions related to account addresses:
  - To refer to `AccountAddress` as a type use `AccountAddress.Type`.
  - Constructing `new AccountAddress("<address>")` is now `AccountAddress.fromBase58("<address>")`.
  - `isAlias` and `getAlias` are now accessable from `AccountAddress.isAlias` and `AccountAddress.getAlias`.
- `ContractAddresss` is now a module with functions related to contract addresses:
  - To refer to `ContractAddress` as a type use `ContractAddress.Type`.
  - To construct the type use `ContractAddress.create(index, subindex)`.
- `CredentialRegistrationId` is now a module with functions related to credential registration IDs:
  - To refer to `CredentialRegistrationId` as a type use `CredentialRegistrationId.Type`.
  - Constructing `new CredentialRegistrationId("<hex-string>")` is now `CredentialRegistrationId.fromHexString("<hex-string>")`.
- `CcdAmount` is now a module with functions related to amounts of CCDs:
  - To refer to `CcdAmount` as a type use `CcdAmount.Type`.
  - Constructing `new CcdAmount(<integer>)` is now `CcdAmount.fromMicroCcd(<integer>)`.
  - The methods `toMicroCcd` and `toCcd` are now functions refered to as `CcdAmount.toMicroCcd` and `CcdAmount.toCcd` respectively.
- `TransactionExpiry` is now a module with functions related to amounts of expiry time of transactions:
  - To refer to `TransactionExpiry` as a type use `TransactionExpiry.Type`.
  - Constructing `new TransactionExpiry(<expiry>, <allowExpired>)` is now `TransactionExpiry.fromDate(<expiry>)`, and the check of being a time in the future is removed and done when sending the transaction instead.
- `ModuleReference` is now a module with functions related to references to smart contract modules:
  - To refer to `ModuleReference` as a type use `ModuleReference.Type`.
  - Constructing `new ModuleReference("<hex-string>")` is now `ModuleReference.fromHexString("<hex-string>")`.
  - The static method `ModuleReference.fromBytes` is now `ModuleReference.fromBuffer`.
- Removed `JsonRpcClient` and types and functionality associated solely with this class.
- Renamed `AccountSequenceNumber` module to `SequenceNumber`.
- Fix type for `TranferredEvent` from `ContractTraceEvent` to only be from contract addresses to account addresses.
- Added `effectiveTime` field to `PendingUpdate`.

### Added

- All JSON serialization in `serialization.ts` is now handled by `json-bigint` meaning that all functions now correctly handles bigint inputs
- `Timestamp` is now a module with functions related to time.
  - To refer to `Timestamp` as a type use `Timestamp.Type`.
- `Duration` is now a module with functions related to durations of time.
- `EntrypointName` is now a module with functions related to entrypoint names of a smart contract.
- `ReceiveName` is now a module with functions related to receive-function names of a smart contract.
- `ReturnValue` is now a module with functions related to return values from invoking a smart contract.
- Functions `jsonStringify` and `jsonParse`, which acts as a regular `JSON.stringify` and `JSON.parse` correspondingly,
  with the addition of stringifying concordium domain types in a wrapper object that can be parsed into the respective types.
- Introduce function `versionedModuleSourceToBuffer` for serializing a versioned module to a buffer, which can be stored in a file.

### Changes

- Added version discriminators to types versioned by the protocol version of Concordium nodes:
  - `MintDistribution`
  - `GasRewards`
  - `RewardParameters`
  - `ChainParameters`
  - `Authorizations`
  - `RewardStatus`
  - `BlockInfo`
  - `ConsensusStatus`
  - `AccountBakerDetails`
  - `ElectionInfo`
- Added type discriminator to different forms of `AccountInfo`.

## 6.5.1

### Fixed

- An issue where `BakerRewardPeriodInfo` incorrectly mapped `delegatedCapital` field

## 6.5.0

### Added

New consensus endpoints:

- `getBakerEarliestWinTime`
- `getBlockCertificates`
- `getBakersRewardPeriod`
- `getWinningBakersEpoch`
- `getFirstBlockEpoch`
- `commissionRates` is now added to the `getPoolInfo` under `bakerPoolStatus.PoolInfo`

## 6.4.0

### Added

- `sendUpdateInstruction` to the gRPC Client.
- `healthCheck` to the gRPC Client.
- Function `calculateModuleReference` for getting the module reference.
- Function `parseModuleInterface` for getting the interface from the source of a smart contract module.
- Function `getEmbeddedModuleSchema` for getting the module schema embedded into a smart contract module source.
- Smart contract related types `ContractName`, `EntrypointName` and helper functions `isInitName`, `isReceiveName`, `getContractNameFromInit` and `getNamesFromReceive`.
- Add `ModuleClient` module and type for interaction with a smart contract module deployed on chain.
- Add `Energy` module with helpers for transaction energy.
- Add `BlockHash` module with helpers for block hashes.
- Add `TransactionHash` module with helpers for transaction hashes.
- Add `InitName` module with helpers for smart contract init-function names.
- Add `ContractName` module with helpers for smart contract names.
- Add `Parameter` module with helpers for smart contract parameters.
- Add `AccountSequenceNumber` module with helpers for account sequence numbers (formerly referred to as nonce).
- Add methods `getInstanceInfo` and `checkOnChain` on the generic contract client `Contract`.

### Fixed

- Added missing fields to `getBlockChainParameters` response. (rootKeys, level1Keys, level2Keys)
- Use of bigint exponentiation causing issues in web.

## 6.3.0

### Added

- `sendRawAccountTransaction` to the gRPC Client.

### Changed

- Stopped using `replaceDateWithTimeStampAttribute` and `reviveDateFromTimeStampAttribute` for serializing and parsing verifiable presentation.
- AttributeType no longer contains `Date`, but now instead has `TimestampAttribute`. The statement builders have their types extended to keep allowing for both `Date` and `TimestampAttribute`.

## 6.2.1

### Fixed

- Missing buffer import causing issues in web.

## 6.2.0

### Breaking changes

- `sendCredentialDeploymentTransaction` method of `ConcordiumGRPCClient` signature changed to take an already serialized payload.

### Added

- `CIS4Contract` class for seemlessly interacting with contracts adhering to the CIS4 standard.
- Validation of type values when verifying statements.
- Exposed `replaceDateWithTimeStampAttribute` and `reviveDateFromTimeStampAttribute`.

### Fixed

- Aligned credential schema types with the tested types in the browser wallet.
- `addMinimumAge` now creates the precise age statement instead of one day off.

## 6.1.1

### Fixes

- `verifyWeb3IdCredentialSignature` now supports dates/timestamp attributes.
- `canProveAtomicStatement` now supports timestamp attributes, handles undefined attribute value correctly and handles strings correctly for range statements.

## 6.1.0

### Added

Added a functions that handle conversions between CCD and micro CCD. The CCD amounts are handled as `Big`'s:

- `toMicroCcd` returns the amount of micro CCD as a `Big`.
- `toCcd`: returns the amount of CCD as a `Big`.
- `fromCcd`: constructs a `CcdAmount` from an amount of CCD passed as a `Big`
- `ccdToMicroCcd`: Converts CCD to micro CCD, both as `Big`'s
- `microCcdToCcd`: Converts micro CCD to CCD, both as `Big`'s
- The `CcdAmount` class constructor now also accepts a `BigSource` letting users create them from `Big`'s and strings

All function parameters now also accepts strings, these strings can use comma as a decimal seperator.

- `Web3StatementBuilder` function.
- `getVerifiablePresentation` function.
- Various helper methods for web3Id statements and verifiable presentations.

### Fixes

- The max smart contract parameter length was changed to 65535 bytes in protocol version 5 and onwards.
  Functions which checks the parameter length will now reflect that.

## 6.0.0

### Breaking changes

- Renamed `AccountTransactionType.TransferWithScheduleWithMemo` to `AccountTransactionType.TransferWithScheduleAndMemo`.

### Changed

- Bumped @concordium/rust-bindings to 1.1.0 (adds `display_type_schema_template` function)

### Added

- `getTransactionKindString` function.
- `displayTypeSchemaTemplate` function.

## 5.0.0

### Breaking changes

- Bumped @concordium/rust-bindings to 1.0.0. (Throws proper `Error`s when execution fails for any WASM entrypoint, with improved error messages)
- Updated `types.ts` to conform to updated GRPC API, which includes adding more variants to existing types (all new variants take effect from protocol version 6):
  - `ChainParametersV2` added to `ChainParameters`
  - `BlockInfo` changed to `BlockInfoV0 | BlockInfoV1`
  - `ConsensusStatus` changed to `ConsensusStatusV0 | ConsensusStatusV1`
  - `ElectionInfo` changed to `ElectionInfoV0 | ElectionInfoV1`

### Fixed

- Cost calculation for `deployModule` transaction.
- Fixed a bug where protocol version was different (i.e. 1 less than what it should be) when using the gRPCv2 API (compared to what is returned by the gRPCv1 API).

### Changes

- Function `uleb128Decode` now parses correctly and throws an error if the given input contains more than a single ULEB128 encoded number.

### Added

- A `parseWallet` function to parse wallet export files
- Helper functions to determine version of versioned types mentioned in "Breaking Changes" have been added.
- Support for new chain update types.
- Function `uleb128DecodeWithIndex` that can also parse more than a single ULEB128 bigint
- Added `tokenAddressFromBase58` and `tokenAddressToBase58` to CIS2

### Changed

- The following functions now all have an additional parameter controlling whether errors are in a verbose format or not:
  - `deserializeContractState`
  - `deserializeReceiveReturnValue`
  - `deserializeReceiveError`
  - `deserializeInitError`
  - `deserializeTypeValue`
  - `serializeInitContractParameters`
  - `serializeUpdateContractParameters`
  - `serializeTypeValue`

## 4.0.1 2023-05-25

### Fixed

- Cost calculation for `deployModule` transaction.

## 4.0.0 2023-05-15

### Breaking changes

- Updated `blockInfo` so that the `bakerId` field is optional, since it will be undefined for genesis blocks.
- `waitForTransactionFinalization` now returns a `BlockItemSummaryInBlock`
- Added missing version return type in `getModuleSchema`. It now returns an object containing the schema source and version.

### Added

- Helpers for calculating energy cost for a transaction and microCCD cost from energy cost:
  - `getEnergyCost`
  - `getExchangeRate`
  - `convertEnergyToMicroCcd`
- Utility functions for extracting information from `BlockItemSummary`:
  - `isInitContractSummary`
  - `isUpdateContractSummary`
  - `isTransferLikeSummary`
  - `isRejectTransaction`
  - `isSuccessTransaction`
  - `getTransactionRejectReason`
  - `getReceiverAccount`
  - `affectedContracts`
  - `affectedAccounts`
- Utility functions for extracting information from `BlockSpecialEvent`:
  - `specialEventAffectedAccounts`
- Helper methods on `GRPCClient` for chain traversal:
  - `getFinalizedBlocksFrom`
  - `findEarliestFinalized`
  - `findInstanceCreation`
  - `findFirstFinalizedBlockNoLaterThan`
- Extended HdWallet with support for verifiable credential key deriviation.

### Changed

- Bumped @concordium/rust-bindings to 0.12.0. (Adds key derivation for verifiable credentials)

## 3.5.0 2023-5-03

### Added

- Utility functions `uleb128Decode` and `uleb128Encode` functions for decoding and encoding as unsigned leb128 respectively.
- `CIS2Contract` class for interacting with smart contracts adhering to the CIS-2 standard.
- `cis0Supports` function for checking standard support in smart contracts.
- Made the `streamToList` function public.
- Made the `unwrap` function public.
- Added `wasmToSchema` utility function.
- Added `getEmbeddedSchema` to client.
- Exposed `RpcError` type and created helper `isRpcError`.
- Build function `buildAccountSigner` for creating `AccountSigner` objects from genesis format, wallet export format, and a simple representation of credentials with keys.

### Changed

- Fixed bug where `AccountCreationSummary` type did not have fields: `index`, `energyCost`, `hash`

## 3.4.2 2023-04-21

### Changed

- `generateBakerKeys` now also returns the private baker keys.

## 3.4.1 2023-03-31

### Changed

- Replace use of `setImmediate` with `setTimeout` since the former is not
    supported in browsers.

## 3.4.0 2023-03-22

### Added

- General function for deserializing smart contract values `deserializeTypeValue`.

### Changed

- Bumped @concordium/rust-bindings to 0.11.0. (Includes a fix to serialization of negative numbers for smart contract values)
- `signMessage` and `verifyMessageSignature` can now handle the message being a buffer/Uint8Array instead of only a utf8 string.

### Fixed

- `serializeTypeValue` now reports an error when called with invalid data, such as a receive function with missing schema, or a schema that cannot be parsed.

## 3.3.0 2023-02-27

### Added

- Added a client for version 2 of the Concordium gRPC API to communicate with a Concordium node.

  - including helper function `waitForTransactionFinalization` that returns a promise that resolves when the transaction finalizes.

- Serialization:

  - `serializeAccountTransactionPayload`
  - `serializeCredentialDeploymentPayload`

- Credential deployment helpers:

  - `createCredentialTransaction`
  - `createCredentialTransactionNoSeed`
  - `signCredentialTransaction`

- Function to generate baker keys: `generateBakerKeys`.

### Fixed

- `getInitContractParameterSchema`, `getUpdateContractParameterSchema`,
    `serializeInitContractParameters` and `serializeUpdateContractParameters` now
    report an error when called with invalid data, such as a receive function with
    missing schema, or a schema that cannot be parsed.

### Deprecated

- The JSON-RPC client has been deprecated in favor of the new gRPC v2 client.
- Various types and helper functions used by the JSON-RPC client (and the v1 gRPC client) have also been deprecated.

## 3.2.0 2023-01-04

### Added

- `serializeTypeValue` that allows smart contract types to be serialized using the specific schema, instead of only by providing the entire module's schema.
- `getInitContractParameterSchema` Given a buffer containing the schema for a module, extract the schema for a given contract's init function's parameters.
- `getReceiveContractParameterSchema` Given a buffer containing the schema for a module, extract the schema for a given contract's receive methods' parameters.

## 3.1.0 2022-11-30

### Added

- `IdStatementBuilder` class to help build id statements.
- `verifyIdStatement` function to verify that a statement is well-formed and complies with rules for id statements.
- `getIdProof` function to prove a statement holds for the given identity/account.
- Enums for sex and idDocType values.

## 3.0.0 2022-11-15

### Breaking changes

- Change AccountTransactionType names/string values to align with those in Concordium base.
- Change some field names in UpdateConcractPayload, InitContractPayload and DeployModule to align with those in Concordium base.
- Rename GtuAmount class to CcdAmount. And change the microGtuAmount field to microCcdAmount.
- Add custom toJSON methods for the classes CcdAmount, AccountAddress, ModuleReference, CredentialRegistrationId, DataBlob and TransactionExpiry, in order to match the serialisation of their equivalents in Concordium base.

### Added

- The ability to deserialize error values of receive and init functions using `deserializeReceiveError()` and `deserializeInitError()` respectfully.
- Refactored the `upserializeUpdateContractParameters()` and `serializeInitContractParameters()` to call into rust functions.

## 2.2.0 2022-11-8

### Added

- The ability to deserialize the return values of receive functions using `deserializeReceiveReturnValue()`.

## 2.1.0 2022-9-29

### Added

- Additional arguments to the JSON-RPC HttpProvider, to enable is to receive and forward cookies.

### Fixed

- getAccountInfo no longer relies on instanceof to determine the type of input.

## 2.0.0 2022-9-29

### Added

- `getCredentialId` to the HdWallet.

### Breaking changes

- Updated the signature of helper functions for accounts to sign messages. (and changed the prepend)

## 1.0.0 2022-8-26

### Breaking changes

- ConcordiumHdWallet methods now take the identity provider index as arguments.
- Bumped @concordium/rust-bindings to 0.4.0.

### Fixed

- Added missing `accountAddress` field to `AccountInfo` types.

## 0.5.0 2022-8-26

### Added

- Support for new V2 schemas which can specify error types.

### Breaking changes

- SchemaVersion, Module, and schema types are now 0-indexed instead of 1-indexed. This means that the schemas used for V0 contracts are now version 0, and so is the associated types. And the first schema version for V1 contracts are now version 1.

## 0.4.0 2022-8-15

### Added

- `deserializeTransaction` function to deserialize transaction created by `serializeAccountTransactionForSubmission` and `serializeCredentialDeploymentTransactionForSubmission`. (Currently SimpleTransfer, SimpleTransferWithMemo and RegisterData are the only supported account transactions kinds)
- `createIdentityRequest`, to create identity requests.
- `createCredentialV1`, to create credentials using a seedPhrase.
- `createIdentityRecoveryRequest`, to create identity recovery requests.
- Added `sendCredentialDeployment` to send credentials created from `createCredentialV1` to the chain.
- `getSignedCredentialDeploymentTransactionHash` to get the transaction hash of credentials created from `createCredentialV1`.
- Added `ConfigureBaker` to `AccountTransactionType` enum.
- Added `ConcordiumHdWallet` with functions to get keys and randomness from a seed phrase.

### Fixed

- `deserializeTransaction` no longer throws an error on expired transactions.
- `deserializeTransaction` is now exported from index.

## 0.3.0 2022-7-21

### Added

- Support deserializing new schema types: ULeb128, ILeb128, ByteArray and ByteList.
- Support deserializing schemas with versioning information.
- Add support for getAccountInfo, InvokeContract, getCryptographicParameters and getModuleSource with JSON-RPC

### Fixed

- Fixed contract schema serialization for ByteList

### Changes

- The function for deserializing a module schema `deserialModuleFromBuffer` now have the schema version as an optional argument. The function will try to extract the version from the buffer. When a version is provided it falls back to this, otherwise it throws an error.

## 0.2.1 2022-6-27

### Fixed

- @noble/ed25519 and cross-fetch moved from devDependencies to dependencies.

## 0.2.0 2022-6-24

### Added

- Support deserializing version 2 schemas.
- Support serializing parameters for contracts using version 2 schemas.
- Support for deploying versioned smart contract modules, which is the format used in cargo-concordium v2+. (This is done by not supplying the version field in the payload)

### Breaking changes

- `serializeInitContractParameters` and `serializeUpdateContractParameters` each have an additional parameter, which denotes the version of the schema provided. For existing users that are using V0 contracts, that parameter should be `SchemaVersion.V1`.
- Deserialization of schemas have been changed: types and functions have been renamed and `deserialModuleFromBuffer` have an additional parameter.

## 0.1.1 2022-6-2

### Fixed

- Fixed JSON-RPC client crash on empty response when calling getInstanceInfo.
    (And update the format of the arguments for the server)
- Fixed issue by bumping rust bindings version

## 0.1.0 2022-5-25

- Initial release<|MERGE_RESOLUTION|>--- conflicted
+++ resolved
@@ -47,13 +47,6 @@
   with `buildAccountSigner`
 - A new optional field `createPlt` to `AuthorizationsV1` which exposes the access structure for PLT creation.
 
-<<<<<<< HEAD
-## 10.0.0-alpha.11
-
-### Fixed
-
-- An issue where the token module state of a PLT could not be correctly decoded from it's CBOR representation.
-=======
 ## 10.0.0-alpha.? (Unreleased)
 
 ### Breaking changes
@@ -64,7 +57,12 @@
 ### Changed
 
 - Energy cost of PLT mint/burn changed from 100 to 50
->>>>>>> b34abd70
+
+## 10.0.0-alpha.11
+
+### Fixed
+
+- An issue where the token module state of a PLT could not be correctly decoded from it's CBOR representation.
 
 ## 10.0.0-alpha.10
 
