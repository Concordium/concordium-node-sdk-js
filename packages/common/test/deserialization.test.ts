--- conflicted
+++ resolved
@@ -138,7 +138,6 @@
     expect(returnValue).toEqual('82000000');
 });
 
-<<<<<<< HEAD
 test('Receive error can be deserialized', () => {
     const error = deserializeReceiveError(
         Buffer.from('ffff', 'hex'),
@@ -164,7 +163,7 @@
     );
 
     expect(error).toEqual(1);
-=======
+
 test('Return value can be deserialized - auction', () => {
     const returnValue = deserializeReceiveReturnValue(
         Buffer.from(
@@ -182,5 +181,4 @@
     expect(returnValue.end).toEqual('2022-12-01T00:00:00+00:00');
     expect(returnValue.auction_state).toHaveProperty('NotSoldYet');
     expect(returnValue.highest_bidder).toHaveProperty('None');
->>>>>>> 1b3017e9
 });