import {
    AccountAddress,
    AccountTransaction,
    AccountTransactionHeader,
    AccountTransactionType,
    CcdAmount,
    ContractContext,
    deserializeReceiveReturnValue,
    InitContractPayload,
    ModuleReference,
    serializeInitContractParameters,
    serializeUpdateContractParameters,
    signTransaction,
    TransactionExpiry,
    UpdateContractPayload,
    unwrap,
    parseWallet,
    buildAccountSigner,
    affectedContracts,
<<<<<<< HEAD
} from '@concordium/web-sdk';
import { ConcordiumGRPCNodeClient } from '@concordium/web-sdk/nodejs';
=======
    ContractName,
    ReceiveName,
    Energy,
    EntrypointName,
    ReturnValue,
} from '@concordium/node-sdk';
>>>>>>> efc40473
import { credentials } from '@grpc/grpc-js';
import { readFileSync } from 'node:fs';
import { parseEndpoint } from '../shared/util.js';

import meow from 'meow';

const cli = meow(
    `
  Usage
    $ yarn run-example <path-to-this-file> [options]

  Required
    --wallet-file, -w  A path to a wallet export file from a Concordium wallet

  Options
    --help,     -h  Displays this message
    --endpoint, -e  Specify endpoint of the form "address:port", defaults to localhost:20000
`,
    {
        importMeta: import.meta,
        flags: {
            walletFile: {
                type: 'string',
                alias: 'w',
                isRequired: true,
            },
            endpoint: {
                type: 'string',
                alias: 'e',
                default: 'localhost:20000',
            },
        },
    }
);

const [address, port] = parseEndpoint(cli.flags.endpoint);
const client = new ConcordiumGRPCNodeClient(
    address,
    Number(port),
    credentials.createInsecure()
);

/**
 * The following example demonstrates how a smart contract can be initialized
 * and updated.
 */

(async () => {
    const sunnyWeather = { Sunny: [] };
    const rainyWeather = { Rainy: [] };

    const walletFile = readFileSync(cli.flags.walletFile, 'utf8');
    const wallet = parseWallet(walletFile);
    const sender = AccountAddress.fromBase58(wallet.value.address);
    const signer = buildAccountSigner(wallet);

    const moduleRef = new ModuleReference(
        '44434352ddba724930d6b1b09cd58bd1fba6ad9714cf519566d5fe72d80da0d1'
    );
    const maxCost = Energy.create(30000);
    const contractName = ContractName.fromStringUnchecked('weather');
    const receiveName = ReceiveName.fromStringUnchecked('weather.set');
    const schema = await client.getEmbeddedSchema(moduleRef);

    // --- Initialize Contract --- //

    console.log('\n## Initializing weather contract with sunny weather\n');

    // #region documentation-snippet-init-contract

    const initHeader: AccountTransactionHeader = {
        expiry: new TransactionExpiry(new Date(Date.now() + 3600000)),
        nonce: (await client.getNextAccountNonce(sender)).nonce,
        sender,
    };

    const initParams = serializeInitContractParameters(
        contractName,
        sunnyWeather,
        schema
    );

    const initPayload: InitContractPayload = {
        amount: new CcdAmount(0n),
        moduleRef: moduleRef,
        initName: contractName,
        param: initParams,
        maxContractExecutionEnergy: maxCost,
    };

    const initTransaction: AccountTransaction = {
        header: initHeader,
        payload: initPayload,
        type: AccountTransactionType.InitContract,
    };

    const initSignature = await signTransaction(initTransaction, signer);
    const initTrxHash = await client.sendAccountTransaction(
        initTransaction,
        initSignature
    );

    console.log('Transaction submitted, waiting for finalization...');

    const initStatus = await client.waitForTransactionFinalization(initTrxHash);
    console.dir(initStatus, { depth: null, colors: true });

    const contractAddress = affectedContracts(initStatus.summary)[0];

    // #endregion documentation-snippet-init-contract

    // --- Checking weather --- //

    await checkWeather();

    // --- Update smart contract --- //

    console.log('## Making it rain with weather.set\n');

    // #region documentation-snippet-update-contract

    const updateHeader: AccountTransactionHeader = {
        expiry: new TransactionExpiry(new Date(Date.now() + 3600000)),
        nonce: (await client.getNextAccountNonce(sender)).nonce,
        sender,
    };

    const updateParams = serializeUpdateContractParameters(
        contractName,
        EntrypointName.fromString('set'),
        rainyWeather,
        schema
    );

    const updatePayload: UpdateContractPayload = {
        amount: new CcdAmount(0n),
        address: unwrap(contractAddress),
        receiveName,
        message: updateParams,
        maxContractExecutionEnergy: maxCost,
    };

    const updateTransaction: AccountTransaction = {
        header: updateHeader,
        payload: updatePayload,
        type: AccountTransactionType.Update,
    };

    const updateSignature = await signTransaction(updateTransaction, signer);
    const updateTrxHash = await client.sendAccountTransaction(
        updateTransaction,
        updateSignature
    );

    console.log('Transaction submitted, waiting for finalization...');

    const updateStatus = await client.waitForTransactionFinalization(
        updateTrxHash
    );
    console.dir(updateStatus, { depth: null, colors: true });

    // #region documentation-snippet-update-contract

    // --- Checking Weather --- //

    await checkWeather();

    // Helper function for checking weather
    async function checkWeather() {
        const contextPostInit: ContractContext = {
            contract: unwrap(contractAddress),
            invoker: sender,
            method: ReceiveName.fromString('weather.get'),
        };

        const invokedPostInit = await client.invokeContract(contextPostInit);

        if (invokedPostInit.tag === 'success') {
            const rawReturnValue = unwrap(invokedPostInit.returnValue);
            const returnValue = deserializeReceiveReturnValue(
                ReturnValue.toBuffer(rawReturnValue),
                schema,
                contractName,
                EntrypointName.fromString('get')
            );
            console.log('\nThe weather is now:');
            console.dir(returnValue, { depth: null, colors: true });
            console.log('');
        }
    }
})();<|MERGE_RESOLUTION|>--- conflicted
+++ resolved
@@ -17,17 +17,13 @@
     parseWallet,
     buildAccountSigner,
     affectedContracts,
-<<<<<<< HEAD
-} from '@concordium/web-sdk';
-import { ConcordiumGRPCNodeClient } from '@concordium/web-sdk/nodejs';
-=======
     ContractName,
     ReceiveName,
     Energy,
     EntrypointName,
     ReturnValue,
-} from '@concordium/node-sdk';
->>>>>>> efc40473
+} from '@concordium/web-sdk';
+import { ConcordiumGRPCNodeClient } from '@concordium/web-sdk/nodejs';
 import { credentials } from '@grpc/grpc-js';
 import { readFileSync } from 'node:fs';
 import { parseEndpoint } from '../shared/util.js';
