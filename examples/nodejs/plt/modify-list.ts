import {
    AccountAddress,
    AccountTransactionType,
    RejectReasonTag,
    TransactionEventTag,
    TransactionKindString,
    TransactionSummaryType,
    isKnown,
    serializeAccountTransactionPayload,
} from '@concordium/web-sdk';
import { ConcordiumGRPCNodeClient } from '@concordium/web-sdk/nodejs';
import {
    Cbor,
    CborAccountAddress,
    Token,
    TokenId,
    TokenListUpdate,
    TokenOperation,
    TokenOperationType,
    createTokenUpdatePayload,
    parseTokenModuleEvent,
} from '@concordium/web-sdk/plt';
import { credentials } from '@grpc/grpc-js';
import meow from 'meow';

import { parseEndpoint, parseKeysFile } from '../shared/util.js';

const cli = meow(
    `
  Usage
    $ yarn run-example <path-to-this-file> <list-name> <action> [options]

  Required
    --token-id,     -t  The unique id of the token to transfer
    --address,      -a  The account address to add to the allow list (in base58 format)

  Options
    --help,         -h  Displays this message
    --endpoint,     -e  Specify endpoint of a grpc2 interface of a Concordium node in the format "address:port". Defaults to 'localhost:20000'
    --secure,       -s  Whether to use tls or not. Defaults to false.
    --wallet-file,  -w  A path to a wallet export file from a Concordium wallet. This is required for governance operations.
`,
    {
        importMeta: import.meta,
        flags: {
            tokenId: {
                type: 'string',
                alias: 't',
                isRequired: true,
            },
            address: {
                type: 'string',
                alias: 'a',
                isRequired: true,
            },

            // optional
            endpoint: {
                type: 'string',
                alias: 'e',
                default: 'localhost:20000',
            },
            secure: {
                type: 'boolean',
                alias: 's',
                default: false,
            },
            walletFile: {
                type: 'string',
                alias: 'w',
            },
        },
    }
);

const { tokenId: id, address, walletFile, endpoint } = cli.flags;

const [addr, port] = parseEndpoint(endpoint);
const client = new ConcordiumGRPCNodeClient(
    addr,
    Number(port),
    cli.flags.secure ? credentials.createSsl() : credentials.createInsecure()
);

(async () => {
    // #region documentation-snippet

    // parse input
    const [list, action] = cli.input;

    if (!list || !action) {
        console.error('Missing required arguments: <list-name> <action>');
        return;
    }

    // Validate action
    if (action !== 'add' && action !== 'remove') {
        console.error('Invalid action. Use "add" or "remove".');
        return;
    }

    // Validate list name
    if (list !== 'allow' && list !== 'deny') {
        console.error('Invalid list name. Use "allow" or "deny".');
        return;
    }

    // parse the arguments
    const tokenId = TokenId.fromString(id);
<<<<<<< HEAD
    const targetAddress = CborAccountAddress.fromAccountAddress(AccountAddress.fromBase58(address));
=======
    const targetAddress = AccountAddress.fromBase58(address);
>>>>>>> fa16240a

    if (walletFile !== undefined) {
        // Read wallet-file
        const [sender, signer] = parseKeysFile(walletFile);

        try {
            // create the token instance
            const token = await Token.fromId(client, tokenId);

            // Only the token issuer can modify the allow list
            console.log(
                `Attempting to ${action} ${targetAddress.toString()} to the ${list} list for ${tokenId.toString()}...`
            );

            // Execute the list operation
            let modify: typeof Token.addDenyList;
            if (list === 'deny' && action === 'add') {
                modify = Token.addDenyList;
            } else if (list === 'deny' && action === 'remove') {
                modify = Token.removeDenyList;
            } else if (list === 'allow' && action === 'add') {
                modify = Token.addAllowList;
            } else {
                modify = Token.removeAllowList;
            }
            const transaction = await modify(token, sender, targetAddress, signer);
            console.log(`Transaction submitted with hash: ${transaction}`);

            const result = await client.waitForTransactionFinalization(transaction);
            console.log('Transaction finalized:', result);

            if (!isKnown(result.summary)) {
                throw new Error('Unexpected transaction outcome');
            }

            if (result.summary.type !== TransactionSummaryType.AccountTransaction) {
                throw new Error('Unexpected transaction type: ' + result.summary.type);
            }

            switch (result.summary.transactionType) {
                case TransactionKindString.TokenUpdate:
                    result.summary.events.filter(isKnown).forEach((e) => {
                        if (e.tag !== TransactionEventTag.TokenModuleEvent) {
                            throw new Error('Unexpected event type: ' + e.tag);
                        }
                        console.log('Token module event:', parseTokenModuleEvent(e));
                    });
                    break;
                case TransactionKindString.Failed:
                    if (result.summary.rejectReason?.tag !== RejectReasonTag.TokenUpdateTransactionFailed) {
                        throw new Error('Unexpected reject reason tag: ' + result.summary.rejectReason?.tag);
                    }
                    const details = Cbor.decode(result.summary.rejectReason.contents.details);
                    console.error(result.summary.rejectReason.contents, details);
                    break;
                default:
                    throw new Error('Unexpected transaction kind: ' + result.summary.transactionType);
            }
        } catch (error) {
            console.error('Error during list operation:', error);
        }
    } else {
        const operationType = `${action}-${list}-list` as TokenOperationType;
        // Or from a wallet perspective:
        // Create list payload. The payload is the same for both add and remove operations on all lists.
        const listPayload: TokenListUpdate = { target: CborAccountAddress.fromAccountAddress(targetAddress) };
        const listOperation = {
            [operationType]: listPayload,
        } as TokenOperation; // Normally the cast is not necessary unless done in the same dynamic way as here.
        console.log('Specified list action:', JSON.stringify(listOperation, null, 2));

        const payload = createTokenUpdatePayload(tokenId, listOperation);
        console.log('Created payload:', payload);

        // Serialize payload for signing/submission
        const serialized = serializeAccountTransactionPayload({
            payload,
            type: AccountTransactionType.TokenUpdate,
        });
        console.log('Serialized payload for sign & send:', serialized.toString('hex'));
    }
    // #endregion documentation-snippet
})();<|MERGE_RESOLUTION|>--- conflicted
+++ resolved
@@ -107,11 +107,7 @@
 
     // parse the arguments
     const tokenId = TokenId.fromString(id);
-<<<<<<< HEAD
-    const targetAddress = CborAccountAddress.fromAccountAddress(AccountAddress.fromBase58(address));
-=======
     const targetAddress = AccountAddress.fromBase58(address);
->>>>>>> fa16240a
 
     if (walletFile !== undefined) {
         // Read wallet-file
