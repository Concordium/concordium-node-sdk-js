--- conflicted
+++ resolved
@@ -130,21 +130,7 @@
     );
     // #endregion documentation-snippet-sign-transaction
 
-<<<<<<< HEAD
-    await client.waitForTransactionFinalization(transactionHash);
-
-    console.log('Transaction finalized, getting outcome...\n');
-
-    const transactionStatus: BlockItemStatus = await client.getBlockItemStatus(
-        transactionHash
-    );
-
-    if (transactionStatus.status === 'finalized') {
-        console.dir(transactionStatus.outcome, { depth: null, colors: true });
-    }
-    // #endregion documentation-snippet
-=======
     const status = await client.waitForTransactionFinalization(transactionHash);
     console.dir(status, { depth: null, colors: true });
->>>>>>> 9aad8eb8
+    // #endregion documentation-snippet
 })();