--- conflicted
+++ resolved
@@ -1,10 +1,6 @@
 # Changelog
 
-<<<<<<< HEAD
-## 5.2.0 2022-11-8
-=======
 ## 6.0.0 2022-11-11
->>>>>>> a64fdb22
 
 ### Breaking changes
 
@@ -12,6 +8,8 @@
 - Change some field names in UpdateConcractPayload, InitContractPayload and DeployModule to align with those in Concordium base.
 - Rename GtuAmount class to CcdAmount. And change the microGtuAmount field to microCcdAmount.
 - Add custom toJSON methods for the classes CcdAmount, AccountAddress, ModuleReference, CredentialRegistrationId, DataBlob and TransactionExpiry, in order to match the serialisation of their equivalents in Concordium base.
+
+## 5.2.0 2022-11-8
   
 ### Added
 
