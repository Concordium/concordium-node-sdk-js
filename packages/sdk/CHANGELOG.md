# Changelog

## Unreleased

### Added

- `Upward<T>` as a means of representing possibly unknown variants of a type encounted when querying the GRPC API
  of *future* Concordium node versions. This is a type alias of `T | null`, i.e. unknown variants will be represented
  as `null`.

### Breaking changes

- Renamed `TokenModuleRejectReason` to `EncodedTokenModuleRejectReason`, aligning with the corresponding types for
  `TokenModuleEvent`. `TokenModuleRejectReason` now describes the decoded version of `EncodedTokenModuleRejectReason`.

#### GRPC API query response types

- `BlockItemSummaryInBlock.summary` now has the type `Upward<BlockItemSummary>`.
- `ConfigureBakerSummary`, `ConfigureDelegationSummary`, `TokenCreationSummary`, and `TokenUpdateSummary` events
  have been wrapped in `Upward`.
- `UpdateSummary.payload` now has the type `Upward<UpdateInstructionPayload>`.
- `UpdateEnqueuedEvent.payload` now has the type `Upward<UpdateInstructionPayload>`.
- `PendingUpdate.effect` now has the type `Upward<PendingUpateEffect>`.
- `PassiveCommitteeInfo` now has been wrapped in `Upward`.
- `NodeInfoConsensusStatus` and `NodeCatchupStatus` now have been wrapped in `Upward`.
<<<<<<< HEAD
- `Cooldown.status` now has the type `Upward<CooldownStatus>`. This affects all `AccountInfo` variants.
- `BakerPoolInfo.openStatus` now has the type `Upward<OpenStatusText>`.
  - Affects the `AccountInfoBaker` variant of `AccountInfo`.
  - Affects `BakerPoolStatus`.
- `BakerSetOpenStatusEvent.openStatus` now has the type `Upward<OpenStatusText>`.
- `AccountInfo` has been extended with a new variant `AccountInfoUnknown`.
=======
- `RejectReason` now has been wrapped in `Upward`
>>>>>>> 383ad91c

#### `ConcordiumGRPCClient`:

- `waitForTransactionFinalization` is affected by the changes to `BlockItemSummaryInBlock`
- `getBlockTransactionEvents` now returns `AsyncIterable<Upward<BlockItemSummary>>`.
- `getBlockSpecialEvents` now returns `AsyncIterable<Upward<BlockSpecialEvent>>`.
- `getPoolInfo` is affected by the changes to `BakerPoolInfo`

## 10.0.1

### Fixed

- Added missing support for the new transaction summary type `TokenCreation`. This has been added to the
  `BlockItemSummary` union type.

## 10.0.0

- Adds support for integrating with Concordium nodes running version 9.

### Breaking changes

- Add `TokenUpdateSummary` to the possible transaction outcomes declared by `AccountTransactionSummary`
- Added new variant `TokenUpdate` to  `AccountTransactionType` and correspondingly `TransactionKindString`.
- Added `EncodedTokenModuleEvent`, `TokenTransfer`, `TokenMint`, `TokenBurn` types to `TransactionEvent` union.
- Added new variants `TokenModuleEvent`, `TokenTransfer`, `TokenMint`, `TokenBurn` to `TransactionEventTag`.
- Added new variant `CreatePLT` to `UpdateType`.
- Updated `AccountInfo` to hold information about the PLTs held by an account.
- Removed `toProto` and `fromProto` from the exposed API for all custom types in the SDK. This should have no impact, as
  the parameter/return values are internal-only.
- Added `TokenUpdatePayload` to `AccountTransactionPayload` union type.
- Added reject reasons related to PLT transactions to `RejectReason` union type.
- `CcdAmount.fromDecimal` no longer supports creation from a string with comma used as the decimal separator, e.g.
  "10,123".

### Added

- A new package export scoped to hold types and functionality for interacting with PLTs, available at
  `@concordium/web-sdk/plt`.
- New types representing entities within the domain of protocol level tokens (PLTs)
  - `Cbor`: Represents CBOR encoded details for PLT module state, events, and operations
  - `CborMemo`: Represents CBOR encoded memos for PLT transactions
  - `TokenId`: A unique text identifier of a PLT
  - `TokenAmount`: A representation of a PLT amount
  - `TokenModuleReference`: The module reference of a PLT instance
  - `TokenMetadataUrl`: An object containing the url for token metadata
  - `TokenHolder`: A representation of the different token holder entities. Currently, only accounts are supported.
  - `TokenAccountState`, `TokenState`, `TokenInfo`, and `TokenAccountInfo`, all representing PLT related data returned by the
    GRPC API of a Concordium node. 
- `Token`, which is a client for interacting with PLTs
- `parseModuleEvent`, which attempts to parse an `EncodedTokenModuleEvent` into a `TokenModuleEvent`.
- CBOR conversion functionality to `AccountAddress`.
- An extension for `cbor2`, which registers CBOR encoders for all relevant Concordium types. This is accessible at the
  `@concordium/web-sdk/extensions/cbor2` entrypoint.
- `cborEncode` and `cborDecode` functions for deterministic encoding/decoding of objects composed of Concordium domain
  types.
- `registerCborDecoders` and `registerCborEncoders` for registering Concordium domain type encoders/decoders globally
  for `cbor2`
  - **NOTE**: By registering decoders globally without using the returned cleanup function, the registration overrides
  any previously registered decoder for the corresponding CBOR tag.
- `TokenUpdateHandler`, which is also accessible by passing the corresponding `TransactionType` to `getAccountTransactionHandler`.
- Function `parseSimpleWallet` which parses a `SimpleWalletFormat` (also a subset of `GenesisFormat`), which can be used
  with `buildAccountSigner`
- A new optional field `createPlt` to `AuthorizationsV1` which exposes the access structure for PLT creation.

## 10.0.0-alpha.? (Unreleased)

### Fixed

- Fix conversion in `TokenAmount.fromDecimals` function when used with large `tokenAmount` values with small `decimal` values.

## 10.0.0-alpha.15

### Fixed

- Fix conversion in `TokenAmount.fromDecimals` function when used with large `decimal` values.

### Changed

- Remove authorization validation for PLT `Token` client.
- All `Token` operations' validations are done in a separate respective functions.
- Removed `UnauthorizedGovernanceOperationError` from `Token` PLT client.

### Added

- Add helper function `validateMint`, `validateBurn`, `validateAllowListUpdate`, `validateDenyListUpdate`
  for validating PLT token client operations.
- Add `updateToken` method that returns the latest finilized block state of a token.

## 10.0.0-alpha.14

### Changed

- Enable `denyList`/`allowList` validation on plt token transfers.
- Client side validation in the PLT `Token` client is now disabled by default and has to be enabled explicitly if wanted

### Added

- Add optional `initialSupply` field to `TokenInitializationParameters` type.
- Add `protocolLevelTokens` field to `NextUpdateSequenceNumbers` type.
- Add helper function `createPLTPayload` for creating `CreatePLTPayload`s for the corresponding chain update.

## 10.0.0-alpha.13

### Changed

- Disable `denyList`/`allowList` validation on plt token transfers.

## 10.0.0-alpha.12

### Breaking changes

- Changed the representation of `TokenEvent` to a more flattened version in line with the representation in concordium-base.
- Replaced `TokenUpdateEvent` with the flattened `TokenEvent` mentioned above.
- Revised the constraints associated with `TokenId`.

### Added

- `pause` and `unpause` functions added to the `Token` module, which can be used to pause/unpause execution of token operations respectively.
- `moduleState` added to `Token` instances, which is the parsed token module state of a PLT instance.

### Changed

- Energy cost of PLT mint/burn changed from 100 to 50
- Changed the functions exposed for submitting token updates on `Token` to take optional `TokenUpdateMetadata` instead of 
  getting the corresponding data from chain.

## 10.0.0-alpha.11

### Fixed

- An issue where the token module state of a PLT could not be correctly decoded from it's CBOR representation.

## 10.0.0-alpha.10

### Fixed

- Fixed a bug where PLT transfer validation would fail when the reciever had no balance if the token had a deny list.

## 10.0.0-alpha.9

### Breaking changes

- Consolidate `TokenHolderPayload` and `TokenGovernancePayload` into `TokenUpdatePayload`, and correspondingly on the
  enums `AccountTransactionType` and `TransactionKindString`.
- Consolidate `TokenHolderUpdateHandler` and `TokenGovernanceUpdateHandler` into `TokenUpdateHandler`.
- Consolidate `TokenHolderSummary` and `TokenGovernanceSummary` into `TokenUpdateSummary`, and correspondingly on the `TransactionEvent` enum.
- Consolidate `TokenHolderTransactionFailedRejectReason` and `TokenGovernanceTransactionFailedRejectReason`
  into `TokenUpdateTransactionFailedRejectReason`, and correspondingly on the `RejectReasonTag` enum.
- Functionality exposed on `V1.Token` and `V1.Governance` is now available on `Token`, which is a client for interacting with PLTs.
  Any functionality previously exposed on the `V1` namespace, has been moved to the root of `@concordium/web-sdk/plt`.
- Removed `UnauthorizedTokenGovernance` type and the corresponding `RejectReasonTag.UnauthorizedTokenGovernance`. This will now happen
  as a `EncodedTokenModuleEvent` instead.
- Changed the representation of accounts on any PLT related type from `AccountAddress` to `TokenHolder`.

### Added

- `TokenHolder`: A representation of the different token holder entities. Currently, only accounts are supported.

## 10.0.0-alpha.8

### Breaking changes

- Add `TokenHolderSummary` and `TokenGovernanceSummary` to the possible transaction outcomes declared by
- `AccountTransactionSummary`, and correspondingly `TokenHolderEvent` and `TokenGovernanceEvent` to `TransactionEvent`.
- Added new variants `TokenHolder` and `TokenGovernance` to `TransactionEventTag`, `AccountTransactionType` and correspondingly `TransactionKindString`.
- Added new variant `CreatePLT` to `UpdateType`.
- Updated `AccountInfo` to hold information about the PLTs held by an account.
- Removed `toProto` and `fromProto` from the exposed API for all custom types in the SDK. This should have no impact, as
  the parameter/return values are internal-only.
- Added `TokenHolderPayload` and `TokenGovernancePayload` to `AccountTransactionPayload` union type.
- Added reject reasons related to PLT transactions to `RejectReason` union type.
- `CcdAmount.fromDecimal` no longer supports creation from a string with comma used as the decimal separator, e.g.
  "10,123".

### Added

- A new package export scoped to hold types and functionality for interacting with PLTs, available at
  `@concordium/web-sdk/plt`.
- New types representing entities within the domain of protocol level tokens (PLTs)
  - `Cbor`: Represents CBOR encoded details for PLT module state, events, and operations
  - `CborMemo`: Represents CBOR encoded memos for PLT transactions
  - `TokenId`: A unique text identifier of a PLT
  - `TokenAmount`: A representation of a PLT amount
  - `TokenModuleReference`: The module reference of a PLT instance
  - `TokenMetadataUrl`: An object containing the url for token metadata
  - `TokenHolder`: A representation of the different token holder entities. Currently, only accounts are supported.
  - `TokenAccountState`, `TokenState`, `TokenInfo`, and `TokenAccountInfo`, all representing PLT related data returned by the
    GRPC API of a Concordium node. 
- `Token`, which is a client for interacting with PLTs
- `parseModuleEvent`, which attempts to parse an `EncodedTokenModuleEvent` into a `TokenModuleEvent`.
- CBOR conversion functionality to `AccountAddress`.
- An extension for `cbor2`, which registers CBOR encoders for all relevant Concordium types. This is accessible at the
  `@concordium/web-sdk/extensions/cbor2` entrypoint.
- `cborEncode` and `cborDecode` functions for deterministic encoding/decoding of objects composed of Concordium domain
  types.
- `registerCborDecoders` and `registerCborEncoders` for registering Concordium domain type encoders/decoders globally
  for `cbor2`
  - **NOTE**: By registering decoders globally without using the returned cleanup function, the registration overrides
  any previously registered decoder for the corresponding CBOR tag.
- `TokenUpdateHandler`, which is also accessible by passing the corresponding `TransactionType` to `getAccountTransactionHandler`.
- Function `parseSimpleWallet` which parses a `SimpleWalletFormat` (also a subset of `GenesisFormat`), which can be used
  with `buildAccountSigner`
- A new optional field `createPlt` to `AuthorizationsV1` which exposes the access structure for PLT creation.

## 9.2.0

### Fixed

- Fixed an issue an internal dependency not being handled correctly in the UMD build.

### Added

- Method (`getContractUpdateEnergyCost`) for estimating energy usage of contract update.

## 9.1.1

### Changes

- Update transitive dependency `base-x` for the compiled library distribution

## 9.1.0

### Added

- The "wasm" entrypoint `@concordium/web-sdk/wasm` from now supports react-native. This means that the partial support for react-native is now extended to full support.

## 9.0.0

### Breaking changes

- Protocol version 8:
  - Add `isSuspended` field to `AccountBakerDetails` and `BakerPoolStatusDetails`.
  - Add `BakerSuspendedEvent` and `BakerResumedEvent` to `BakerEvent` union type.
  - Add `BlockSpecialEventValidatorSuspended` and `BlockSpecialEventValidatorPrimedForSuspension` to `BlockSpecialEvent` union type.
  - Add `PendingValidatorScoreUpdate` to `UpdateInstructionPayload` union type.
  - Add `ChainParametersV3` to `ChainParameters` union type.
  - Add `isPrimedForSuspension` and `missedRounds` fields to `CurrentPaydayBakerPoolStatus`.
  - Add suspended field to the `ConfigureBakerPayload`.
  - Add `validatorScoreParameters` to `NextUpdateSequenceNumbers`.

## 8.1.1

### Fixed

- `getEnergyCost` returning energy amounts that were off by one due to not including the transaction type in the
  transaction payload serialization.

## 8.1.0

### Added

- Add `legalCountry` as an allowed attribute for set/not-set membership proofs.
- Add attributes `lei`, `legalName`, `legalCountry`, `businessNumber`, and `registrationAuth` to `IDENTITY_SUBJECT_SCHEMA`.

## 8.0.1

### Breaking changes

- `getEmbeddedModuleSchema` now uses the module version to determine in which custom wasm sections to look for the schema.
- `ConcordiumGRPCClient.getEmbeddedSchema` now delegates to `getEmbeddedModuleSchema` instead of `wasmToSchema`
  (which was removed as it was just a less capable version of `getEmbeddedModuleSchema`).
  This means that it returns the complete `RawModuleSchema` instead of only the schema bytes.
  It also means that it returns `null` instead of an error when no embedded schema was found.
- Update `AccountInfo` and `BakerPoolStatus` according to the changes introduced in the GRPC types introduced with node version 7

## 7.5.1

### Fixed

- Update `@concordium/rust-bindings` to `3.2.1` which fixes an issue causing runtime error `unreachable` for the internal WebAssembly module.
- Update JSON serialization of `AccountTransactionPayload` through `AccountTransactionPayloadHandler` to correctly serialize `CcdAmount` as `string`

## 7.5.0

### Added

- Bumped @concordium/rust-bindings to 3.2.0: Support company related attributes: `lei`, `legalName`, `legalCountry`, `businessNumber` and `registrationAuth`, allow for company account creation using the SDK.

## 7.4.0

### Added

- `toString`, `toJSON`, and `fromJSON` to most concordium domain types.
- Deprecated types and functions related to typed JSON serialization and deserialization.
- Various types related to CIS-2, CIS-3, and CIS-4 events and errors in the `CIS2`, `CIS3`, and `CIS4` namespaces.
- `deserializeCIS2Event`, `deserializeCIS3Event`, and `deserializeCIS4Event` for deserializing a CIS event from a `ContractEvent`.
- `deserializeCIS2Events` and `deserializeCIS2EventsFromSummary` for deserializing all CIS-2 events from `InvokeContractSuccessResult`s and `BlockItemSummary`s, respectively, as well as similar functions for CIS-3 and CIS-4 events.
- `parseCIS2RejectionError` for parsing a CIS-2 rejection error from a `InvokeContractFailureResult`.
- `CIS3Contract` class for interacting with contracts adhering to the CIS-3 standard.
- `Parameter.parseWithSchemaTypeBase64` and `Parameter.parseWithSchemaType` to
  help parsing smart contract parameters into typed structures.
- Documentation on when`TransactionExpiry.toJSON` throws an error.
- `Timestamp.futureMinutes` for creating a `Timestamp` a number of minutes in the future.
- `verifyPresentation` function to `@concordium/web-sdk/wasm`, which can be used to verify the credential proofs in the presentation object.
- `getPublicData` function to `@concordium/web-sdk/web3-id`, which is a helper function for accessing the public data of a `VerifiablePresentation` from chain.
- `verifyCredentialMetadata` function to `@concordium/web-sdk/web3-id`, which is a helper function for fetching and verifying metadata associated with a credential proof.

### Fixed

- Serialization of nonces with `serializeCIS4RevocationDataHolder` to serialize as little endian.

## 7.3.2

### Added

- Export all types from `accountTransaction.ts`.

## 7.3.1

### Fixed

- Return type of `getAccountTransactionHandler`.

## 7.3.0

### Added

- `fromJSON` and `toJSON` methods to the `AccountTransactionHandler` interface,
  and implementations for all transaction handlers.

## 7.2.0

### Added

- `ContractAddress.toString` function that converts the address to a string in
  the `<index, subindex>` format.
- Method (`createIdRequestWithKeysV1`) for creating an identity request by supplying the secret key material instead of the seed.
- Method (`createIdentityRecoveryRequestWithKeys`) for creating an identity recovery request by supplying the secret key material instead of the seed.

### Fixed

- Error messages in `GenericContract` now display the data, e.g., the contract
  address, rather than `[object Object]`.
- Incorrect check in isRewardStatusV1.

## 7.1.0

### Added

- `jsonUnwrapStringify` function, which can be used to unwrap concordium domain types to their inner values before serializing, to ease compatibility with dependants deserializing stringified JSON.


## 7.0.3

### Fixed

- An issue with the serialization of init contract account transactions.

## 7.0.2

### Fixed

- Missing files (react native build) in published version.

## 7.0.1

### Added

- Support for using the SDK in a react native environment. Requires polyfilling functionality used within the SDK.
  Please refer to the guide found at [the react native compatibility guide](https://developer.concordium.software/concordium-node-sdk-js/pages/misc-pages/react-native.html)

### Fixed

- Export type `BlockItem` in the public API again, this was removed accidentally in v7.0.0.

## 7.0.0

### Breaking changes

- The package is published as an ES module, instead of commonJS. Migration steps can be seen in [the upgrade guide](../../docs/pages/misc-pages/upgrade-guide.md)
- The package has been split into several entrypoints that can be used to limit the scope of what is included from the SDK.
  - `@concordium/common-sdk` exposes the full API of the SDK.
  - `@concordium/common-sdk/cis0` entrypoint exposes functionality for working with contracts adhering to the [CIS-0](https://proposals.concordium.software/CIS/cis-0.html) standard.
  - `@concordium/common-sdk/cis2` entrypoint exposes functionality for working with contracts adhering to the [CIS-2](https://proposals.concordium.software/CIS/cis-2.html) standard.
  - `@concordium/common-sdk/cis4` entrypoint exposes functionality for working with contracts adhering to the [CIS-4](https://proposals.concordium.software/CIS/cis-4.html) standard.
  - `@concordium/common-sdk/grpc` entrypoint exposes the grpc client for interacting with a nodes GRPCv2 interface.
  - `@concordium/common-sdk/id` entrypoint exposes functionality for working with ID proofs.
  - `@concordium/common-sdk/schema` entrypoint exposes functionality for working with smart contract schemas, i.e.(de)serializing types using a smart contract schema.
    - This uses the wasm entrypoint at `@concordium/rust-bindings/dapp`.
  - `@concordium/common-sdk/types` entrypoint exposes functionality for working with concordium domain types.
  - `@concordium/common-sdk/wasm` entrypoint exposes a variety of functionality for working with concordium domain types, which requires WASM.
    - This uses the wasm entrypoint at `@concorodium/rust-bindings/wallet`.
  - `@concordium/common-sdk/web3-id` entrypoint exposes functionality for working with web3-id proofs.
  - This change makes the library **incompatible** with node versions <16 and requires bundlers to respect the `exports` field of `package.json`.
  - For TypeScript projects the minimum required version of typescript is:
    - NodeJS: 4.7, `"moduleResolution": "node16" // or "nodenext"`
    - Bundled applications (webpack, esbuild, rollup, etc...): 5.0, `"moduleResolution": "bundler"`
- The following functions now parse using `json-bigint` meaning that they return bigints instead of numbers _for all numbers no matter size_
  - `deserializeContractState`
  - `deserializeReceiveReturnValue`
  - `deserializeReceiveError`
  - `deserializeInitError`
  - `deserializeTypeValue`

The API now uses dedicated types instead of language primitives:

- Use `AccountAddress` instead of a string with base58 encoding. Use `AccountAddress.fromBase58('<base58>')` to construct it.
- Use `BlockHash` instead of a string with hex encoding. Use `BlockHash.fromHexString('<hex>')` to construct it.
- Use `TranactionHash` instead of a string with hex encoding. Use `TransactionHash.fromHexString('<hex>')` to construct it.
- Use `Energy` instead of a bigint. Use `Energy.create(<integer>)` to construct it.
- Use `ReceiveName` instead of a string. Use `ReceiveName.fromString('<contract>.<function>')` to construct it.
- Use `InitName` instead of a string. Use `Init.fromString('init_<contract>')` to construct it.
- Use `ContractName` instead of a string. Use `ContractName.fromString('<contract>')` to construct it.
- Use `EntrypointName` instead of a string. Use `EntrypointName.fromString('<function>')` to construct it.
- Use `Parameter` instead of a string with hex encoding. Use `Parameter.fromHexString('<hex>')`.
- Use `SequenceNumber` (formerly called nonce) instead of a bigint. Use `SequenceNumber.create(<integer>)` to construct it.
- Use `Timestamp` instead of a bigint. Can be constructed using `Timestamp.fromMillis(<integer>)`.
- Use `Duration` instead of a bigint. Can be constructed using `Duration.fromMillis(<integer>)`.
- Use `ContractEvent` instead of a string with hex encoding. Can be constructed using `ContractEvent.fromHexString('<hex>')`.
- Use `CcdAmount` instead of a bigint. Can be constructed using `CcdAmount.fromMicroCcd(<integer>)`.
- Use `TransactionExpiry` instead of a Date object. Can be constructed using `TransactionExpiry.fromDate(<date>)`.
- Use `ModuleReference` instead of a string with hex encoding. Can be constructed using `ModuleReference.fromHexString('<hex-string>')`.

Several types have been replaced with a module containing the type itself together with functions for constructing and converting the type:

- `AccountAddress` is now a module with functions related to account addresses:
  - To refer to `AccountAddress` as a type use `AccountAddress.Type`.
  - Constructing `new AccountAddress("<address>")` is now `AccountAddress.fromBase58("<address>")`.
  - `isAlias` and `getAlias` are now accessable from `AccountAddress.isAlias` and `AccountAddress.getAlias`.
- `ContractAddresss` is now a module with functions related to contract addresses:
  - To refer to `ContractAddress` as a type use `ContractAddress.Type`.
  - To construct the type use `ContractAddress.create(index, subindex)`.
- `CredentialRegistrationId` is now a module with functions related to credential registration IDs:
  - To refer to `CredentialRegistrationId` as a type use `CredentialRegistrationId.Type`.
  - Constructing `new CredentialRegistrationId("<hex-string>")` is now `CredentialRegistrationId.fromHexString("<hex-string>")`.
- `CcdAmount` is now a module with functions related to amounts of CCDs:
  - To refer to `CcdAmount` as a type use `CcdAmount.Type`.
  - Constructing `new CcdAmount(<integer>)` is now `CcdAmount.fromMicroCcd(<integer>)`.
  - The methods `toMicroCcd` and `toCcd` are now functions refered to as `CcdAmount.toMicroCcd` and `CcdAmount.toCcd` respectively.
- `TransactionExpiry` is now a module with functions related to amounts of expiry time of transactions:
  - To refer to `TransactionExpiry` as a type use `TransactionExpiry.Type`.
  - Constructing `new TransactionExpiry(<expiry>, <allowExpired>)` is now `TransactionExpiry.fromDate(<expiry>)`, and the check of being a time in the future is removed and done when sending the transaction instead.
- `ModuleReference` is now a module with functions related to references to smart contract modules:
  - To refer to `ModuleReference` as a type use `ModuleReference.Type`.
  - Constructing `new ModuleReference("<hex-string>")` is now `ModuleReference.fromHexString("<hex-string>")`.
  - The static method `ModuleReference.fromBytes` is now `ModuleReference.fromBuffer`.
- Removed `JsonRpcClient` and types and functionality associated solely with this class.
- Renamed `AccountSequenceNumber` module to `SequenceNumber`.
- Fix type for `TranferredEvent` from `ContractTraceEvent` to only be from contract addresses to account addresses.
- Added `effectiveTime` field to `PendingUpdate`.

### Added

- All JSON serialization in `serialization.ts` is now handled by `json-bigint` meaning that all functions now correctly handles bigint inputs
- `Timestamp` is now a module with functions related to time.
  - To refer to `Timestamp` as a type use `Timestamp.Type`.
- `Duration` is now a module with functions related to durations of time.
- `EntrypointName` is now a module with functions related to entrypoint names of a smart contract.
- `ReceiveName` is now a module with functions related to receive-function names of a smart contract.
- `ReturnValue` is now a module with functions related to return values from invoking a smart contract.
- Functions `jsonStringify` and `jsonParse`, which acts as a regular `JSON.stringify` and `JSON.parse` correspondingly,
  with the addition of stringifying concordium domain types in a wrapper object that can be parsed into the respective types.
- Introduce function `versionedModuleSourceToBuffer` for serializing a versioned module to a buffer, which can be stored in a file.

### Changes

- Added version discriminators to types versioned by the protocol version of Concordium nodes:
  - `MintDistribution`
  - `GasRewards`
  - `RewardParameters`
  - `ChainParameters`
  - `Authorizations`
  - `RewardStatus`
  - `BlockInfo`
  - `ConsensusStatus`
  - `AccountBakerDetails`
  - `ElectionInfo`
- Added type discriminator to different forms of `AccountInfo`.

## 6.5.1

### Fixed

- An issue where `BakerRewardPeriodInfo` incorrectly mapped `delegatedCapital` field

## 6.5.0

### Added

New consensus endpoints:

- `getBakerEarliestWinTime`
- `getBlockCertificates`
- `getBakersRewardPeriod`
- `getWinningBakersEpoch`
- `getFirstBlockEpoch`
- `commissionRates` is now added to the `getPoolInfo` under `bakerPoolStatus.PoolInfo`

## 6.4.0

### Added

- `sendUpdateInstruction` to the gRPC Client.
- `healthCheck` to the gRPC Client.
- Function `calculateModuleReference` for getting the module reference.
- Function `parseModuleInterface` for getting the interface from the source of a smart contract module.
- Function `getEmbeddedModuleSchema` for getting the module schema embedded into a smart contract module source.
- Smart contract related types `ContractName`, `EntrypointName` and helper functions `isInitName`, `isReceiveName`, `getContractNameFromInit` and `getNamesFromReceive`.
- Add `ModuleClient` module and type for interaction with a smart contract module deployed on chain.
- Add `Energy` module with helpers for transaction energy.
- Add `BlockHash` module with helpers for block hashes.
- Add `TransactionHash` module with helpers for transaction hashes.
- Add `InitName` module with helpers for smart contract init-function names.
- Add `ContractName` module with helpers for smart contract names.
- Add `Parameter` module with helpers for smart contract parameters.
- Add `AccountSequenceNumber` module with helpers for account sequence numbers (formerly referred to as nonce).
- Add methods `getInstanceInfo` and `checkOnChain` on the generic contract client `Contract`.

### Fixed

- Added missing fields to `getBlockChainParameters` response. (rootKeys, level1Keys, level2Keys)
- Use of bigint exponentiation causing issues in web.

## 6.3.0

### Added

- `sendRawAccountTransaction` to the gRPC Client.

### Changed

- Stopped using `replaceDateWithTimeStampAttribute` and `reviveDateFromTimeStampAttribute` for serializing and parsing verifiable presentation.
- AttributeType no longer contains `Date`, but now instead has `TimestampAttribute`. The statement builders have their types extended to keep allowing for both `Date` and `TimestampAttribute`.

## 6.2.1

### Fixed

- Missing buffer import causing issues in web.

## 6.2.0

### Breaking changes

- `sendCredentialDeploymentTransaction` method of `ConcordiumGRPCClient` signature changed to take an already serialized payload.

### Added

- `CIS4Contract` class for seemlessly interacting with contracts adhering to the CIS4 standard.
- Validation of type values when verifying statements.
- Exposed `replaceDateWithTimeStampAttribute` and `reviveDateFromTimeStampAttribute`.

### Fixed

- Aligned credential schema types with the tested types in the browser wallet.
- `addMinimumAge` now creates the precise age statement instead of one day off.

## 6.1.1

### Fixes

- `verifyWeb3IdCredentialSignature` now supports dates/timestamp attributes.
- `canProveAtomicStatement` now supports timestamp attributes, handles undefined attribute value correctly and handles strings correctly for range statements.

## 6.1.0

### Added

Added a functions that handle conversions between CCD and micro CCD. The CCD amounts are handled as `Big`'s:

- `toMicroCcd` returns the amount of micro CCD as a `Big`.
- `toCcd`: returns the amount of CCD as a `Big`.
- `fromCcd`: constructs a `CcdAmount` from an amount of CCD passed as a `Big`
- `ccdToMicroCcd`: Converts CCD to micro CCD, both as `Big`'s
- `microCcdToCcd`: Converts micro CCD to CCD, both as `Big`'s
- The `CcdAmount` class constructor now also accepts a `BigSource` letting users create them from `Big`'s and strings

All function parameters now also accepts strings, these strings can use comma as a decimal seperator.

- `Web3StatementBuilder` function.
- `getVerifiablePresentation` function.
- Various helper methods for web3Id statements and verifiable presentations.

### Fixes

- The max smart contract parameter length was changed to 65535 bytes in protocol version 5 and onwards.
  Functions which checks the parameter length will now reflect that.

## 6.0.0

### Breaking changes

- Renamed `AccountTransactionType.TransferWithScheduleWithMemo` to `AccountTransactionType.TransferWithScheduleAndMemo`.

### Changed

- Bumped @concordium/rust-bindings to 1.1.0 (adds `display_type_schema_template` function)

### Added

- `getTransactionKindString` function.
- `displayTypeSchemaTemplate` function.

## 5.0.0

### Breaking changes

- Bumped @concordium/rust-bindings to 1.0.0. (Throws proper `Error`s when execution fails for any WASM entrypoint, with improved error messages)
- Updated `types.ts` to conform to updated GRPC API, which includes adding more variants to existing types (all new variants take effect from protocol version 6):
  - `ChainParametersV2` added to `ChainParameters`
  - `BlockInfo` changed to `BlockInfoV0 | BlockInfoV1`
  - `ConsensusStatus` changed to `ConsensusStatusV0 | ConsensusStatusV1`
  - `ElectionInfo` changed to `ElectionInfoV0 | ElectionInfoV1`

### Fixed

- Cost calculation for `deployModule` transaction.
- Fixed a bug where protocol version was different (i.e. 1 less than what it should be) when using the gRPCv2 API (compared to what is returned by the gRPCv1 API).

### Changes

- Function `uleb128Decode` now parses correctly and throws an error if the given input contains more than a single ULEB128 encoded number.

### Added

- A `parseWallet` function to parse wallet export files
- Helper functions to determine version of versioned types mentioned in "Breaking Changes" have been added.
- Support for new chain update types.
- Function `uleb128DecodeWithIndex` that can also parse more than a single ULEB128 bigint
- Added `tokenAddressFromBase58` and `tokenAddressToBase58` to CIS2

### Changed

- The following functions now all have an additional parameter controlling whether errors are in a verbose format or not:
  - `deserializeContractState`
  - `deserializeReceiveReturnValue`
  - `deserializeReceiveError`
  - `deserializeInitError`
  - `deserializeTypeValue`
  - `serializeInitContractParameters`
  - `serializeUpdateContractParameters`
  - `serializeTypeValue`

## 4.0.1 2023-05-25

### Fixed

- Cost calculation for `deployModule` transaction.

## 4.0.0 2023-05-15

### Breaking changes

- Updated `blockInfo` so that the `bakerId` field is optional, since it will be undefined for genesis blocks.
- `waitForTransactionFinalization` now returns a `BlockItemSummaryInBlock`
- Added missing version return type in `getModuleSchema`. It now returns an object containing the schema source and version.

### Added

- Helpers for calculating energy cost for a transaction and microCCD cost from energy cost:
  - `getEnergyCost`
  - `getExchangeRate`
  - `convertEnergyToMicroCcd`
- Utility functions for extracting information from `BlockItemSummary`:
  - `isInitContractSummary`
  - `isUpdateContractSummary`
  - `isTransferLikeSummary`
  - `isRejectTransaction`
  - `isSuccessTransaction`
  - `getTransactionRejectReason`
  - `getReceiverAccount`
  - `affectedContracts`
  - `affectedAccounts`
- Utility functions for extracting information from `BlockSpecialEvent`:
  - `specialEventAffectedAccounts`
- Helper methods on `GRPCClient` for chain traversal:
  - `getFinalizedBlocksFrom`
  - `findEarliestFinalized`
  - `findInstanceCreation`
  - `findFirstFinalizedBlockNoLaterThan`
- Extended HdWallet with support for verifiable credential key deriviation.

### Changed

- Bumped @concordium/rust-bindings to 0.12.0. (Adds key derivation for verifiable credentials)

## 3.5.0 2023-5-03

### Added

- Utility functions `uleb128Decode` and `uleb128Encode` functions for decoding and encoding as unsigned leb128 respectively.
- `CIS2Contract` class for interacting with smart contracts adhering to the CIS-2 standard.
- `cis0Supports` function for checking standard support in smart contracts.
- Made the `streamToList` function public.
- Made the `unwrap` function public.
- Added `wasmToSchema` utility function.
- Added `getEmbeddedSchema` to client.
- Exposed `RpcError` type and created helper `isRpcError`.
- Build function `buildAccountSigner` for creating `AccountSigner` objects from genesis format, wallet export format, and a simple representation of credentials with keys.

### Changed

- Fixed bug where `AccountCreationSummary` type did not have fields: `index`, `energyCost`, `hash`

## 3.4.2 2023-04-21

### Changed

- `generateBakerKeys` now also returns the private baker keys.

## 3.4.1 2023-03-31

### Changed

- Replace use of `setImmediate` with `setTimeout` since the former is not
    supported in browsers.

## 3.4.0 2023-03-22

### Added

- General function for deserializing smart contract values `deserializeTypeValue`.

### Changed

- Bumped @concordium/rust-bindings to 0.11.0. (Includes a fix to serialization of negative numbers for smart contract values)
- `signMessage` and `verifyMessageSignature` can now handle the message being a buffer/Uint8Array instead of only a utf8 string.

### Fixed

- `serializeTypeValue` now reports an error when called with invalid data, such as a receive function with missing schema, or a schema that cannot be parsed.

## 3.3.0 2023-02-27

### Added

- Added a client for version 2 of the Concordium gRPC API to communicate with a Concordium node.

  - including helper function `waitForTransactionFinalization` that returns a promise that resolves when the transaction finalizes.

- Serialization:

  - `serializeAccountTransactionPayload`
  - `serializeCredentialDeploymentPayload`

- Credential deployment helpers:

  - `createCredentialTransaction`
  - `createCredentialTransactionNoSeed`
  - `signCredentialTransaction`

- Function to generate baker keys: `generateBakerKeys`.

### Fixed

- `getInitContractParameterSchema`, `getUpdateContractParameterSchema`,
    `serializeInitContractParameters` and `serializeUpdateContractParameters` now
    report an error when called with invalid data, such as a receive function with
    missing schema, or a schema that cannot be parsed.

### Deprecated

- The JSON-RPC client has been deprecated in favor of the new gRPC v2 client.
- Various types and helper functions used by the JSON-RPC client (and the v1 gRPC client) have also been deprecated.

## 3.2.0 2023-01-04

### Added

- `serializeTypeValue` that allows smart contract types to be serialized using the specific schema, instead of only by providing the entire module's schema.
- `getInitContractParameterSchema` Given a buffer containing the schema for a module, extract the schema for a given contract's init function's parameters.
- `getReceiveContractParameterSchema` Given a buffer containing the schema for a module, extract the schema for a given contract's receive methods' parameters.

## 3.1.0 2022-11-30

### Added

- `IdStatementBuilder` class to help build id statements.
- `verifyIdStatement` function to verify that a statement is well-formed and complies with rules for id statements.
- `getIdProof` function to prove a statement holds for the given identity/account.
- Enums for sex and idDocType values.

## 3.0.0 2022-11-15

### Breaking changes

- Change AccountTransactionType names/string values to align with those in Concordium base.
- Change some field names in UpdateConcractPayload, InitContractPayload and DeployModule to align with those in Concordium base.
- Rename GtuAmount class to CcdAmount. And change the microGtuAmount field to microCcdAmount.
- Add custom toJSON methods for the classes CcdAmount, AccountAddress, ModuleReference, CredentialRegistrationId, DataBlob and TransactionExpiry, in order to match the serialisation of their equivalents in Concordium base.

### Added

- The ability to deserialize error values of receive and init functions using `deserializeReceiveError()` and `deserializeInitError()` respectfully.
- Refactored the `upserializeUpdateContractParameters()` and `serializeInitContractParameters()` to call into rust functions.

## 2.2.0 2022-11-8

### Added

- The ability to deserialize the return values of receive functions using `deserializeReceiveReturnValue()`.

## 2.1.0 2022-9-29

### Added

- Additional arguments to the JSON-RPC HttpProvider, to enable is to receive and forward cookies.

### Fixed

- getAccountInfo no longer relies on instanceof to determine the type of input.

## 2.0.0 2022-9-29

### Added

- `getCredentialId` to the HdWallet.

### Breaking changes

- Updated the signature of helper functions for accounts to sign messages. (and changed the prepend)

## 1.0.0 2022-8-26

### Breaking changes

- ConcordiumHdWallet methods now take the identity provider index as arguments.
- Bumped @concordium/rust-bindings to 0.4.0.

### Fixed

- Added missing `accountAddress` field to `AccountInfo` types.

## 0.5.0 2022-8-26

### Added

- Support for new V2 schemas which can specify error types.

### Breaking changes

- SchemaVersion, Module, and schema types are now 0-indexed instead of 1-indexed. This means that the schemas used for V0 contracts are now version 0, and so is the associated types. And the first schema version for V1 contracts are now version 1.

## 0.4.0 2022-8-15

### Added

- `deserializeTransaction` function to deserialize transaction created by `serializeAccountTransactionForSubmission` and `serializeCredentialDeploymentTransactionForSubmission`. (Currently SimpleTransfer, SimpleTransferWithMemo and RegisterData are the only supported account transactions kinds)
- `createIdentityRequest`, to create identity requests.
- `createCredentialV1`, to create credentials using a seedPhrase.
- `createIdentityRecoveryRequest`, to create identity recovery requests.
- Added `sendCredentialDeployment` to send credentials created from `createCredentialV1` to the chain.
- `getSignedCredentialDeploymentTransactionHash` to get the transaction hash of credentials created from `createCredentialV1`.
- Added `ConfigureBaker` to `AccountTransactionType` enum.
- Added `ConcordiumHdWallet` with functions to get keys and randomness from a seed phrase.

### Fixed

- `deserializeTransaction` no longer throws an error on expired transactions.
- `deserializeTransaction` is now exported from index.

## 0.3.0 2022-7-21

### Added

- Support deserializing new schema types: ULeb128, ILeb128, ByteArray and ByteList.
- Support deserializing schemas with versioning information.
- Add support for getAccountInfo, InvokeContract, getCryptographicParameters and getModuleSource with JSON-RPC

### Fixed

- Fixed contract schema serialization for ByteList

### Changes

- The function for deserializing a module schema `deserialModuleFromBuffer` now have the schema version as an optional argument. The function will try to extract the version from the buffer. When a version is provided it falls back to this, otherwise it throws an error.

## 0.2.1 2022-6-27

### Fixed

- @noble/ed25519 and cross-fetch moved from devDependencies to dependencies.

## 0.2.0 2022-6-24

### Added

- Support deserializing version 2 schemas.
- Support serializing parameters for contracts using version 2 schemas.
- Support for deploying versioned smart contract modules, which is the format used in cargo-concordium v2+. (This is done by not supplying the version field in the payload)

### Breaking changes

- `serializeInitContractParameters` and `serializeUpdateContractParameters` each have an additional parameter, which denotes the version of the schema provided. For existing users that are using V0 contracts, that parameter should be `SchemaVersion.V1`.
- Deserialization of schemas have been changed: types and functions have been renamed and `deserialModuleFromBuffer` have an additional parameter.

## 0.1.1 2022-6-2

### Fixed

- Fixed JSON-RPC client crash on empty response when calling getInstanceInfo.
    (And update the format of the arguments for the server)
- Fixed issue by bumping rust bindings version

## 0.1.0 2022-5-25

- Initial release<|MERGE_RESOLUTION|>--- conflicted
+++ resolved
@@ -23,16 +23,13 @@
 - `PendingUpdate.effect` now has the type `Upward<PendingUpateEffect>`.
 - `PassiveCommitteeInfo` now has been wrapped in `Upward`.
 - `NodeInfoConsensusStatus` and `NodeCatchupStatus` now have been wrapped in `Upward`.
-<<<<<<< HEAD
+- `RejectReason` now has been wrapped in `Upward`
 - `Cooldown.status` now has the type `Upward<CooldownStatus>`. This affects all `AccountInfo` variants.
 - `BakerPoolInfo.openStatus` now has the type `Upward<OpenStatusText>`.
   - Affects the `AccountInfoBaker` variant of `AccountInfo`.
   - Affects `BakerPoolStatus`.
 - `BakerSetOpenStatusEvent.openStatus` now has the type `Upward<OpenStatusText>`.
 - `AccountInfo` has been extended with a new variant `AccountInfoUnknown`.
-=======
-- `RejectReason` now has been wrapped in `Upward`
->>>>>>> 383ad91c
 
 #### `ConcordiumGRPCClient`:
 
