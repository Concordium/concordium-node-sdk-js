import { credentials, Metadata } from '@grpc/grpc-js/';
import * as v1 from '@concordium/common-sdk';
import * as v2 from '../../common/grpc/v2/concordium/types';
import ConcordiumNodeClientV1 from '../src/client';
import createConcordiumClientV2 from '../src/clientV2';
import { testnetBulletproofGenerators } from './resources/bulletproofgenerators';
<<<<<<< HEAD
import ConcordiumNodeClientV2, {
    getAccountIdentifierInput,
    getBlockHashInput,
} from '@concordium/common-sdk/lib/GRPCClient';
=======
import {
    getAccountIdentifierInput,
    getBlockHashInput,
    unwrap,
} from '../src/util';
>>>>>>> 78f77e7a
import {
    buildBasicAccountSigner,
    calculateEnergyCost,
    createCredentialDeploymentTransaction,
    getAccountTransactionHandler,
    sha256,
    getCredentialDeploymentSignDigest,
    signTransaction,
} from '@concordium/common-sdk';
import { serializeAccountTransactionPayload } from '@concordium/common-sdk/src';
import { getModuleBuffer, getIdentityInput } from './testHelpers';
import * as ed from '@noble/ed25519';
import * as expected from './resources/expectedJsons';
import { serializeAccountTransaction } from '@concordium/common-sdk/lib/serialization';

/**
 * Creates a client to communicate with a local concordium-node
 * used for automatic tests.
 */
export function getNodeClientV2(
    address = 'localhost',
    port = 20001
): ConcordiumNodeClientV2 {
    const metadata = new Metadata();
    return createConcordiumClientV2(
        address,
        port,
        credentials.createInsecure(),
        metadata,
        15000
    );
}

export function getNodeClientV1(
    address = 'localhost',
    port = 10001
): ConcordiumNodeClientV1 {
    const metadata = new Metadata();
    metadata.add('authentication', 'rpcadmin');
    return new ConcordiumNodeClientV1(
        address,
        port,
        credentials.createInsecure(),
        metadata,
        15000
    );
}

const clientV1 = getNodeClientV1();
const clientV2 = getNodeClientV2();

const testAccount = new v1.AccountAddress(
    '3kBx2h5Y2veb4hZgAJWPrr8RyQESKm5TjzF3ti1QQ4VSYLwK1G'
);
const testCredId = new v1.CredentialRegistrationId(
    'aa730045bcd20bb5c24349db29d949f767e72f7cce459dc163c4b93c780a7d7f65801dda8ff7e4fc06fdf1a1b246276f'
);
const testAccBaker = new v1.AccountAddress(
    '4EJJ1hVhbVZT2sR9xPzWUwFcJWK3fPX54z94zskTozFVk8Xd4L'
);
const testAccDeleg = new v1.AccountAddress(
    '3bFo43GiPnkk5MmaSdsRVboaX2DNSKaRkLseQbyB3WPW1osPwh'
);
const testBlockHash =
    'fe88ff35454079c3df11d8ae13d5777babd61f28be58494efe51b6593e30716e';

// Retrieves the account info for the given account in the GRPCv2 type format.
function getAccountInfoV2(
    client: ConcordiumNodeClientV2,
    accountIdentifier: v1.AccountIdentifierInput
): Promise<v2.AccountInfo> {
    const accountInfoRequest = {
        blockHash: getBlockHashInput(testBlockHash),
        accountIdentifier: getAccountIdentifierInput(accountIdentifier),
    };

    return client.client.getAccountInfo(accountInfoRequest).response;
}

test('getCryptographicParameters', async () => {
    const parameters = await clientV2.getCryptographicParameters(testBlockHash);
    expect(parameters.genesisString).toEqual('Concordium Testnet Version 5');
    expect(parameters.onChainCommitmentKey).toEqual(
        'b14cbfe44a02c6b1f78711176d5f437295367aa4f2a8c2551ee10d25a03adc69d61a332a058971919dad7312e1fc94c5a8d45e64b6f917c540eee16c970c3d4b7f3caf48a7746284878e2ace21c82ea44bf84609834625be1f309988ac523fac'
    );

    expect(parameters.bulletproofGenerators).toEqual(
        Buffer.from(testnetBulletproofGenerators, 'base64').toString('hex')
    );
});

test('NextAccountSequenceNumber', async () => {
    const nan = await clientV2.getNextAccountNonce(testAccount);
    expect(nan.nonce).toBeGreaterThanOrEqual(19n);
    expect(nan.allFinal).toBeDefined();
});

test('getAccountInfo', async () => {
    const accountInfo = await getAccountInfoV2(clientV2, testAccount);

    expect(v2.AccountInfo.toJson(accountInfo)).toEqual(expected.accountInfo);
});

test('getAccountInfo: Invalid hash throws error', async () => {
    const invalidBlockHash = '1010101010';
    await expect(
        clientV2.getAccountInfo(testAccount, invalidBlockHash)
    ).rejects.toEqual(
        new Error(
            'The input was not a valid hash, must be 32 bytes: ' +
                invalidBlockHash
        )
    );
});

test('getAccountInfo for baker', async () => {
    const accInfo = await getAccountInfoV2(clientV2, testAccBaker);
    const accountIndexInfo = await getAccountInfoV2(clientV2, 5n);

    if (accInfo.stake && accountIndexInfo.stake) {
        const stake = v2.AccountStakingInfo.toJson(accInfo.stake);
        const stakeAccountIndex = v2.AccountStakingInfo.toJson(
            accountIndexInfo.stake
        );
        expect(stake).toEqual(expected.stakingInfoBaker);
        expect(stake).toEqual(stakeAccountIndex);
    } else {
        throw Error('Stake field not found in accountInfo.');
    }
});

test('getAccountInfo for delegator', async () => {
    const accInfo = await getAccountInfoV2(clientV2, testAccDeleg);

    if (accInfo.stake) {
        expect(v2.AccountStakingInfo.toJson(accInfo.stake)).toEqual(
            expected.stakingInfoDelegator
        );
    } else {
        throw Error('Stake field not found in accountInfo.');
    }
});

test('getAccountInfo: Account Address and CredentialRegistrationId is equal', async () => {
    const accInfo = await clientV2.getAccountInfo(testAccount, testBlockHash);
    const credIdInfo = await clientV2.getAccountInfo(testCredId, testBlockHash);

    expect(accInfo).toEqual(credIdInfo);
});

test('accountInfo implementations is the same', async () => {
    const oldReg = await clientV1.getAccountInfo(testAccount, testBlockHash);
    const newReg = await clientV2.getAccountInfo(testAccount, testBlockHash);

    const oldCredId = await clientV1.getAccountInfo(testCredId, testBlockHash);
    const newCredId = await clientV2.getAccountInfo(testCredId, testBlockHash);

    const oldBaker = await clientV1.getAccountInfo(testAccBaker, testBlockHash);
    const newBaker = await clientV2.getAccountInfo(testAccBaker, testBlockHash);

    const oldDeleg = await clientV1.getAccountInfo(testAccDeleg, testBlockHash);
    const newDeleg = await clientV2.getAccountInfo(testAccDeleg, testBlockHash);

    expect(oldReg).toEqual(newReg);
    expect(oldCredId).toEqual(newCredId);
    expect(oldDeleg).toEqual(newDeleg);
    expect(oldBaker).toEqual(newBaker);
});

test('getBlockItemStatus on chain update', async () => {
    const transactionHash =
        '3de823b876d05cdd33a311a0f84124079f5f677afb2534c4943f830593edc650';
    const blockItemStatus = await clientV2.getBlockItemStatus(transactionHash);

    expect(blockItemStatus).toEqual(expected.blockItemStatusUpdate);
});

test('getBlockItemStatus on simple transfer', async () => {
    const transactionHash =
        '502332239efc0407eebef5c73c390080e5d7e1b127ff29f786a62b3c9ab6cfe7';
    const blockItemStatus = await clientV2.getBlockItemStatus(transactionHash);

    expect(blockItemStatus).toEqual(expected.blockItemStatusTransfer);
});

test('getInstanceInfo', async () => {
    const contractAddress = {
        index: 0n,
        subindex: 0n,
    };
    const instanceInfo = await clientV2.getInstanceInfo(
        contractAddress,
        testBlockHash
    );

    expect(instanceInfo).toEqual(expected.instanceInfo);
});

test('Failed invoke contract', async () => {
    const result = await clientV2.invokeContract(
        {
            invoker: testAccount,
            contract: {
                index: 6n,
                subindex: 0n,
            },
            method: 'PiggyBank.smash',
            amount: new v1.CcdAmount(0n),
            parameter: undefined,
            energy: 30000n,
        },
        testBlockHash
    );

    if (result.tag !== 'failure') {
        throw new Error('Expected invoke to be fail');
    }

    expect(result.usedEnergy).toBe(340n);
    expect(result.reason.tag).toBe(v1.RejectReasonTag.RejectedReceive);
});

test('Invoke contract on v0 contract', async () => {
    const result = await clientV2.invokeContract(
        {
            invoker: testAccount,
            contract: {
                index: 6n,
                subindex: 0n,
            },
            method: 'PiggyBank.insert',
            amount: new v1.CcdAmount(1n),
            parameter: undefined,
            energy: 30000n,
        },
        testBlockHash
    );

    expect(result).toEqual(expected.invokeInstanceResponseV0);
});

test('Invoke contract same in v1 and v2 on v1 contract', async () => {
    const context = {
        invoker: testAccount,
        contract: {
            index: 81n,
            subindex: 0n,
        },
        method: 'PiggyBank.view',
        amount: new v1.CcdAmount(0n),
        parameter: undefined,
        energy: 30000n,
    };
    const resultV1 = await clientV1.invokeContract(context, testBlockHash);
    const resultV2 = await clientV2.invokeContract(context, testBlockHash);

    expect(resultV2).toEqual(resultV1);
});

test('getModuleSource', async () => {
    const localModuleBytes = getModuleBuffer('test/resources/piggy_bank.wasm');
    const moduleRef = new v1.ModuleReference(
        Buffer.from(
            'foOYrcQGqX202GnD/XrcgToxg2Z6On2weOuub33OX2Q=',
            'base64'
        ).toString('hex')
    );

    const localModuleHex = Buffer.from(localModuleBytes);
    const moduleSource = await clientV2.getModuleSource(
        moduleRef,
        testBlockHash
    );

    expect(localModuleHex).toEqual(moduleSource);
});

test('getConsensusStatus', async () => {
    const genesisBlock =
        '4221332d34e1694168c2a0c0b3fd0f273809612cb13d000d5c2e00e85f50f796';

    const ci = await clientV2.getConsensusStatus();
    const lastFinTime = unwrap(ci.lastFinalizedTime?.getTime()) / 1000;

    expect(ci.genesisBlock).toEqual(genesisBlock);
    expect(ci.lastFinalizedBlockHeight).toBeGreaterThan(1395315n);
    expect(lastFinTime).toBeGreaterThan(1669214033937n);
});

test('sendBlockItem', async () => {
    const senderAccount = new v1.AccountAddress(
        '37TRfx9PqFX386rFcNThyA3zdoWsjF8Koy6Nh3i8VrPy4duEsA'
    );
    const privateKey =
        '1f7d20585457b542b22b51f218f0636c8e05ead4b64074e6eafd1d418b04e4ac';
    const nextNonce = await clientV2.getNextAccountNonce(senderAccount);

    // Create local transaction
    const header: v1.AccountTransactionHeader = {
        expiry: new v1.TransactionExpiry(new Date(Date.now() + 3600000)),
        nonce: nextNonce.nonce,
        sender: senderAccount,
    };
    const simpleTransfer: v1.SimpleTransferPayload = {
        amount: new v1.CcdAmount(10000000000n),
        toAddress: testAccount,
    };
    const accountTransaction: v1.AccountTransaction = {
        header: header,
        payload: simpleTransfer,
        type: v1.AccountTransactionType.Transfer,
    };

    // Sign transaction
    const signer = buildBasicAccountSigner(privateKey);
    const signature: v1.AccountTransactionSignature = await signTransaction(
        accountTransaction,
        signer
    );

    expect(
        clientV2.sendAccountTransaction(accountTransaction, signature)
    ).rejects.toThrow(
        '3 INVALID_ARGUMENT: The sender did not have enough funds to cover the costs'
    );
});

test('transactionHash', async () => {
    const senderAccount = new v1.AccountAddress(
        '37TRfx9PqFX386rFcNThyA3zdoWsjF8Koy6Nh3i8VrPy4duEsA'
    );
    const privateKey =
        '1f7d20585457b542b22b51f218f0636c8e05ead4b64074e6eafd1d418b04e4ac';
    const nextNonce = await clientV2.getNextAccountNonce(senderAccount);

    // Create local transaction
    const headerLocal: v1.AccountTransactionHeader = {
        expiry: new v1.TransactionExpiry(new Date(Date.now() + 3600000)),
        nonce: nextNonce.nonce,
        sender: senderAccount,
    };
    const simpleTransfer: v1.SimpleTransferPayload = {
        amount: new v1.CcdAmount(10000000000n),
        toAddress: testAccount,
    };
    const transaction: v1.AccountTransaction = {
        header: headerLocal,
        payload: simpleTransfer,
        type: v1.AccountTransactionType.Transfer,
    };

    const rawPayload = serializeAccountTransactionPayload(transaction);

    // Energy cost
    const accountTransactionHandler = getAccountTransactionHandler(
        transaction.type
    );
    const baseEnergyCost = accountTransactionHandler.getBaseEnergyCost(
        transaction.payload
    );
    const energyCost = calculateEnergyCost(
        1n,
        BigInt(rawPayload.length),
        baseEnergyCost
    );

    // Sign transaction
    const signer = buildBasicAccountSigner(privateKey);
    const signature: v1.AccountTransactionSignature = await signTransaction(
        transaction,
        signer
    );

    // Put together sendBlockItemRequest
    const header: v2.AccountTransactionHeader = {
        sender: { value: transaction.header.sender.decodedAddress },
        sequenceNumber: { value: transaction.header.nonce },
        energyAmount: { value: energyCost },
        expiry: { value: transaction.header.expiry.expiryEpochSeconds },
    };
    const accountTransaction: v2.PreAccountTransaction = {
        header: header,
        payload: {
            payload: { oneofKind: 'rawPayload', rawPayload: rawPayload },
        },
    };

    const serializedAccountTransaction = serializeAccountTransaction(
        transaction,
        signature
    ).slice(71);
    const localHash = Buffer.from(
        sha256([serializedAccountTransaction])
    ).toString('hex');
    const nodeHash = await clientV2.client.getAccountTransactionSignHash(
        accountTransaction
    ).response;

    expect(localHash).toEqual(Buffer.from(nodeHash.value).toString('hex'));
});

// Todo: verify that accounts can actually be created.
test('createAccount', async () => {
    // Get information from node
    const lastFinalizedBlockHash = (await clientV2.getConsensusStatus())
        .lastFinalizedBlock;
    if (!lastFinalizedBlockHash) {
        throw new Error('Could not find latest finalized block.');
    }
    const cryptoParams = await clientV2.getCryptographicParameters(
        lastFinalizedBlockHash
    );
    if (!cryptoParams) {
        throw new Error(
            'Cryptographic parameters were not found on a block that has been finalized.'
        );
    }

    // Create credentialDeploymentTransaction
    const identityInput: v1.IdentityInput = getIdentityInput();
    const threshold = 1;
    const credentialIndex = 1;
    const expiry = new v1.TransactionExpiry(new Date(Date.now() + 3600000));
    const revealedAttributes: v1.AttributeKey[] = [];
    const publicKeys: v1.VerifyKey[] = [
        {
            schemeId: 'Ed25519',
            verifyKey:
                'c8cd7623c5a9316d8e2fccb51e1deee615bdb5d324fb4a6d33801848fb5e459e',
        },
    ];

    const credentialDeploymentTransaction: v1.CredentialDeploymentTransaction =
        createCredentialDeploymentTransaction(
            identityInput,
            cryptoParams,
            threshold,
            publicKeys,
            credentialIndex,
            revealedAttributes,
            expiry
        );

    // Sign transaction
    const hashToSign = getCredentialDeploymentSignDigest(
        credentialDeploymentTransaction
    );
    const signingKey1 =
        '1053de23867e0f92a48814aabff834e2ca0b518497abaef71cad4e1be506334a';
    const signature = Buffer.from(
        await ed.sign(hashToSign, signingKey1)
    ).toString('hex');
    const signatures: string[] = [signature];

    expect(
        clientV2.sendCredentialDeploymentTransaction(
            credentialDeploymentTransaction,
            signatures
        )
    ).rejects.toThrow(
        '3 INVALID_ARGUMENT: The credential deployment was expired'
    );
});<|MERGE_RESOLUTION|>--- conflicted
+++ resolved
@@ -4,18 +4,10 @@
 import ConcordiumNodeClientV1 from '../src/client';
 import createConcordiumClientV2 from '../src/clientV2';
 import { testnetBulletproofGenerators } from './resources/bulletproofgenerators';
-<<<<<<< HEAD
 import ConcordiumNodeClientV2, {
     getAccountIdentifierInput,
     getBlockHashInput,
 } from '@concordium/common-sdk/lib/GRPCClient';
-=======
-import {
-    getAccountIdentifierInput,
-    getBlockHashInput,
-    unwrap,
-} from '../src/util';
->>>>>>> 78f77e7a
 import {
     buildBasicAccountSigner,
     calculateEnergyCost,
@@ -30,6 +22,7 @@
 import * as ed from '@noble/ed25519';
 import * as expected from './resources/expectedJsons';
 import { serializeAccountTransaction } from '@concordium/common-sdk/lib/serialization';
+import { unwrap } from '@concordium/common-sdk/lib/util';
 
 /**
  * Creates a client to communicate with a local concordium-node
