--- conflicted
+++ resolved
@@ -59,13 +59,10 @@
 import * as EntrypointName from '../types/EntrypointName.js';
 import * as Timestamp from '../types/Timestamp.js';
 import * as Duration from '../types/Duration.js';
-<<<<<<< HEAD
 import * as ContractEvent from '../types/ContractEvent.js';
-=======
 import * as CcdAmount from '../types/CcdAmount.js';
 import * as TransactionExpiry from '../types/TransactionExpiry.js';
 import * as ModuleReference from '../types/ModuleReference.js';
->>>>>>> a04323ce
 
 // These cannot be exported directly as modules because of a bug in an eslint plugin.
 // https://github.com/import-js/eslint-plugin-import/issues/2289.
@@ -86,11 +83,8 @@
     EntrypointName,
     Timestamp,
     Duration,
-<<<<<<< HEAD
     ContractEvent,
-=======
     CcdAmount,
     TransactionExpiry,
     ModuleReference,
->>>>>>> a04323ce
 };