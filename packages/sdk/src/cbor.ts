import { decode } from 'cbor2';

<<<<<<< HEAD
import { TokenAmount } from './plt/index.js';
import * as AccountAddress from './types/AccountAddress.js';
import { isDefined } from './util.js';
=======
import { TokenAmount } from './plt/types.js';
import * as AccountAddress from './types/AccountAddress.js';
>>>>>>> 1b23835b

/**
 * Register CBOR encoders for all types at the top level so they are globally available in the application.
 * This is safe to do as multiple encoders for the same CBOR tag is not a problem.
 *
 * Currently, this auto-registers the following encoders:
 * - `AccountAddress`: For encoding Concordium account addresses in CBOR format
 * - `TokenAmount`: For encoding protocol-level token amounts in CBOR format
 */
AccountAddress.registerCBOREncoder();
TokenAmount.registerCBOREncoder();

export { encode as cborEncode } from 'cbor2';

/**
 * Registers all available CBOR decoders globally with the cbor2 library.
 *
 * This function currently registers the following decoders:
 * - `AccountAddress` (tag 40307): For decoding Concordium account addresses
 * - `TokenAmount` (tag 4): For decoding protocol-level token amounts as decimal fractions
 *
 * @returns {(() => void)[]} An array of functions to clean up decoder registrations, i.e. restore the decoders
 * registered prior to registering the Concordium-specific ones.
 * @example
 * // Register all CBOR decoders globally
 * const oldDecoders = registerDecoders();
 * // Now `cbor2.decode` will automatically handle known Concordium types
 * const address = decode(cborBytes);
 * const tokenAmount = decode(tokenCborBytes);
 * // Restore old decoders
 * oldDecoders.forEach((cleanup) => {
 *     cleanup();
 * });
 */
// We do NOT want to register all decoders, as only one decoder for each CBOR tag can exist at a time.
// As such, it should be up to the end user to decide if they want to register the decoders globally in their application.
export function registerCBORDecoders(): (() => void)[] {
    return [AccountAddress.registerCBORDecoder(), TokenAmount.registerCBORDecoder()];
}

/**
 * Decodes CBOR-encoded data with temporary registration of the provided decoders.
 *
 * This function provides a scoped way to decode CBOR data with concordium-specific decoders,
 * without permanently altering the global decoder registry. It temporarily registers
 * the custom type decoders, performs the decoding, and then restores the previous
 * decoder configuration.
 *
 * @param {Uint8Array} bytes - The CBOR encoded data to decode.
 * @returns {unknown} The decoded value.
 */
export function cborDecode(bytes: Uint8Array): unknown {
    // Register all the decoders, and store the old ones for restoration.
    const oldDecoders = registerCBORDecoders();
    const decoded = decode(bytes);

    // Restore old decoders
    oldDecoders.forEach((cleanup) => {
        cleanup();
    });

    return decoded;
}<|MERGE_RESOLUTION|>--- conflicted
+++ resolved
@@ -1,13 +1,7 @@
 import { decode } from 'cbor2';
 
-<<<<<<< HEAD
 import { TokenAmount } from './plt/index.js';
 import * as AccountAddress from './types/AccountAddress.js';
-import { isDefined } from './util.js';
-=======
-import { TokenAmount } from './plt/types.js';
-import * as AccountAddress from './types/AccountAddress.js';
->>>>>>> 1b23835b
 
 /**
  * Register CBOR encoders for all types at the top level so they are globally available in the application.
