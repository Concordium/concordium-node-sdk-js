--- conflicted
+++ resolved
@@ -1,18 +1,10 @@
 # Changelog
 
-<<<<<<< HEAD
-## 2.2.0 2022-11-8
-
-### Changed
-
-- Bumped @concordium/common-sdk to 5.1.0. (Which adds cookie support to HttpProvider)
-=======
 ## 3.0.0 2022-11-4
 
 ### Changed
 
 - Bumped @concordium/common-sdk to 6.0.0. (Which changes transaction type names and field names to be aligned with other implementations)
->>>>>>> a64fdb22
 
 ## 2.1.0 2022-10-27
 
