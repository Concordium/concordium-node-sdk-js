--- conflicted
+++ resolved
@@ -1,5 +1,3 @@
-<<<<<<< HEAD
-=======
 import * as ContractName from '../types/ContractName.js';
 import * as CredentialRegistrationId from '../types/CredentialRegistrationId.js';
 import * as EntrypointName from '../types/EntrypointName.js';
@@ -21,7 +19,6 @@
 import * as TransactionExpiry from './types/TransactionExpiry.js';
 import * as TransactionHash from './types/TransactionHash.js';
 
->>>>>>> b4499610
 // Functionality revolving concordium domain types and utitlity for working with these types.
 export * from '../types.js';
 export {
@@ -68,9 +65,6 @@
 } from '../GenericContract.js';
 
 export { TypedJsonParseError, TypedJsonParseErrorCode, TypedJson } from '../types/util.js';
-<<<<<<< HEAD
-export { jsonParse, jsonStringify, jsonUnwrapStringify, BigintFormatType } from '../types/json.js';
-=======
 export { jsonParse, jsonStringify, jsonUnwrapStringify, BigintFormatType } from '../types/json.js';
 
 // These cannot be exported directly as modules because of a bug in an eslint plugin.
@@ -98,5 +92,4 @@
     ModuleReference,
 };
 
-export * from '../types/cbor/decode.js';
->>>>>>> b4499610
+export * from '../types/cbor/decode.js';