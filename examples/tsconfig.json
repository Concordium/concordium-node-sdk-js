--- conflicted
+++ resolved
@@ -1,5 +1,4 @@
 {
-<<<<<<< HEAD
     "extends": "ts-node/node12/tsconfig.json",
     "ts-node": {
         "files": true,
@@ -7,7 +6,6 @@
     },
     "compilerOptions": {
         "esModuleInterop": true,
-        "outDir": "./lib",
         "lib": [
             "esnext"
         ],
@@ -15,21 +13,4 @@
         "module": "es2020",
         "target": "es2020"
     }
-}
-=======
-  "extends": "ts-node/node12/tsconfig.json",
-  "ts-node": {
-    "files": true,
-    "esm": true
-  },
-  "compilerOptions": {
-    "esModuleInterop": true,
-    "lib": [
-      "esnext"
-    ],
-    "baseUrl": ".",
-    "module": "es2020",
-    "target": "es2020"
-  }
-}
->>>>>>> bd9709eb
+}