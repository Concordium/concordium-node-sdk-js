--- conflicted
+++ resolved
@@ -60,47 +60,6 @@
 }
 
 /**
-<<<<<<< HEAD
-=======
- * Compiles a wasm module and extracts the smart contract schema.
- *
- * @param wasm the wasm module as a Buffer
- *
- * @throws If WASM module contains no schema
- * @throws If WASM module provided is invalid
- *
- * @returns the smart contract schema as a Buffer
- */
-export function wasmToSchema(wasm: ArrayBuffer): Uint8Array {
-    const wasmModule = new WebAssembly.Module(wasm);
-    const schemaBytes = schemaBytesFromWasmModule(wasmModule, 'concordium-schema');
-    if (schemaBytes === null) {
-        throw Error('WASM-Module contains no schema!');
-    }
-    return new Uint8Array(schemaBytes);
-}
-
-/**
- * Extracts custom-section containing the smart contract schema if present.
- * @param wasmModule the WebAssembly module.
- * @returns the smart contract schema as a Buffer or null if not present.
- */
-export function schemaBytesFromWasmModule(
-    wasmModule: WebAssembly.Module,
-    sectionName: 'concordium-schema' | 'concordium-schema-v1' | 'concordium-schema-v2'
-): ArrayBuffer | null {
-    const sections = WebAssembly.Module.customSections(wasmModule, sectionName);
-    if (sections.length === 1) {
-        return sections[0];
-    } else if (sections.length === 0) {
-        return null;
-    } else {
-        throw Error('Invalid WASM-Module retrieved!');
-    }
-}
-
-/**
->>>>>>> 98a27365
  * Convert a Date to seconds since epoch.
  */
 export function secondsSinceEpoch(date: Date): bigint {
