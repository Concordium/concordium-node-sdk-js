use crate::external_functions::BakerKeyVariant;
use crate::{helpers::*, types::*};
use crypto_common::{types::TransactionTime, *};
use dodis_yampolskiy_prf as prf;
use pairing::bls12_381::{Bls12, G1};
use serde_json::{from_str, Value as SerdeValue};
use std::collections::BTreeMap;
type ExampleCurve = G1;
use serde::{Deserialize as SerdeDeserialize, Serialize as SerdeSerialize};
use sha2::{Digest, Sha256};
<<<<<<< HEAD
use eddsa_ed25519::{prove_dlog_ed25519, Ed25519DlogProof};
use ed25519_dalek as ed25519;
use random_oracle::RandomOracle;
use rand::thread_rng;
=======
use concordium_contracts_common::{from_bytes, Cursor, schema};
use hex;

use anyhow::{bail, Result, anyhow};
use id::{account_holder::create_unsigned_credential, constants::AttributeKind, types::*};
use pedersen_scheme::Value;
>>>>>>> 39795afd

#[derive(SerdeSerialize, SerdeDeserialize)]
pub struct CredId {
    #[serde(
        rename = "credId",
        serialize_with = "base16_encode",
        deserialize_with = "base16_decode"
    )]
    pub cred_id: ExampleCurve,
}

pub fn generate_unsigned_credential_aux(input: &str) -> Result<String> {
    let v: SerdeValue = from_str(input)?;
    let ip_info: IpInfo<Bls12> = try_get(&v, "ipInfo")?;

    let ars_infos: BTreeMap<ArIdentity, ArInfo<ExampleCurve>> = try_get(&v, "arsInfos")?;

    let global_context: GlobalContext<ExampleCurve> = try_get(&v, "global")?;

    let id_object: IdentityObject<Bls12, ExampleCurve, AttributeKind> =
        try_get(&v, "identityObject")?;

    let tags: Vec<AttributeTag> = try_get(&v, "revealedAttributes")?;

    let cred_num: u8 = try_get(&v, "credentialNumber")?;

    let public_keys: Vec<VerifyKey> = try_get(&v, "publicKeys")?;
    let cred_key_info = CredentialPublicKeys {
        keys: build_key_map(&public_keys),
        threshold: try_get(&v, "threshold")?,
    };

    let id_cred_sec: Value<ExampleCurve> = try_get(&v, "idCredSec")?;
    let prf_key: prf::SecretKey<ExampleCurve> = try_get(&v, "prfKey")?;

    let chi = CredentialHolderInfo::<ExampleCurve> {
        id_cred: IdCredentials { id_cred_sec },
    };

    let aci = AccCredentialInfo {
        cred_holder_info: chi,
        prf_key,
    };

    let randomness_wrapped: RandomnessWrapper<Bls12> = try_get(&v, "randomness")?;

    let id_use_data = IdObjectUseData {
        aci,
        randomness: randomness_wrapped.randomness,
    };

    let mut policy_vec = std::collections::BTreeMap::new();
    for tag in tags {
        if let Some(att) = id_object.alist.alist.get(&tag) {
            if policy_vec.insert(tag, att.clone()).is_some() {
                bail!("Cannot reveal an attribute more than once.")
            }
        } else {
            bail!("Cannot reveal an attribute which is not part of the attribute list.")
        }
    }

    let policy = Policy {
        valid_to: id_object.alist.valid_to,
        created_at: id_object.alist.created_at,
        policy_vec,
        _phantom: Default::default(),
    };

    let context = IpContext::new(&ip_info, &ars_infos, &global_context);

    let address: Option<AccountAddress> = match try_get(&v, "address") {
        Ok(x) => Some(x),
        Err(_) => None,
    };

    let (unsigned_cdi, rand) = create_unsigned_credential(
        context,
        &id_object,
        &id_use_data,
        cred_num,
        policy,
        cred_key_info,
        address.as_ref(),
    )?;

    let response = json!({"unsignedCdi": unsigned_cdi, "randomness": rand});

    Ok(response.to_string())
}

fn get_credential_deployment_info(
    signatures: Vec<String>,
    unsigned_info: &str,
) -> Result<CredentialDeploymentInfo<Bls12, ExampleCurve, AttributeKind>> {
    let v: SerdeValue = from_str(unsigned_info)?;
    let values: CredentialDeploymentValues<ExampleCurve, AttributeKind> = from_str(unsigned_info)?;
    let proofs: IdOwnershipProofs<Bls12, ExampleCurve> = try_get(&v, "proofs")?;
    let unsigned_credential_info =
        UnsignedCredentialDeploymentInfo::<Bls12, ExampleCurve, AttributeKind> { values, proofs };

    let signature_map = build_signature_map(&signatures);
    let proof_acc_sk = AccountOwnershipProof {
        sigs: signature_map,
    };

    let cdp = CredDeploymentProofs {
        id_proofs: unsigned_credential_info.proofs,
        proof_acc_sk,
    };

    let cdi = CredentialDeploymentInfo {
        values: unsigned_credential_info.values,
        proofs: cdp,
    };

    Ok(cdi)
}

pub fn get_credential_deployment_details_aux(
    signatures: Vec<String>,
    unsigned_info: &str,
    expiry: u64,
) -> Result<String> {
    let cdi = get_credential_deployment_info(signatures, unsigned_info)?;

    let cdi_json = json!(cdi);

    let acc_cred = AccountCredential::Normal { cdi };

    let credential_message = AccountCredentialMessage {
        credential: acc_cred,
        message_expiry: TransactionTime { seconds: expiry },
    };

    let block_item = BlockItem::Deployment(credential_message);

    let hash = {
        let info_as_bytes = &to_bytes(&block_item);
        hex::encode(Sha256::digest(info_as_bytes))
    };

    let hex = {
        let versioned = Versioned::new(VERSION_0, block_item);
        let versioned_as_bytes = &to_bytes(&versioned);
        hex::encode(versioned_as_bytes)
    };

    let response = json!({
        "credInfo": cdi_json,
        "serializedTransaction": hex,
        "transactionHash": hash,
    });

    Ok(response.to_string())
}

pub fn get_credential_deployment_info_aux(
    signatures: Vec<String>,
    unsigned_info: &str,
) -> Result<String> {
    let cdi = get_credential_deployment_info(signatures, unsigned_info)?;
    let cdi_json = json!(cdi);
    Ok(cdi_json.to_string())
}

<<<<<<< HEAD
#[derive(SerdeSerialize)]
#[serde(rename_all = "camelCase")]
pub struct BakerKeys {
    #[serde(serialize_with = "base16_encode")]
    election_secret: ed25519::SecretKey,
    #[serde(serialize_with = "base16_encode")]
    election_public: ed25519::PublicKey,
    #[serde(serialize_with = "base16_encode")]
    signature_secret: ed25519::SecretKey,
    #[serde(serialize_with = "base16_encode")]
    signature_public: ed25519::PublicKey,
    #[serde(serialize_with = "base16_encode")]
    aggregation_secret: aggregate_sig::SecretKey<Bls12>,
    #[serde(serialize_with = "base16_encode")]
    aggregation_public: aggregate_sig::PublicKey<Bls12>,
    #[serde(serialize_with = "base16_encode")]
    proof_election: Ed25519DlogProof,
    #[serde(serialize_with = "base16_encode")]
    proof_signature: Ed25519DlogProof,
    #[serde(serialize_with = "base16_encode")]
    proof_aggregation: aggregate_sig::Proof<Bls12>
}

pub fn generate_baker_keys(sender: &AccountAddress, key_variant: BakerKeyVariant) -> BakerKeys {
    let mut csprng = thread_rng();
    let election = ed25519::Keypair::generate(&mut csprng);
    let signature = ed25519::Keypair::generate(&mut csprng);
    let aggregation_secret = aggregate_sig::SecretKey::<Bls12>::generate(&mut csprng);
    let aggregation_public = aggregate_sig::PublicKey::<Bls12>::from_secret(&aggregation_secret);

    let mut challenge = match key_variant {
        BakerKeyVariant::ADD => b"addBaker".to_vec(),
        BakerKeyVariant::UPDATE => b"updateBakerKeys".to_vec()
    };

    sender.serial(&mut challenge);
    election.public.serial(&mut challenge);
    signature.public.serial(&mut challenge);
    aggregation_public.serial(&mut challenge);

    let proof_election = prove_dlog_ed25519(&mut RandomOracle::domain(&challenge), &election.public, &election.secret);
    let proof_signature = prove_dlog_ed25519(&mut RandomOracle::domain(&challenge), &signature.public, &signature.secret);
    let proof_aggregation = aggregation_secret.prove(&mut csprng, &mut RandomOracle::domain(&challenge));

    BakerKeys {
        election_secret: election.secret,
        election_public: election.public,
        signature_secret: signature.secret,
        signature_public: signature.public,
        aggregation_secret,
        aggregation_public,
        proof_election,
        proof_signature,
        proof_aggregation
    }
}
=======
/// Given the bytes of a contract's state, deserialize them to a json object, using the provided schema.
/// Both the state bytes and the schema are given as hex-encoded strings.
pub fn deserialize_state_aux(
    contract_name: &str,
    state_bytes: String,
    schema: String,
) -> Result<String> {
    let module_schema: schema::Module = match from_bytes(&hex::decode(schema)?) {
        Ok(o) => o,
        Err(e) => return Err(anyhow!("unable to parse schema: {:#?}", e))
    };
    let mut state_cursor = Cursor::new(hex::decode(state_bytes)?);
    let contract_schema = module_schema.contracts.get(contract_name).ok_or(anyhow!("Unable to get contract schema: not included in module schema"))?;
    let state_schema = contract_schema.state.as_ref().ok_or(anyhow!("Unable to get state schema: not included in contract schema"))?;
    Ok(state_schema.to_json(&mut state_cursor).expect("Unable to parse state to json").to_string())
}
>>>>>>> 39795afd
<|MERGE_RESOLUTION|>--- conflicted
+++ resolved
@@ -8,19 +8,16 @@
 type ExampleCurve = G1;
 use serde::{Deserialize as SerdeDeserialize, Serialize as SerdeSerialize};
 use sha2::{Digest, Sha256};
-<<<<<<< HEAD
 use eddsa_ed25519::{prove_dlog_ed25519, Ed25519DlogProof};
 use ed25519_dalek as ed25519;
 use random_oracle::RandomOracle;
 use rand::thread_rng;
-=======
 use concordium_contracts_common::{from_bytes, Cursor, schema};
 use hex;
 
 use anyhow::{bail, Result, anyhow};
 use id::{account_holder::create_unsigned_credential, constants::AttributeKind, types::*};
 use pedersen_scheme::Value;
->>>>>>> 39795afd
 
 #[derive(SerdeSerialize, SerdeDeserialize)]
 pub struct CredId {
@@ -187,7 +184,6 @@
     Ok(cdi_json.to_string())
 }
 
-<<<<<<< HEAD
 #[derive(SerdeSerialize)]
 #[serde(rename_all = "camelCase")]
 pub struct BakerKeys {
@@ -244,7 +240,7 @@
         proof_aggregation
     }
 }
-=======
+
 /// Given the bytes of a contract's state, deserialize them to a json object, using the provided schema.
 /// Both the state bytes and the schema are given as hex-encoded strings.
 pub fn deserialize_state_aux(
@@ -260,5 +256,4 @@
     let contract_schema = module_schema.contracts.get(contract_name).ok_or(anyhow!("Unable to get contract schema: not included in module schema"))?;
     let state_schema = contract_schema.state.as_ref().ok_or(anyhow!("Unable to get state schema: not included in contract schema"))?;
     Ok(state_schema.to_json(&mut state_cursor).expect("Unable to parse state to json").to_string())
-}
->>>>>>> 39795afd
+}