--- conflicted
+++ resolved
@@ -5,11 +5,8 @@
 ### Added
 
 -   `CIS4Contract` class for seemlessly interacting with contracts adhering to the CIS4 standard.
-<<<<<<< HEAD
 -   Validation of type values when verifying statements.
-=======
 -   Exposed `replaceDateWithTimeStampAttribute` and `reviveDateFromTimeStampAttribute`.
->>>>>>> cf25074a
 
 ## 9.1.1
 
