# Changelog

## Unreleased

### Added

<<<<<<< HEAD
- Support for scheduled and shielded transfers.
- Function to build shielded transfer payload.
=======
- Support for register data transaction.
>>>>>>> 17342bb2

## 0.5.1 2021-11-19

### Added

- Functions to generate account aliases, and check if addresses are aliases.

## 0.4.0 2021-11-17

### Added

- Support for getting account info for a credential registration id.
- Support for the update credentials account transaction.
- Support for deploy module, initiate contract and update contract (without parameters).

## 0.3.0 2021-10-28

### Added

- Support for the credential deployment transaction.
- Helpers to decrypt mobile wallet exports, in particular to extract identity information from the export.<|MERGE_RESOLUTION|>--- conflicted
+++ resolved
@@ -4,12 +4,9 @@
 
 ### Added
 
-<<<<<<< HEAD
 - Support for scheduled and shielded transfers.
 - Function to build shielded transfer payload.
-=======
 - Support for register data transaction.
->>>>>>> 17342bb2
 
 ## 0.5.1 2021-11-19
 
