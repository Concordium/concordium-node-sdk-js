--- conflicted
+++ resolved
@@ -12,17 +12,7 @@
 
 ### Fixed
 
-<<<<<<< HEAD
-- Began upgrade to GrpcV2 starting with the following functions:
-    - `getAccountInfo()`
-    - `getNextAccountSequenceNumber()`
-    - `getCryptographicParameters()`
-    - `getBlockChainParameters()`
-    - `getPoolInfo()`
-    - `getPassiveDelegationInfo()`
-=======
 - The value of amount fields in the GRPCv1 client's invokeContract's events has been changed to bigint (instead of string) as the type specifies.
->>>>>>> 6b4bec22
 
 ## 6.1.0 2022-11-30
 
