/**
 * @module Common GRPC-Client
 */
<<<<<<< HEAD
import type { Upward } from './grpc/index.js';
import type { Cbor, TokenId } from './plt/index.js';
import type { TokenAccountInfo } from './plt/types.js';
import type * as AccountAddress from './types/AccountAddress.js';
=======
import type { Upward } from './grpc/upward.js';
import { Cbor, TokenId } from './plt/index.js';
import { TokenAccountInfo } from './plt/types.js';
import * as AccountAddress from './types/AccountAddress.js';
>>>>>>> 383ad91c
import type * as BlockHash from './types/BlockHash.js';
import type * as CcdAmount from './types/CcdAmount.js';
import type * as ContractAddress from './types/ContractAddress.js';
import type * as ContractName from './types/ContractName.js';
import type * as CredentialRegistrationId from './types/CredentialRegistrationId.js';
import type { DataBlob } from './types/DataBlob.js';
import type * as Duration from './types/Duration.js';
import type * as Energy from './types/Energy.js';
import type * as InitName from './types/InitName.js';
import type * as ModuleReference from './types/ModuleReference.js';
import type * as Parameter from './types/Parameter.js';
import type * as ReceiveName from './types/ReceiveName.js';
import type * as ReturnValue from './types/ReturnValue.js';
import type * as SequenceNumber from './types/SequenceNumber.js';
import type * as Timestamp from './types/Timestamp.js';
import type * as TransactionExpiry from './types/TransactionExpiry.js';
import type * as TransactionHash from './types/TransactionHash.js';
import type { RejectReason } from './types/rejectReason.js';
import type { ContractTraceEvent } from './types/transactionEvent.js';

export * from './types/NodeInfo.js';
export * from './types/PeerInfo.js';
export * from './types/blockItemSummary.js';
export * from './types/chainUpdate.js';
export * from './types/rejectReason.js';
export * from './types/transactionEvent.js';
export * from './types/BlockSpecialEvents.js';
export * from './types/errors.js';

export type HexString = string;
export type Base58String = string;
export type Base64String = string;
export type DigitString = string;
export type UrlString = string;
export type IpAddressString = string;
export type JsonString = string;

/** A smart contract module reference. This is always 32 bytes long. */
export type ModuleRef = HexString;
/** The signature of a 'QuorumCertificate'. the bytes have a fixed length of 48 bytes. */
export type QuorumSignature = HexString;
/** The signature of a 'TimeoutCertificate'. the bytes have a fixed length of 48 bytes. */
export type TimeoutSignature = HexString;
/**
 * A proof that establishes that the successor block of
 * a 'EpochFinalizationEntry' is the immediate successor of
 * the finalized block.
 *
 * The bytes have a fixed length of 32 bytes.
 */
export type SuccessorProof = HexString;
/** Baker's public key used to check whether they won the lottery or not. */
export type BakerElectionVerifyKey = HexString;
/** Baker's public key used to check that they are indeed the ones who produced the block. */
export type BakerSignatureVerifyKey = HexString;
/**
 * Baker's public key used to check signatures on finalization records.
 * This is only used if the baker has sufficient stake to participate in
 * finalization.
 */
export type BakerAggregationVerifyKey = HexString;

/** A consensus round */
export type Round = bigint;

/**
 * Utility type that takes an object type and makes the hover overlay more readable.
 *
 * @example
 * type ComplexType = {test: string;} & {another: number;}; // Hovering this type shows: {test: string;} & {another: number;}
 * type Test = Compute<ComplexType>; // Now it shows: {test: string; another: number;}
 */
type Compute<T> = {
    [K in keyof T]: T[K];
} & unknown;

/**
 * The number of chain restarts via a protocol update. An effected
 * protocol update instruction might not change the protocol version
 * specified in the previous field, but it always increments the genesis
 * index.
 */
export type GenesisIndex = number;

/**
 * Makes keys of type optional
 *
 * @example
 * type PartiallyOptionalProps = MakeOptional<{test: string; another: number;}, 'another'>; // {test: string; another?: number;}
 */
export type MakeOptional<T, K extends keyof T> = Compute<Omit<T, K> & Partial<Pick<T, K>>>;

/** Makes keys of type required (i.e. non-optional) */
export type MakeRequired<T, K extends keyof T> = Compute<Required<Pick<T, K>> & Omit<T, K>>;
/**
 * Returns a union of all keys of type T with values matching type V.
 */
export type KeysMatching<T, V> = {
    [K in keyof T]-?: T[K] extends V ? K : never;
}[keyof T];

/* eslint-disable @typescript-eslint/no-explicit-any */
export interface Versioned<T> {
    v: number;
    value: T;
}

export enum AttributesKeys {
    firstName,
    lastName,
    sex,
    dob,
    countryOfResidence,
    nationality,
    idDocType,
    idDocNo,
    idDocIssuer,
    idDocIssuedAt,
    idDocExpiresAt,
    nationalIdNo,
    taxIdNo,
    lei,
    legalName,
    legalCountry,
    businessNumber,
    registrationAuth,
}

export type Attributes = {
    [P in keyof typeof AttributesKeys]: string;
};
export type AttributeKey = keyof Attributes;

export enum AttributeKeyString {
    firstName = 'firstName',
    lastName = 'lastName',
    sex = 'sex',
    dob = 'dob',
    countryOfResidence = 'countryOfResidence',
    nationality = 'nationality',
    idDocType = 'idDocType',
    idDocNo = 'idDocNo',
    idDocIssuer = 'idDocIssuer',
    idDocIssuedAt = 'idDocIssuedAt',
    idDocExpiresAt = 'idDocExpiresAt',
    nationalIdNo = 'nationalIdNo',
    taxIdNo = 'taxIdNo',
    lei = 'lei',
    legalName = 'legalName',
    legalCountry = 'legalCountry',
    businessNumber = 'businessNumber',
    registrationAuth = 'registrationAuth',
}

export enum Sex {
    NotKnown = '0',
    Male = '1',
    Female = '2',
    NA = '9',
}

export enum IdDocType {
    NA = '0',
    Passport = '1',
    NationalIdCard = '2',
    DriversLicense = '3',
    ImmigrationCard = '4',
}

export enum TransactionStatusEnum {
    Received = 'received',
    Finalized = 'finalized',
    Committed = 'committed',
}

export interface AddressAccount {
    type: 'AddressAccount';
    address: AccountAddress.Type;
}

export type AccountIdentifierInput = AccountAddress.Type | CredentialRegistrationId.Type | bigint;

export type Address =
    | {
          type: 'AddressContract';
          address: ContractAddress.Type;
      }
    | AddressAccount;

export enum TransactionSummaryType {
    AccountTransaction = 'accountTransaction',
    CredentialDeploymentTransaction = 'credentialDeploymentTransaction',
    AccountCreation = 'accountCreation',
    UpdateTransaction = 'updateTransaction',
    TokenCreation = 'tokenCreation',
}

interface BaseTransactionSummaryType {
    type: TransactionSummaryType;
}

export interface TransferWithMemoSummaryType extends BaseTransactionSummaryType {
    contents: 'transferWithMemo';
}

export interface GenericTransactionSummaryType extends BaseTransactionSummaryType {
    contents: string;
}

export interface BaseTransactionSummary {
    sender?: AccountAddress.Type;
    hash: TransactionHash.Type;

    cost: CcdAmount.Type;
    energyCost: Energy.Type;
    index: bigint;
}

export interface Ratio {
    numerator: bigint;
    denominator: bigint;
}

export type ExchangeRate = Ratio;

export interface InclusiveRange<N extends number> {
    min: N;
    max: N;
}

export type DurationSeconds = bigint;
/** Index of an epoch, or number of epochs. */
export type Epoch = bigint;

export interface TransactionFeeDistribution {
    baker: number;
    gasAccount: number;
}

export interface MintRate {
    mantissa: number;
    exponent: number;
}

interface MintDistributionCommon {
    bakingReward: number;
    finalizationReward: number;
}

export interface MintDistributionV0 extends MintDistributionCommon {
    version: 0;
    mintPerSlot: number;
}

export interface MintDistributionV1 extends MintDistributionCommon {
    version: 1;
}

export type MintDistribution = MintDistributionV0 | MintDistributionV1;

/** Common gas rewards properties across all protocol versions */
export interface GasRewardsCommon {
    /** The fractional amount paid to the baker */
    baker: number;
    /** The fractional amount paid for an account creation */
    accountCreation: number;
    /** The fractional amount paid for a chain update */
    chainUpdate: number;
}

/** Gas rewards properties for protocol version 1-5 ({@link ChainParametersV0} and {@link ChainParametersV1}). */
export interface GasRewardsV0 extends GasRewardsCommon {
    version: 0;
    /** The fractional amount paid for including a finalization proof */
    finalizationProof: number;
}

/** Gas rewards properties from protocol version 6 ({@link ChainParametersV2}). */
export interface GasRewardsV1 extends GasRewardsCommon {
    version: 1;
}

/** Common reward parameters used across all protocol versions */
export interface RewardParametersCommon {
    /** The current transaction fee distribution */
    transactionFeeDistribution: TransactionFeeDistribution;
}

/** Reward parameters used from protocol version 1-3 ({@link ChainParametersV0}). */
export interface RewardParametersV0 extends RewardParametersCommon {
    version: 0;
    /** The current mint distribution */
    mintDistribution: MintDistributionV0;
    /** The current gas rewards parameters */
    gASRewards: GasRewardsV0;
}

/** Reward parameters used in protocol versions 4 and 5 ({@link ChainParametersV1}). */
export interface RewardParametersV1 extends RewardParametersCommon {
    version: 1;
    /** The current mint distribution */
    mintDistribution: MintDistributionV1;
    /** The current gas rewards parameters */
    gASRewards: GasRewardsV0;
}

/** Reward parameters used from protocol version 6 ({@link ChainParametersV2}). */
export interface RewardParametersV2 extends RewardParametersCommon {
    version: 2;
    /** The current mint distribution */
    mintDistribution: MintDistributionV1;
    /** The current gas rewards parameters */
    gASRewards: GasRewardsV1;
}

/** Cooldown parameters used from protocol version 1-3 */
export interface CooldownParametersV0 {
    /** The baker cooldown period in {@link Epoch} epochs */
    bakerCooldownEpochs: Epoch;
}

/** Cooldown parameters used from protocol version 4 */
export interface CooldownParametersV1 {
    /** The pool owner (baker) cooldown period in seconds */
    poolOwnerCooldown: DurationSeconds;
    /** The delegator cooldown period in seconds */
    delegatorCooldown: DurationSeconds;
}

/** Pool parameters used from protocol version 1-3 */
export interface PoolParametersV0 {
    /** The minimum threshold to stake to become a baker. */
    minimumThresholdForBaking: CcdAmount.Type;
}

/** Pool parameters used from protocol version 4 */
export interface PoolParametersV1 {
    /** Fraction of finalization rewards charged by the passive delegation. */
    passiveFinalizationCommission: number;
    /** Fraction of baking rewards charged by the passive delegation.*/
    passiveBakingCommission: number;
    /* Fraction of transaction rewards charged by the L-pool.*/
    passiveTransactionCommission: number;
    /** Fraction of finalization rewards charged by the pool owner. */
    finalizationCommissionRange: InclusiveRange<number>;
    /** Fraction of baking rewards charged by the pool owner. */
    bakingCommissionRange: InclusiveRange<number>;
    /** Fraction of transaction rewards charged by the pool owner. */
    transactionCommissionRange: InclusiveRange<number>;
    /** Minimum equity capital required for a new baker.*/
    minimumEquityCapital: CcdAmount.Type;
    /**
     * Maximum fraction of the total staked capital of that a new baker can
     * have.
     */
    capitalBound: number;
    /**
     * The maximum leverage that a baker can have as a ratio of total stake
     * to equity capital.
     */
    leverageBound: Ratio;
}

/**
 * Time parameters used from protocol version 4
 * These consist of the reward period length and the mint rate per payday. These are coupled as
 * a change to either affects the overall rate of minting.
 */
export interface TimeParametersV1 {
    /** The length of a reward period, in {@link Epoch} epochs. */
    rewardPeriodLength: Epoch;
    /** The rate at which CCD is minted per payday. */
    mintPerPayday: number;
}

/** Parameters that determine timeouts in the consensus protocol used from protocol version 6. */
export interface TimeoutParameters {
    /** The base value for triggering a timeout, in milliseconds. */
    timeoutBase: Duration.Type;
    /** Factor for increasing the timeout. Must be greater than 1. */
    timeoutIncrease: Ratio;
    /** Factor for decreasing the timeout. Must be between 0 and 1. */
    timeoutDecrease: Ratio;
}

/** Consensus parameters, used from protocol version 6 */
export interface ConsensusParameters {
    /** Minimum time interval between blocks. */
    minBlockTime: Duration.Type;
    /** Maximum energy allowed per block. */
    blockEnergyLimit: Energy.Type;
}

/**
 * Finalization committee parameters, used from protocol version 6
 */
export interface FinalizationCommitteeParameters {
    /** The minimum size of a finalization committee before `finalizerRelativeStakeThreshold` takes effect. */
    minimumFinalizers: number;
    /** The maximum size of a finalization committee. */
    maximumFinalizers: number;
    /**
     * The threshold for determining the stake required for being eligible the finalization committee.
     * The amount is given by `total stake in pools * finalizerRelativeStakeThreshold`.
     * Subsequently, this will alwas be a number between 0 and 1.
     */
    finalizerRelativeStakeThreshold: number;
}

/** Common chain parameters across all protocol versions */
export interface ChainParametersCommon {
    /** Rate of euros per energy */
    euroPerEnergy: ExchangeRate;
    /** Rate of micro CCD per euro */
    microGTUPerEuro: ExchangeRate;
    /** Limit for the number of account creations in a block */
    accountCreationLimit: number;
    /** The chain foundation account */
    foundationAccount: AccountAddress.Type;
    /** Keys allowed to do level1 updates */
    level1Keys: KeysWithThreshold;
    /** Keys allowed to do root updates */
    rootKeys: KeysWithThreshold;
}

/** Chain parameters used from protocol version 1-3 */
export type ChainParametersV0 = ChainParametersCommon &
    CooldownParametersV0 &
    PoolParametersV0 & {
        version: 0;
        /** The election difficulty for consensus lottery */
        electionDifficulty: number;
        /** The election difficulty for consensus lottery */
        rewardParameters: RewardParametersV0;
        /** Keys allowed to do parameter updates */
        level2Keys: AuthorizationsV0;
    };

/** Chain parameters used in protocol versions 4 and 5 */
export type ChainParametersV1 = ChainParametersCommon &
    CooldownParametersV1 &
    TimeParametersV1 &
    PoolParametersV1 & {
        version: 1;
        /** The election difficulty for consensus lottery */
        electionDifficulty: number;
        /** The election difficulty for consensus lottery */
        rewardParameters: RewardParametersV1;
        /** Keys allowed to do parameter updates */
        level2Keys: AuthorizationsV1;
    };

/** Chain parameters used in protocol version 6 and 7 */
export type ChainParametersV2 = ChainParametersCommon &
    CooldownParametersV1 &
    TimeParametersV1 &
    PoolParametersV1 &
    FinalizationCommitteeParameters &
    TimeoutParameters &
    ConsensusParameters & {
        version: 2;
        /** The election difficulty for consensus lottery */
        rewardParameters: RewardParametersV2;
        /** Keys allowed to do parameter updates */
        level2Keys: AuthorizationsV1;
    };

/**
 * Validator score parameters. These parameters control the threshold of
 * maximal missed rounds before a validator gets suspended.
 */
export interface ValidatorScoreParameters {
    /** Maximal number of missed rounds before a validator gets suspended. */
    maxMissedRounds: bigint;
}

/** Chain parameters used from protocol version 8 */
export type ChainParametersV3 = Omit<ChainParametersV2, 'version'> & {
    version: 3;
    /** The current validator score parameters */
    validatorScoreParameters: ValidatorScoreParameters;
};

/** Union of all chain parameters across all protocol versions */
export type ChainParameters = ChainParametersV0 | ChainParametersV1 | ChainParametersV2 | ChainParametersV3;

export interface Authorization {
    threshold: number;
    authorizedKeys: number[];
}

interface AuthorizationsCommon {
    emergency: Authorization;
    microGTUPerEuro: Authorization;
    euroPerEnergy: Authorization;
    transactionFeeDistribution: Authorization;
    foundationAccount: Authorization;
    mintDistribution: Authorization;
    protocol: Authorization;
    paramGASRewards: Authorization;
    /**
     * For protocol version 3 and earlier, this controls the authorization of the bakerStakeThreshold update.
     */
    poolParameters: Authorization;
    /**
     * For protocol version 6 and later, this controls the authorization of consensus related updates.
     */
    electionDifficulty: Authorization;
    addAnonymityRevoker: Authorization;
    addIdentityProvider: Authorization;
    keys: VerifyKey[];
}

/**
 * Used from protocol version 1-3
 */
export interface AuthorizationsV0 extends AuthorizationsCommon {
    version: 0;
}

/**
 * Used from protocol version 4
 */
export interface AuthorizationsV1 extends AuthorizationsCommon {
    version: 1;
    cooldownParameters: Authorization;
    timeParameters: Authorization;
    /** Available from protocol 9 */
    createPlt?: Authorization;
}

export type Authorizations = AuthorizationsV0 | AuthorizationsV1;

export interface KeysWithThreshold {
    keys: VerifyKey[];
    threshold: number;
}

interface RewardStatusCommon {
    protocolVersion?: bigint;
    totalAmount: CcdAmount.Type;
    totalEncryptedAmount: CcdAmount.Type;
    bakingRewardAccount: CcdAmount.Type;
    finalizationRewardAccount: CcdAmount.Type;
    gasAccount: CcdAmount.Type;
}

export interface RewardStatusV0 extends RewardStatusCommon {
    version: 0;
}

export interface RewardStatusV1 extends RewardStatusCommon {
    version: 1;
    foundationTransactionRewards: CcdAmount.Type;
    nextPaydayTime: Date;
    nextPaydayMintRate: MintRate;
    totalStakedCapital: CcdAmount.Type;
    protocolVersion: bigint;
}

export type RewardStatus = RewardStatusV0 | RewardStatusV1;
export type TokenomicsInfo = RewardStatus;

/** Common properties for block info across all protocol versions */
export interface BlockInfoCommon {
    /**
     * Hash of parent block. For the initial genesis block (i.e. not re-genesis)
     * this will be the hash of the block itself
     */
    blockParent: BlockHash.Type;
    /** Hash of block */
    blockHash: BlockHash.Type;
    /** Hash of block state */
    blockStateHash: HexString;
    /** Hash of last finalized block when this block was baked */
    blockLastFinalized: BlockHash.Type;

    /** The absolute height of this (i.e. relative to the initial genesis block) */
    blockHeight: bigint;
    /** The baker ID of the baker for this block. Not available for a genesis block */
    blockBaker?: BakerId;

    /** The time the block was verified */
    blockArriveTime: Date;
    /** The time the block was received */
    blockReceiveTime: Date;
    /** The time of the slot in which the block was baked */
    blockSlotTime: Date;

    /** Whether the block is finalized */
    finalized: boolean;

    /** The number of transactions in the block */
    transactionCount: bigint;
    /** The total byte size of all transactions in the block */
    transactionsSize: bigint;
    /** The energy cost of the transactions in the block */
    transactionEnergyCost: Energy.Type;

    /**
     * The genesis index for the block. This counst the number of protocol updates that have
     * preceeded this block, and defines the era of the block.
     */
    genesisIndex: GenesisIndex;
    /** The height of this block relative to the (re)genesis block of its era */
    eraBlockHeight: number;
    /** The protocol version the block belongs to */
    protocolVersion: bigint;
}

/** Block info used for protocol version 1-5 */
export interface BlockInfoV0 extends BlockInfoCommon {
    version: 0;
    /** The slot number in which the block was baked. */
    blockSlot: bigint;
}

/** Block info used from protocol version 6 */
export interface BlockInfoV1 extends BlockInfoCommon {
    version: 1;
    /** The block round */
    round: Round;
    /** The block epoch */
    epoch: Epoch;
}

/** Union of all block info versions */
export type BlockInfo = BlockInfoV0 | BlockInfoV1;

export interface CommonBlockInfo {
    hash: BlockHash.Type;
    height: bigint;
}

export type ArrivedBlockInfo = CommonBlockInfo;
export type FinalizedBlockInfo = CommonBlockInfo;

export type AbsoluteBlocksAtHeightRequest = bigint;
export interface RelativeBlocksAtHeightRequest {
    genesisIndex: GenesisIndex;
    height: bigint;
    restrict: boolean;
}

export type BlocksAtHeightRequest = AbsoluteBlocksAtHeightRequest | RelativeBlocksAtHeightRequest;

/** Common properties for  consensus status types used across all protocol versions */
export interface ConsensusStatusCommon {
    /** Hash of the current best block */
    bestBlock: BlockHash.Type;
    /** Hash of the initial genesis block */
    genesisBlock: BlockHash.Type;
    /** Hash of the genesis block of the current era, i.e. since the last protocol update. */
    currentEraGenesisBlock: BlockHash.Type;
    /** Hash of the last finalized block */
    lastFinalizedBlock: BlockHash.Type;

    /** Current epoch duration, in milliseconds */
    epochDuration: Duration.Type;
    /** Absolute height of the best block */
    bestBlockHeight: bigint;
    /** Absolute height of the last finalized block */
    lastFinalizedBlockHeight: bigint;

    /** Number of finalizations */
    finalizationCount: bigint;
    /** Total number of blocks received and verified */
    blocksVerifiedCount: bigint;
    /** Total number of blocks received */
    blocksReceivedCount: bigint;

    /** Exponential moving average latency between a block's slot time and its arrival. */
    blockArriveLatencyEMA: number;
    /** Standard deviation of exponential moving average latency between a block's slot time and its arrival. */
    blockArriveLatencyEMSD: number;

    /** Exponential moving average latency between a block's slot time and received time. */
    blockReceiveLatencyEMA: number;
    /** Standard deviation of exponential moving average latency between a block's slot time and received time. */
    blockReceiveLatencyEMSD: number;

    /** Exponential moving average number of transactions per block. */
    transactionsPerBlockEMA: number;
    /** Standard deviation of exponential moving average number of transactions per block. */
    transactionsPerBlockEMSD: number;

    /** Exponential moving average time between receiving blocks. */
    blockReceivePeriodEMA?: number;
    /** Standard deviation of exponential moving average time between receiving blocks. */
    blockReceivePeriodEMSD?: number;

    /** Exponential moving average time between block arrivals. */
    blockArrivePeriodEMA?: number;
    /** Standard deviation of exponential moving average time between block arrivals. */
    blockArrivePeriodEMSD?: number;

    /** Exponential moving average time between finalizations. */
    finalizationPeriodEMA?: number;
    /** Standard deviation of exponential moving average time between finalizations. */
    finalizationPeriodEMSD?: number;

    /** Time of the (original) genesis block. */
    genesisTime: Date;
    /** Time when the current era started. */
    currentEraGenesisTime: Date;
    /** The last time a block was received. */
    blockLastReceivedTime?: Date;
    /** The last time a block was verified (added to the tree). */
    blockLastArrivedTime?: Date;
    /** Time of last verified finalization. */
    lastFinalizedTime?: Date;

    /**
     * The number of chain restarts via a protocol update. A completed
     * protocol update instruction might not change the protocol version
     * specified in the previous field, but it always increments the genesis
     * index.
     */
    genesisIndex: GenesisIndex;

    /** Currently active protocol version. */
    protocolVersion: bigint;
}

/** Consensus status used for protocol version 1-5 */
export interface ConsensusStatusV0 extends ConsensusStatusCommon {
    version: 0;
    /** (Current) slot duration in milliseconds */
    slotDuration: Duration.Type;
}

export interface ConcordiumBftStatus {
    /** Current duration before a round times out, in milliseconds */
    currentTimeoutDuration: Duration.Type;
    /** Current round */
    currentRound: Round;
    /** Current epoch */
    currentEpoch: Epoch;
    /**
     * The first block in the epoch with timestamp at least this is considered to be
     * the trigger block for the epoch transition.
     */
    triggerBlockTime: Date;
}

/** Consensus status used from protocol version 6 */
export type ConsensusStatusV1 = ConsensusStatusCommon & {
    version: 1;
    concordiumBFTStatus: ConcordiumBftStatus;
};

/** Union of consensus status types used across all protocol versions */
export type ConsensusStatus = ConsensusStatusV0 | ConsensusStatusV1;

export interface CryptographicParameters {
    onChainCommitmentKey: string;
    bulletproofGenerators: string;
    genesisString: string;
}

export interface NextAccountNonce {
    nonce: SequenceNumber.Type;
    allFinal: boolean;
}

export interface ReleaseSchedule {
    timestamp: Date;
    amount: CcdAmount.Type;
}

export interface ReleaseScheduleWithTransactions extends ReleaseSchedule {
    transactions: string[];
}

export interface AccountReleaseSchedule {
    total: CcdAmount.Type;
    schedule: ReleaseScheduleWithTransactions[];
}

export interface AccountEncryptedAmount {
    selfAmount: HexString;
    startIndex: bigint;
    incomingAmounts: HexString[];
    numAggregated?: number;
    aggregatedAmount?: HexString;
}

export interface VerifyKey {
    schemeId: string;
    verifyKey: HexString;
}

export interface CredentialPublicKeys {
    keys: Record<number, VerifyKey>;
    threshold: number;
}

export interface ChainArData {
    encIdCredPubShare: string;
}

export interface Policy {
    validTo: string; // "YYYYMM"
    createdAt: string; // "YYYYMM"
    revealedAttributes: Partial<Record<AttributeKey, string>>;
}

interface SharedCredentialDeploymentValues {
    ipIdentity: number;
    credentialPublicKeys: CredentialPublicKeys;
    policy: Policy;
}

export interface CredentialDeploymentValues extends SharedCredentialDeploymentValues {
    credId: string;
    revocationThreshold: number;
    arData: Record<string, ChainArData>;
    commitments: CredentialDeploymentCommitments;
}

export interface InitialCredentialDeploymentValues extends SharedCredentialDeploymentValues {
    regId: string;
}

export interface CredentialDeploymentCommitments {
    cmmPrf: string;
    cmmCredCounter: string;
    cmmIdCredSecSharingCoeff: string[];
    cmmAttributes: Partial<Record<AttributeKey, string>>;
    cmmMaxAccounts: string;
}

export interface NormalAccountCredential {
    type: 'normal';
    contents: CredentialDeploymentValues;
}

export interface InitialAccountCredential {
    type: 'initial';
    contents: InitialCredentialDeploymentValues;
}

export enum StakePendingChangeType {
    ReduceStake = 'ReduceStake',
    RemoveStake = 'RemoveStake',
}

interface StakePendingChangeCommon {
    effectiveTime: Date;
}

export interface ReduceStakePendingChange extends StakePendingChangeCommon {
    change: StakePendingChangeType.ReduceStake;
    newStake: bigint;
}

export interface RemovalPendingChange extends StakePendingChangeCommon {
    change: StakePendingChangeType.RemoveStake;
}

export type StakePendingChange = ReduceStakePendingChange | RemovalPendingChange;

export enum OpenStatus {
    OpenForAll = 0,
    ClosedForNew = 1,
    ClosedForAll = 2,
}

/**
 * How the node translates OpenStatus to JSON.
 */
export enum OpenStatusText {
    OpenForAll = 'openForAll',
    ClosedForNew = 'closedForNew',
    ClosedForAll = 'closedForAll',
}

export type BakerId = bigint;
export type DelegatorId = bigint;

export interface BakerPoolInfo {
    /**
     * The status of validator pool
     *
     * **Please note**, this can possibly be unknown if the SDK is not fully compatible with the Concordium
     * node queried, in which case `null` is returned.
     */
    openStatus: Upward<OpenStatusText>;
    metadataUrl: UrlString;
    commissionRates: CommissionRates;
}

export interface CommissionRates {
    transactionCommission: number;
    bakingCommission: number;
    finalizationCommission: number;
}

/** Information about a baker pool in the current reward period. */
export interface CurrentPaydayBakerPoolStatus {
    /** The number of blocks baked in the current reward period. */
    blocksBaked: bigint;
    /** The number of blocks baked in the current reward period. */
    finalizationLive: boolean;
    /** The transaction fees accruing to the pool in the current reward period. */
    transactionFeesEarned: CcdAmount.Type;
    /** The effective stake of the baker in the current reward period. */
    effectiveStake: CcdAmount.Type;
    /** The lottery power of the baker in the current reward period. */
    lotteryPower: number;
    /** The effective equity capital of the baker for the current reward period. */
    bakerEquityCapital: CcdAmount.Type;
    /** The effective delegated capital to the pool for the current reward period. */
    delegatedCapital: CcdAmount.Type;
    /** The commission rates that apply for the current reward period. */
    commissionRates: CommissionRates;
    /** A flag indicating whether the pool owner is primed for suspension. Will always be `false` if the protocol version does not support validator suspension. */
    isPrimedForSuspension: boolean;
    /** The number of missed rounds in the current reward period. Will always be `0n` if the protocol version does not support validator suspension. */
    missedRounds: bigint;
}

export enum BakerPoolPendingChangeType {
    ReduceBakerCapital = 'ReduceBakerCapital',
    RemovePool = 'RemovePool',
    NoChange = 'NoChange',
}

type BakerPoolPendingChangeWrapper<
    T extends keyof typeof BakerPoolPendingChangeType,
    S extends Record<string, any>,
> = S & {
    pendingChangeType: T;
};

export interface BakerPoolPendingChangeReduceBakerCapitalDetails {
    bakerEquityCapital: CcdAmount.Type;
    effectiveTime: Date;
}

export type BakerPoolPendingChangeReduceBakerCapital = BakerPoolPendingChangeWrapper<
    BakerPoolPendingChangeType.ReduceBakerCapital,
    BakerPoolPendingChangeReduceBakerCapitalDetails
>;

export interface BakerPoolPendingChangeRemovePoolDetails {
    effectiveTime: Date;
}

export type BakerPoolPendingChangeRemovePool = BakerPoolPendingChangeWrapper<
    BakerPoolPendingChangeType.RemovePool,
    BakerPoolPendingChangeRemovePoolDetails
>;

export type BakerPoolPendingChangeNoChange = BakerPoolPendingChangeWrapper<
    BakerPoolPendingChangeType.NoChange,
    // eslint-disable-next-line @typescript-eslint/ban-types
    {}
>;

export type BakerPoolPendingChange =
    | BakerPoolPendingChangeReduceBakerCapital
    | BakerPoolPendingChangeRemovePool
    | BakerPoolPendingChangeNoChange;

export enum PoolStatusType {
    BakerPool = 'BakerPool',
    PassiveDelegation = 'PassiveDelegation',
}

type PoolStatusWrapper<T extends keyof typeof PoolStatusType, S> = S & {
    poolType: T;
};

export interface BakerPoolStatusDetails {
    /** The pool owner */
    bakerId: BakerId;
    /** The account address of the pool owner */
    bakerAddress: AccountAddress.Type;
    /** The equity capital provided by the pool owner. Absent if the pool is removed. */
    bakerEquityCapital?: CcdAmount.Type;
    /** The capital delegated to the pool by other accounts. Absent if the pool is removed. */
    delegatedCapital?: CcdAmount.Type;
    /**
     * The maximum amount that may be delegated to the pool, accounting for leverage and stake limits.
     * Absent if the pool is removed
     */
    delegatedCapitalCap?: CcdAmount.Type;
    /**
     * The pool info associated with the pool: open status, metadata URL and commission rates.
     * Absent if the pool is removed
     */
    poolInfo?: BakerPoolInfo;
    /** Any pending change to the equity capital. This is not used from protocol version 7 onwards, as stake changes are immediate. */
    bakerStakePendingChange: BakerPoolPendingChange;
    /** Information of the pool in the current reward period. */
    currentPaydayStatus?: CurrentPaydayBakerPoolStatus;
    /** Total capital staked across all pools, including passive delegation. */
    allPoolTotalCapital: CcdAmount.Type;
    /**
     * A flag indicating whether the pool owner is suspended.
     * Will always be `false` if the protocol version does not support validator suspension.
     */
    isSuspended: boolean;
}

/**
 * Contains information about a given pool at the end of a given block.
 * From protocol version 7, pool removal has immediate effect, however, the
 * pool may still be present for the current (and possibly next) reward period.
 * In this case, the `current_payday_info` field will be set, but the
 * `equity_capital`, `delegated_capital`, `delegated_capital_cap` and,
 * `pool_info` fields will all be absent. The `equity_pending_change` field
 * will also be absent, as stake changes are immediate.
 */
export type BakerPoolStatus = PoolStatusWrapper<PoolStatusType.BakerPool, BakerPoolStatusDetails>;

export interface PassiveDelegationStatusDetails {
    /** The total capital delegated passively. */
    delegatedCapital: CcdAmount.Type;
    /** The passive delegation commission rates. */
    commissionRates: CommissionRates;
    /** The transaction fees accruing to the passive delegators in the current reward period. */
    currentPaydayTransactionFeesEarned: CcdAmount.Type;
    /** The effective delegated capital of passive delegators for the current reward period. */
    currentPaydayDelegatedCapital: CcdAmount.Type;
    /** Total capital staked across all pools, including passive delegation. */
    allPoolTotalCapital: CcdAmount.Type;
}

/**
 * Contains information about passive delegators at the end of a given block.
 */
export type PassiveDelegationStatus = PoolStatusWrapper<
    PoolStatusType.PassiveDelegation,
    PassiveDelegationStatusDetails
>;

export type PoolStatus = BakerPoolStatus | PassiveDelegationStatus;

export enum DelegationTargetType {
    PassiveDelegation = 'Passive',
    Baker = 'Baker',
}

export interface DelegationTargetPassiveDelegation {
    delegateType: DelegationTargetType.PassiveDelegation;
}

export interface DelegationTargetBaker {
    delegateType: DelegationTargetType.Baker;
    bakerId: BakerId;
}
export type EventDelegationTarget =
    | {
          delegateType: DelegationTargetType.Baker;
          bakerId: number;
      }
    | DelegationTargetPassiveDelegation;

export type DelegationTarget = DelegationTargetPassiveDelegation | DelegationTargetBaker;

interface AccountBakerDetailsCommon {
    restakeEarnings: boolean;
    bakerId: BakerId;
    bakerAggregationVerifyKey: string;
    bakerElectionVerifyKey: string;
    bakerSignatureVerifyKey: string;
    stakedAmount: CcdAmount.Type;
    pendingChange?: StakePendingChange;
    /**
     * A flag indicating whether the validator is currently suspended or not.
     * In protocol versions prior to protocol version 8, this will always be `false`.
     * A suspended validator will not be included in the validator committee the next time it is calculated.
     */
    isSuspended: boolean;
}

/** Protocol version 1-3. */
export interface AccountBakerDetailsV0 extends AccountBakerDetailsCommon {
    version: 0;
}

/** Protocol version 4 and later. */
export interface AccountBakerDetailsV1 extends AccountBakerDetailsCommon {
    version: 1;
    bakerPoolInfo: BakerPoolInfo;
}

export type AccountBakerDetails = AccountBakerDetailsV0 | AccountBakerDetailsV1;

export interface AccountDelegationDetails {
    restakeEarnings: boolean;
    stakedAmount: CcdAmount.Type;
    delegationTarget: DelegationTarget;
    pendingChange?: StakePendingChange;
}

export type AccountCredential = Versioned<InitialAccountCredential | NormalAccountCredential>;

export enum AccountInfoType {
    Simple = 'simple',
    Baker = 'baker',
    Delegator = 'delegator',
    Unknown = 'unknown',
}

interface AccountInfoCommon {
    /** Canonical address of the account. This is derived from the first credential that created the account. */
    accountAddress: AccountAddress.Type;
    /** Next sequence number to be used for transactions signed from this account. */
    accountNonce: SequenceNumber.Type;
    /** Current (unencrypted) balance of the account. */
    accountAmount: CcdAmount.Type;
    /**
     * Internal index of the account. Accounts on the chain get sequential
     * indices. These should generally not be used outside of the chain,
     * the account address is meant to be used to refer to accounts,
     * however the account index serves the role of the baker id, if the
     * account is a baker. Hence it is exposed here as well.
     */
    accountIndex: bigint;
    /**
     * Lower bound on how many credentials must sign any given transaction from this account
     */
    accountThreshold: number;
    /** The public key for sending encrypted balances to the account. */
    accountEncryptionKey: string;
    /** The encrypted balance of the account. */
    accountEncryptedAmount: AccountEncryptedAmount;
    /** Release schedule for any locked up amount. This could be an empty release schedule. */
    accountReleaseSchedule: AccountReleaseSchedule;
    /**
     * Map of all currently active credentials on the account.
     * This includes public keys that can sign for the given credentials, as
     * well as any revealed attributes. This map always contains a credential
     * with index 0.
     */
    accountCredentials: Record<number, AccountCredential>;
    /**
     * The stake on the account that is in cooldown.
     * There can be multiple amounts in cooldown that expire at different times.
     * This was introduced in protocol version 7, and will be empty in
     * earlier protocol versions.
     */
    accountCooldowns: Cooldown[];
    /**
     * The available (unencrypted) balance of the account (i.e. that can be transferred
     * or used to pay for transactions). This is the balance minus the locked amount.
     * The locked amount is the maximum of the amount in the release schedule and
     * the total amount that is actively staked or in cooldown (inactive stake).
     * This was introduced with node version 7.0
     */
    accountAvailableBalance: CcdAmount.Type;
    /** The protocol leveltokens held by the account. */
    accountTokens: TokenAccountInfo[];
}

export interface AccountInfoSimple extends AccountInfoCommon {
    type: AccountInfoType.Simple;
}

export interface AccountInfoBaker extends AccountInfoCommon {
    type: AccountInfoType.Baker;
    accountBaker: AccountBakerDetails;
}

/** Protocol version 4 and later. */
export interface AccountInfoDelegator extends AccountInfoCommon {
    type: AccountInfoType.Delegator;
    accountDelegation: AccountDelegationDetails;
}

export interface AccountInfoUnknown extends AccountInfoCommon {
    type: AccountInfoType.Unknown;
    /**
     * This will only ever be `null`, which represents a variant of staking info for the account which is
     * unknown to the SDK, for known staking variants this is represented by either {@linkcode AccountInfoBaker}
     * or {@linkcode AccountInfoDElegator}.
     *
     * **Note**: This field is named `accountBaker` to align with the JSON representation produced by the
     * corresponding rust SDK.
     */
    accountBaker: Upward<never>;
}

export type AccountInfo = AccountInfoSimple | AccountInfoBaker | AccountInfoDelegator | AccountInfoUnknown;

export interface Description {
    name: string;
    url: UrlString;
    description: string;
}

export interface IpInfo {
    ipIdentity: number;
    ipDescription: Description;
    ipVerifyKey: string;
    ipCdiVerifyKey: string;
}

export interface ArInfo {
    arIdentity: number;
    arDescription: Description;
    arPublicKey: string;
}

interface DelegatorInfoCommon {
    account: AccountAddress.Type;
    stake: CcdAmount.Type;
}
export interface DelegatorInfo extends DelegatorInfoCommon {
    pendingChange?: StakePendingChange;
}

export type DelegatorRewardPeriodInfo = DelegatorInfoCommon;

export interface Branch {
    blockHash: BlockHash.Type;
    children: Branch[];
}

export interface BakerElectionInfo {
    baker: BakerId;
    account: AccountAddress.Type;
    lotteryPower: number;
}

/** Common properties for election info across all protocol versions */
export interface ElectionInfoCommon {
    electionNonce: HexString;
    bakerElectionInfo: BakerElectionInfo[];
}

/** Election info used for protocol version 1-5 */
export interface ElectionInfoV0 extends ElectionInfoCommon {
    version: 0;
    electionDifficulty: number;
}

/** Election info used from protocol version 6 */
export interface ElectionInfoV1 extends ElectionInfoCommon {
    version: 1;
}

/**
 * Union of different versions of election info across all protocol versions.
 * Contains information related to baker election for a particular block
 */
export type ElectionInfo = ElectionInfoV0 | ElectionInfoV1;

export interface NextUpdateSequenceNumbers {
    rootKeys: bigint;
    level1Keys: bigint;
    level2Keys: bigint;
    protocol: bigint;
    electionDifficulty: bigint;
    euroPerEnergy: bigint;
    microCcdPerEuro: bigint;
    foundationAccount: bigint;
    mintDistribution: bigint;
    transactionFeeDistribution: bigint;
    gasRewards: bigint;
    poolParameters: bigint;
    addAnonymityRevoker: bigint;
    addIdentityProvider: bigint;
    cooldownParameters: bigint;
    timeParameters: bigint;
    timeoutParameters: bigint;
    minBlockTime: bigint;
    blockEnergyLimit: bigint;
    finalizationCommiteeParameters: bigint;
    validatorScoreParameters: bigint;
    protocolLevelTokens: bigint;
}

export type BlockFinalizationSummary = BlockFinalizationSummary_None | BlockFinalizationSummary_Record;

export interface BlockFinalizationSummary_None {
    tag: 'none';
}

export interface BlockFinalizationSummary_Record {
    tag: 'record';
    record: FinalizationSummary;
}

export interface FinalizationSummary {
    block: BlockHash.Type;
    index: bigint;
    delay: bigint;
    finalizers: FinalizationSummaryParty[];
}

export interface FinalizationSummaryParty {
    baker: BakerId;
    weight: bigint;
    signed: boolean;
}

export enum BlockItemKind {
    AccountTransactionKind = 0,
    CredentialDeploymentKind = 1,
    UpdateInstructionKind = 2,
}

/**
 * The different types of account transactions. The number value
 * is important as it is part of the serialization of a particular
 * transaction.
 */
export enum AccountTransactionType {
    DeployModule = 0,
    InitContract = 1,
    Update = 2,
    Transfer = 3,
    AddBaker = 4,
    RemoveBaker = 5,
    UpdateBakerStake = 6,
    UpdateBakerRestakeEarnings = 7,
    UpdateBakerKeys = 8,
    UpdateCredentialKeys = 13,
    EncryptedAmountTransfer = 16,
    TransferToEncrypted = 17,
    TransferToPublic = 18,
    TransferWithSchedule = 19,
    UpdateCredentials = 20,
    RegisterData = 21,
    TransferWithMemo = 22,
    EncryptedAmountTransferWithMemo = 23,
    TransferWithScheduleAndMemo = 24,
    ConfigureBaker = 25,
    ConfigureDelegation = 26,
    TokenUpdate = 27,
}

export function isAccountTransactionType(candidate: number): candidate is AccountTransactionType {
    return candidate in AccountTransactionType;
}

export interface DeployModulePayload {
    /** Version of the wasm module. This should only be supplied if wasm module is not already versioned. */
    version?: number;

    /** Wasm module to be deployed */
    source: Uint8Array;
}

export interface VersionedModuleSource {
    version: 0 | 1;
    source: Uint8Array;
}

export interface InitContractPayload {
    /** CCD amount to transfer */
    amount: CcdAmount.Type;

    /** Hash of the module on chain */
    moduleRef: ModuleReference.Type;

    /** Name of the contract */
    initName: ContractName.Type;

    /** Parameters for the init function */
    param: Parameter.Type;

    /** The amount of energy that can be used for contract execution.
    The base energy amount for transaction verification will be added to this cost.*/
    maxContractExecutionEnergy: Energy.Type;
}

export interface UpdateContractPayload {
    /** CCD amount to transfer */
    amount: CcdAmount.Type;

    /** Address of contract instance consisting of an index and a subindex */
    address: ContractAddress.Type;

    /** Name of receive function including <contractName>. prefix */
    receiveName: ReceiveName.Type;

    /** Parameters for the update function */
    message: Parameter.Type;

    /** The amount of energy that can be used for contract execution.
    The base energy amount for transaction verification will be added to this cost.*/
    maxContractExecutionEnergy: Energy.Type;
}

export interface AccountTransactionHeader {
    /** account address that is source of this transaction */
    sender: AccountAddress.Type;

    /**
     * the nonce for the transaction, usually acquired by
     * getting the next account nonce from the node
     */
    nonce: SequenceNumber.Type;

    /** expiration of the transaction */
    expiry: TransactionExpiry.Type;
}

export interface SimpleTransferPayload {
    /** CCD amount to transfer */
    amount: CcdAmount.Type;

    /** the recipient of the transfer */
    toAddress: AccountAddress.Type;
}

export interface SimpleTransferWithMemoPayload extends SimpleTransferPayload {
    /** The byte representation of the memo of the transaction  */
    memo: DataBlob;
}

export interface RegisterDataPayload {
    /** The byte representation of the data to be registered  */
    data: DataBlob;
}

export interface IndexedCredentialDeploymentInfo {
    /** the index of the credential, has to fit in 1 byte */
    index: number;

    /** the credential signed by the credential owner */
    cdi: CredentialDeploymentInfo;
}

export interface UpdateCredentialsPayload {
    /** the credentials to be added to the account */
    newCredentials: IndexedCredentialDeploymentInfo[];

    /** the ids of the credentials to be removed */
    removeCredentialIds: string[];

    /** the new credential threshold required to sign transactions */
    threshold: number;

    /**
     * the current number of credentials on the account. This
     * is required to be able to calculate the energy cost, but
     * is not part of the actual transaction.
     */
    currentNumberOfCredentials: bigint;
}

export interface PublicBakerKeys {
    signatureVerifyKey: HexString;
    electionVerifyKey: HexString;
    aggregationVerifyKey: HexString;
}

export interface PrivateBakerKeys {
    aggregationSignKey: HexString;
    signatureSignKey: HexString;
    electionPrivateKey: HexString;
}

export interface BakerKeyProofs {
    proofAggregation: HexString;
    proofSig: HexString;
    proofElection: HexString;
}

export type BakerKeysWithProofs = PublicBakerKeys & BakerKeyProofs;

export type GenerateBakerKeysOutput = PublicBakerKeys & PrivateBakerKeys & BakerKeyProofs;

export interface ConfigureBakerPayload {
    /** stake to bake. if set to 0, this removes the account as a baker */
    stake?: CcdAmount.Type;
    /** should earnings from baking be added to staked amount  */
    restakeEarnings?: boolean;
    openForDelegation?: OpenStatus;
    keys?: BakerKeysWithProofs;
    metadataUrl?: UrlString;
    transactionFeeCommission?: number;
    bakingRewardCommission?: number;
    finalizationRewardCommission?: number;
    /**
     * Describes whether the validator should change its suspended status. This field is only from protocol version 8
     * and later.
     */
    suspended?: boolean;
}

export interface ConfigureDelegationPayload {
    /* stake to delegate. if set to 0, this removes the account as a delegator */
    stake?: CcdAmount.Type;
    /* should earnings from delegation be added to staked amount  */
    restakeEarnings?: boolean;
    /* determines if the account should use passive delegation, or which specific baker to delegate to  */
    delegationTarget?: DelegationTarget;
}

/**
 * The payload for a token update transaction. The contents of the byte array is a CBOR encoding of the update type and
 * (e.g. "mint") and the associated update details.
 *
 * @example
 * const payload = Cbor.encode(['mint', {amount}]); // plt v1 mint payload
 */
export type TokenUpdatePayload = {
    /** The token id identifying the token to perform the list of operations on */
    tokenId: TokenId.Type;
    /**
     * The CBOR encoded operations
     *
     * @example
     * const operations = Cbor.encode([{mint: { amount } }]); // plt mint payload
     */
    operations: Cbor.Type;
};

export type AccountTransactionPayload =
    | SimpleTransferPayload
    | SimpleTransferWithMemoPayload
    | RegisterDataPayload
    | DeployModulePayload
    | InitContractPayload
    | UpdateContractPayload
    | UpdateCredentialsPayload
    | ConfigureBakerPayload
    | ConfigureDelegationPayload
    | TokenUpdatePayload;

export interface AccountTransaction {
    type: AccountTransactionType;
    header: AccountTransactionHeader;
    payload: AccountTransactionPayload;
}

export interface InstanceInfoCommon {
    /** Version of the smart contract module. */
    version: number;
    /** Total balance of CCD hold by this instance. */
    amount: CcdAmount.Type;
    /** Module reference of the current module being used by this instance. */
    sourceModule: ModuleReference.Type;
    /** Account used to instantiate this smart contract instance. */
    owner: AccountAddress.Type;
    /** List of receive functions currently exposed by this smart contract. These are of the form '<contractName>.<entrypointName>'. */
    methods: ReceiveName.Type[];
    /** Name of the smart contract. This is of the form 'init_<contractName>'. */
    name: InitName.Type;
}

export interface InstanceInfoV0 extends InstanceInfoCommon {
    version: 0;
    model: ArrayBuffer;
}

export interface InstanceInfoV1 extends InstanceInfoCommon {
    version: 1;
}

export type InstanceInfo = InstanceInfoV0 | InstanceInfoV1;

export type CredentialSignature = Record<number, string>;
export type AccountTransactionSignature = Record<number, CredentialSignature>;

export interface InstanceInfoSerializedCommon {
    version?: number;
    amount: string;
    sourceModule: string;
    owner: string;
    methods: string[];
    name: string;
}

export interface InstanceInfoSerializedV0 extends InstanceInfoSerializedCommon {
    version?: 0;
    model: string;
}

export interface InstanceInfoSerializedV1 extends InstanceInfoSerializedCommon {
    version: 1;
}

export type InstanceInfoSerialized = InstanceInfoSerializedV0 | InstanceInfoSerializedV1;

export interface InstanceStateKVPair {
    key: HexString;
    value: HexString;
}

export interface ContractContext {
    invoker?: ContractAddress.Type | AccountAddress.Type;
    contract: ContractAddress.Type;
    amount?: CcdAmount.Type;
    method: ReceiveName.Type;
    parameter?: Parameter.Type;
    energy?: Energy.Type;
}

export interface InvokeContractSuccessResult {
    tag: 'success';
    usedEnergy: Energy.Type;
    events: ContractTraceEvent[];
    returnValue?: ReturnValue.Type;
}

export interface InvokeContractFailedResult {
    tag: 'failure';
    usedEnergy: Energy.Type;
    /**
     * The reject reason for the failed contract invocation.
     *
     * **Please note**, this can possibly be unknown if the SDK is not fully compatible with the Concordium
     * node queried, in which case `null` is returned.
     */
    reason: Upward<RejectReason>;
    /**
     * Return value from smart contract call, used to provide error messages.
     * Is only defined when smart contract instance is a V1 smart contract and
     * the transaction was rejected by the smart contract logic i.e. `reason.tag === "RejectedReceive"`.
     */
    returnValue?: ReturnValue.Type;
}

export type InvokeContractResult = InvokeContractSuccessResult | InvokeContractFailedResult;

export interface CredentialDeploymentDetails {
    expiry: TransactionExpiry.Type;
    unsignedCdi: UnsignedCredentialDeploymentInformation;
}

export interface IdOwnershipProofs {
    challenge: string;
    commitments: string;
    credCounterLessThanMaxAccounts: string;
    proofIdCredPub: Record<string, string>;
    proofIpSig: string;
    proofRegId: string;
    sig: string;
}

export interface UnsignedCredentialDeploymentInformation extends CredentialDeploymentValues {
    proofs: IdOwnershipProofs;
}

type AttributesRandomness = Record<AttributeKey, string>;

export interface CommitmentsRandomness {
    idCredSecRand: string;
    prfRand: string;
    credCounterRand: string;
    maxAccountsRand: string;
    attributesRand: AttributesRandomness;
}

interface CdiRandomness {
    randomness: CommitmentsRandomness;
}

// TODO Should we rename this, As it is not actually the transaction that is sent to the node. (Note that this would be a breaking change)
export type CredentialDeploymentTransaction = CredentialDeploymentDetails & CdiRandomness;
/** Internal type used when building credentials */
export type UnsignedCdiWithRandomness = {
    unsignedCdi: UnsignedCredentialDeploymentInformation;
} & CdiRandomness;

export interface CredentialDeploymentInfo extends CredentialDeploymentValues {
    proofs: string;
}

export interface SignedCredentialDeploymentDetails {
    expiry: TransactionExpiry.Type;
    cdi: CredentialDeploymentInfo;
}

export type TypedCredentialDeployment =
    | {
          type: 'normal';
          contents: CredentialDeploymentInfo;
      }
    | {
          type: 'initial';
          contents: InitialCredentialDeploymentValues & { sig: string };
      };

export interface IdentityProvider {
    arsInfos: Record<number, ArInfo>;
    ipInfo: IpInfo;
}

export interface IdentityInput {
    identityProvider: IdentityProvider;
    identityObject: any;
    prfKey: string;
    idCredSecret: string;
    randomness: string;
}

export enum ContractVersion {
    V0 = 0,
    V1 = 1,
}

export enum SchemaVersion {
    V0 = 0, // Used by version 0 smart contracts.
    V1 = 1, // Used by version 1 smart contracts.
    V2 = 2, // Used by version 1 smart contracts.
}

export type IpArData = {
    encPrfKeyShare: string;
    proofComEncEq: string;
};

export interface IdObjectRequestV1 {
    idCredPub: string;
    choiceArData: {
        arIdentities: number[];
        threshold: number;
    };
    ipArData: Record<string, IpArData>;
    idCredSecCommitment: string;
    prfKeyCommitmentWithIP: string;
    prfKeySharingCoeffCommitments: string[];
    proofsOfKnowledge: string;
}

export interface IdRecoveryRequest {
    idCredPub: string;
    timestamp: Timestamp.Type;
    proof: string;
}

export interface AttributeList {
    validTo: string; // "YYYYMM"
    createdAt: string; // "YYYYMM"
    maxAccounts: number;
    chosenAttributes: Partial<Record<AttributeKey, string>>;
}

export type IdentityObjectV1 = {
    preIdentityObject: IdObjectRequestV1;
    attributeList: AttributeList;
    signature: string;
};

export type Network = 'Testnet' | 'Mainnet';

export type SmartContractTypeValues =
    | { [key: string]: SmartContractTypeValues }
    | SmartContractTypeValues[]
    | number
    | bigint
    | string
    | boolean;

/**
 * Certificates for a block for protocols supporting
 * ConcordiumBFT.
 */
export interface BlockCertificates {
    /**
     * The quorum certificate. Is present if and only if the block is
     * not a genesis block.
     */
    quorumCertificate?: QuorumCertificate;
    /**
     * The timeout certificate. Is present only if the round prior to the
     * round of the block timed out.
     */
    timeoutCertificate?: TimeoutCertificate;
    /**
     * The epoch finalization entry. Is present only if the block initiates
     * a new epoch.
     */
    epochFinalizationEntry?: EpochFinalizationEntry;
}

/**
 * A quorum certificate is the certificate that the
 * finalization comittee issues in order to certify a block.
 * A block must be certified before it will be part of the
 * authorative part of the chain.
 */
export interface QuorumCertificate {
    /**
     * The hash of the block that the quorum certificate refers to.
     */
    blockHash: HexString;
    /**
     * The round of the block.
     */
    round: Round;
    /**
     * The epoch of the block.
     */
    epoch: Epoch;
    /**
     * The aggregated signature by the finalization committee on the block.
     */
    aggregateSignature: QuorumSignature;
    /**
     * A list of the finalizers that formed the quorum certificate
     * i.e., the ones who have contributed to the 'aggregateSignature'.
     * The finalizers are identified by their baker id as this is stable
     * across protocols and epochs.
     */
    signatories: BakerId[];
}

/**
 * A timeout certificate is the certificate that the
 * finalization committee issues when a round times out,
 * thus making it possible for the protocol to proceed to the
 * next round.
 */
export interface TimeoutCertificate {
    /**
     * The round that timed out.
     */
    round: Round;
    /**
     * The minimum epoch of which signatures are included
     * in the 'aggregate_signature'.
     */
    minEpoch: Epoch;
    /**
     * The rounds of which finalizers have their best
     * quorum certificates in the 'minEpoch'.
     */
    qcRoundsFirstEpoch: FinalizerRound[];
    /**
     * The rounds of which finalizers have their best
     * quorum certificates in the epoch 'minEpoch' + 1.
     */
    qcRoundsSecondEpoch: FinalizerRound[];
    /**
     * The aggregated signature by the finalization committee that witnessed
     * the 'round' timed out.
     */
    aggregateSignature: TimeoutSignature;
}

/**
 * The finalizer round is a map from a 'Round'
 * to the list of finalizers (identified by their 'BakerId') that signed
 * off the round.
 */
export interface FinalizerRound {
    /**
     * The round that was signed off.
     */
    round: Round;
    /**
     * The finalizers (identified by their 'BakerId' that
     * signed off the in 'round'.
     */
    finalizers: BakerId[];
}

/**
 * The epoch finalization entry is the proof that
 * makes the protocol able to advance to a new epoch.
 * I.e. the 'EpochFinalizationEntry' is present if and only if
 * the block is the first block of a new 'Epoch'.
 */
export interface EpochFinalizationEntry {
    /**
     * The quorum certificate for the finalized block.
     */
    finalizedQc: QuorumCertificate;
    /**
     * The quorum certificate for the block that finalizes
     * the block that 'finalizedQc' points to.
     */
    successorQc: QuorumCertificate;
    /**
     * A proof that the successor block is an immediate
     * successor of the finalized block.
     */
    successorProof: SuccessorProof;
}

/**
 * Information about a particular baker with respect to
 * the current reward period.
 */
export interface BakerRewardPeriodInfo {
    /**
     * The baker id and public keys for the baker.
     */
    baker: BakerInfo;
    /**
     * The effective stake of the baker for the consensus protocol.
     * The returned amount accounts for delegation, capital bounds and leverage bounds.
     */
    effectiveStake: CcdAmount.Type;
    /**
     * The effective commission rate for the baker that applies for the reward period.
     */
    commissionRates: CommissionRates;
    /**
     * The amount staked by the baker itself.
     */
    equityCapital: CcdAmount.Type;
    /**
     * The total amount of capital delegated to this baker pool.
     */
    delegatedCapital: CcdAmount.Type;
    /**
     * Whether the baker is a finalizer or not.
     */
    isFinalizer: boolean;
}

/**
 * Information about a baker.
 */
export interface BakerInfo {
    /**
     * Identity of the baker. This is actually the account index of
     * the account controlling the baker.
     */
    bakerId: BakerId;
    /**
     * Baker's public key used to check whether they won the lottery or not.
     */
    electionKey: BakerElectionVerifyKey;
    /**
     * Baker's public key used to check that they are indeed the ones who
     * produced the block.
     */
    signatureKey: BakerSignatureVerifyKey;
    /**
     * Baker's public key used to check signatures on finalization records.
     * This is only used if the baker has sufficient stake to participate in
     * finalization.
     */
    aggregationKey: BakerAggregationVerifyKey;
}

/**
 * Request an epoch by number at a given genesis index.
 */
export interface RelativeEpochRequest {
    /**
     * The genesis index to query at. The query is restricted to this genesis index, and
     * will not return results for other indices even if the epoch number is out of bounds.
     */
    genesisIndex: GenesisIndex;
    /**
     * The epoch number to query at.
     */
    epoch: Epoch;
}

/**
 * Details of which baker won the lottery in a given round in consensus version 1.
 */
export interface WinningBaker {
    /**
     * The round number.
     */
    round: Round;
    /**
     * The baker that won the round.
     */
    winner: BakerId;
    /**
     * True if the baker produced a block in this round on the finalized chain, and False otherwise.
     */
    present: boolean;
}

export type HealthCheckResponse =
    | {
          isHealthy: true;
      }
    | {
          isHealthy: false;
          message?: string;
      };

/**
 * Type representing an item which is included in a block, such as account transactions, chain updates or deployments of new credentials.
 */
export type BlockItem =
    | {
          kind: BlockItemKind.AccountTransactionKind;
          transaction: {
              accountTransaction: AccountTransaction;
              signatures: AccountTransactionSignature;
          };
      }
    | {
          kind: BlockItemKind.CredentialDeploymentKind;
          transaction: {
              credential: TypedCredentialDeployment;
              expiry: number;
          };
      };

/**
 * The status of a cooldown. When stake is removed from a baker or delegator
 * (from protocol version 7) it first enters the pre-pre-cooldown state.
 * The next time the stake snaphot is taken (at the epoch transition before
 * a payday) it enters the pre-cooldown state. At the subsequent payday, it
 * enters the cooldown state. At the payday after the end of the cooldown
 * period, the stake is finally released.
 */
export enum CooldownStatus {
    /**
     * The amount is in cooldown and will expire at the specified time, becoming available
     * at the subsequent pay day.
     */
    Cooldown,
    /**
     * The amount will enter cooldown at the next pay day. The specified end time is
     * projected to be the end of the cooldown period, but the actual end time will be
     * determined at the payday, and may be different if the global cooldown period
     * changes.
     */
    PreCooldown,
    /**
     * The amount will enter pre-cooldown at the next snapshot epoch (i.e. the epoch
     * transition before a pay day transition). As with pre-cooldown, the specified
     * end time is projected, but the actual end time will be determined later.
     */
    PrePreCooldown,
}

/**
 * Describes a cooldown associated with removal of stake from a baker/delegator account
 */
export type Cooldown = {
    /** The time at which the cooldown will end  */
    timestamp: Timestamp.Type;
    /** The amount that is in cooldown and set to be released at the end of the cooldown period */
    amount: CcdAmount.Type;
    /**
     * The status of the cooldown
     *
     * **Please note**, this can possibly be unknown if the SDK is not fully compatible with the Concordium
     * node queried, in which case `null` is returned.
     */
    status: Upward<CooldownStatus>;
};<|MERGE_RESOLUTION|>--- conflicted
+++ resolved
@@ -1,17 +1,10 @@
 /**
  * @module Common GRPC-Client
  */
-<<<<<<< HEAD
 import type { Upward } from './grpc/index.js';
 import type { Cbor, TokenId } from './plt/index.js';
 import type { TokenAccountInfo } from './plt/types.js';
 import type * as AccountAddress from './types/AccountAddress.js';
-=======
-import type { Upward } from './grpc/upward.js';
-import { Cbor, TokenId } from './plt/index.js';
-import { TokenAccountInfo } from './plt/types.js';
-import * as AccountAddress from './types/AccountAddress.js';
->>>>>>> 383ad91c
 import type * as BlockHash from './types/BlockHash.js';
 import type * as CcdAmount from './types/CcdAmount.js';
 import type * as ContractAddress from './types/ContractAddress.js';
