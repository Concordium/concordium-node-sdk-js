# concordium-node-sdk-js

[![Contributor Covenant](https://img.shields.io/badge/Contributor%20Covenant-2.0-4baaaa.svg)](https://github.com/Concordium/.github/blob/main/.github/CODE_OF_CONDUCT.md)

Wrappers for interacting with the Concordium node.

# ConcordiumNodeClient

The ConcordiumNodeClient defines the interface to be used to send and receive data from
a concordium-node.

## Creating a client
The current node setup only allows for insecure connections, which can be set up in the following way.
The access is controlled by the credentials and the metadata.
```js
import { credentials, Metadata } from "@grpc/grpc-js";
import { ConcordiumNodeClient } from "@concordium/node-sdk";

const metadata = new Metadata();
metadata.add("authentication", "rpcadmin");

const insecureCredentials = credentials.createInsecure();
const client = new ConcordiumNodeClient(
    "127.0.0.1",    // ip address
    10000,          // port
    insecureCredentials,
    metadata,
    15000           // timeout in ms
);
```

## Create a simple transfer
The following example demonstrates how a simple transfer can be created.
```js
const header: AccountTransactionHeader = {
    expiry: new TransactionExpiry(new Date(Date.now() + 3600000)),
    nonce: 1n,              // the next nonce for this account, can be found using getNextAccountNonce
    sender: new AccountAddress("4ZJBYQbVp3zVZyjCXfZAAYBVkJMyVj8UKUNj9ox5YqTCBdBq2M"),
};
const simpleTransfer: SimpleTransferPayload = {
    amount: new GtuAmount(100n),
    toAddress: new AccountAddress("4hXCdgNTxgM7LNm8nFJEfjDhEcyjjqQnPSRyBS9QgmHKQVxKRf"),
};
const simpleTransferAccountTransaction: AccountTransaction = {
    header: header,
    payload: simpleTransfer,
    type: AccountTransactionType.SimpleTransfer,
};
```

## Create a simple transfer with a memo
The following example demonstrates how a simple transfer with a memo can be created.
```js
const header: AccountTransactionHeader = {
    expiry: new TransactionExpiry(new Date(Date.now() + 3600000)),
    nonce: 1n,              // the next nonce for this account, can be found using getNextAccountNonce
    sender: new AccountAddress("4ZJBYQbVp3zVZyjCXfZAAYBVkJMyVj8UKUNj9ox5YqTCBdBq2M"),
};
const simpleTransferWithMemo: SimpleTransferWithMemoPayload = {
    amount: new GtuAmount(100n),
    toAddress: new AccountAddress("4hXCdgNTxgM7LNm8nFJEfjDhEcyjjqQnPSRyBS9QgmHKQVxKRf"),
    memo: new Memo(Buffer.from('6B68656C6C6F20776F726C64', 'hex')),
};
const simpleTransferWithMemoAccountTransaction: AccountTransaction = {
    header: header,
    payload: simpleTransferWithMemo,
    type: AccountTransactionType.SimpleTransferWithMemo,
};
```

## Send Account Transaction
The following example demonstrates how to send any account transaction.
See the previous sections for how to create an account transaction.
```js
import * as ed from "noble-ed25519";

let accountTransaction: AccountTransaction;
// Create the transaction
// ...

// Sign the transaction, the following is just an example, and any method for signing
// with the key can be employed.
const signingKey = "ce432f6bba0d47caec1f45739331dc354b6d749fdb8ab7c2b7f6cb24db39ca0c";
const hashToSign = getAccountTransactionSignDigest(accountTransaction);
const signature = Buffer.from(await ed.sign(hashToSign, signingKey)).toString("hex");

// The signatures used to sign the transaction must be provided in a structured way,
// so that each signature can be mapped to the credential that signed the transaction.
// In this example we assume the key used was from the credential with index 0, and it
// was the key with index 0.
const signatures: AccountTransactionSignature = {
    0: {
        0: signature
    }
};

// Send the transaction to the node.
const success = await client.sendAccountTransaction(accountTransaction, signatures);
if (success) {
    // The node accepted the transaction. This does not ensure that the transaction
    // will end up in a block, only that the format of the submitted transaction was valid.
} else {
    // The node rejected the transaction. 
}

// Check the status of the transaction. Should be checked with an appropriate interval,
// as it will take some time for the transaction to be processed.
const transactionHash = getAccountTransactionHash(accountTransaction, signatures);
const transactionStatus = await client.getTransactionStatus(transactionHash);
```


## getAccountInfo
Retrieves information about an account. If no account exists with the provided address, then the node
will check if any credential with that credential identifier exists and will return information
about the credential instead. If neither an account or credential matches the address at the provided
block, then undefined will be returned.
```js
const accountAddress = new AccountAddress("3sAHwfehRNEnXk28W7A3XB3GzyBiuQkXLNRmDwDGPUe8JsoAcU");
const blockHash = "6b01f2043d5621192480f4223644ef659dd5cda1e54a78fc64ad642587c73def";
const accountInfo: AccountInfo = await client.getAccountInfo(accountAddress, blockHash);
const amount: bigint = accountInfo.accountAmount;

// Nationality for the account creator, if the information has been revealed.
const nationality: string = accountInfo.accountCredentials[0].value.contents.policy.revealedAttributes["nationality"];
```

## getNextAccountNonce
Retrieves the next account nonce, i.e. the nonce that must be set in the account transaction
header for the next transaction submitted by that account. Along with the nonce there is a boolean
that indicates whether all transactions are finalized. If this is true, then the nonce is reliable, 
if not then the next nonce might be off.
```js
const accountAddress = new AccountAddress("3VwCfvVskERFAJ3GeJy2mNFrzfChqUymSJJCvoLAP9rtAwMGYt");
const nextAccountNonce: NextAccountNonce = await client.getNextAccountNonce(accountAddress);
const nonce: bigint = nextAccountNonce.nonce;
const allFinal: boolean = nextAccountNonce.allFinal;
if (allFinal) {
    // nonce is reliable
}
```

## getTransactionStatus
Retrieves status information about a transaction.
```js
const transactionHash = "f1f5f966e36b95d5474e6b85b85c273c81bac347c38621a0d8fefe68b69a430f";
const transactionStatus: TransactionStatus = await client.getTransactionStatus(transactionHash);
const isFinalized = transactionStatus.status === TransactionStatusEnum.Finalized;
...
```
Note that there will be no outcomes for a transaction that has only been received:
```js
if (transactionStatus.status === TransactionStatusEnum.Received) {
    const outcomes = Object.values(transactionStatus.outcomes);
    // outcomes.length === 0.
}
```
If the transaction has been finalized, then there is exactly one outcome:
```js
if (transactionStatus.status === TransactionStatusEnum.Finalized) {
    const outcomes = Object.values(transactionStatus.outcomes);
    // outcomes.length === 1.
}
```
A transaction was successful if it is finalized and it has a successful outcome:
```js
if (transactionStatus.status === TransactionStatusEnum.Finalized) {
    const event = Object.values(response.outcomes)[0];
    if (event.result.outcome === "success") {
        // transaction was successful.
    }
}
```

## getBlockSummary
Retrives a summary for a specific block. The summary contains information about finalization, the
current chain parameters, a list of the governance keys, information about any queued chain parameter
updates and a summary of any transactions within the block.
```js
const blockHash = "7f7409679e53875567e2ae812c9fcefe90ced8761d08554756f42bf268a42749";
const blockSummary: BlockSummary = await client.getBlockSummary(blockHash);
const numberOfFinalizers = blockSummary.finalizationData.finalizers.length;
...
```

## getBlockInfo
Retrieves information about a specific block.
```js
const blockHash = "7f7409679e53875567e2ae812c9fcefe90ced8761d08554756f42bf268a42749";
const blockInfo: BlockInfo = await client.getBlockInfo(blockHash);
const transactionsCount = blockInfo.transactionCount;
...
```

## getBlocksAtHeight
Retrieves the hashes of blocks at a specific height.
```js
const blockHeight: bigint = 5310n;
const blocksAtHeight: string[] = await client.getBlocksAtHeight(blockHeight);
```

## getConsensusStatus
Retrieves the current consensus status from the node.
```js
const consensusStatus: ConsensusStatus = await client.getConsensusStatus();
const bestBlock = consensusStatus.bestBlock;
...
```

## getCryptographicParameters
Retrieves the global cryptographic parameters for the blockchain at a specific block.
These are a required input for e.g. creating credentials.
```js
const blockHash = "7f7409679e53875567e2ae812c9fcefe90ced8761d08554756f42bf268a42749"
const cryptographicParameters = await client.getCryptographicParameters(blockHash);
...
```

## getIdentityProviders
Retrieves the list of identity providers at a specific block.
```js
const blockHash = "7f7409679e53875567e2ae812c9fcefe90ced8961d08554756f42bf268a42749";
const identityProviders = await client.getIdentityProviders(blockHash);
...
```

## getAnonymityRevokers
Retrieves the list of anonymity revokers at a specific block.
```js
const blockHash = "7f7409679e53875567e2ae812c9fcefe90ced8961d08554756f42bf268a42749";
const identityProviders = await client.getAnonymityRevokers(blockHash);
...
```

## getPeerList
Retrieves the list of peers that the node is connected to, including some
connection information about them. A boolean parameter determines if this 
should include bootstrapper nodes or not.
```js
const peerListResponse = await client.getPeerList(false);
const peersList = peerListResponse.getPeersList();
...
```

## Check block for transfers with memo
The following example demonstrates how to check and parse a block 
for transfers with a memo.
```js
const blockHash = "b49bb1c06c697b7d6539c987082c5a0dc6d86d91208874517ab17da752472edf";
const blockSummary = await client.getBlockSummary(blockHash);
const transactionSummaries = blockSummary.transactionSummaries;

for (const transactionSummary of transactionSummaries) {
    if (transactionSummary.result.outcome === 'success') {
        if (instanceOfTransferWithMemoTransactionSummary(transactionSummary)) {
            const [transferredEvent, memoEvent] = transactionSummary.result.events;

            const toAddress = transferredEvent.to.address;
            const amount = transferredEvent.amount;
            const memo = memoEvent.memo;

            // Apply business logic to toAddress, amount and memo...
        }
    }
}
```

## Create a deploy module
<<<<<<< HEAD
The following example demonstrates how to create a deploy module.
=======
The following example demonstrates how to create a 'deploy module' transaction.
>>>>>>> 7a882443
```js
const header: AccountTransactionHeader = {
    expiry: new TransactionExpiry(new Date(Date.now() + 3600000)),
    nonce: nextAccountNonce.nonce,
    sender: new AccountAddress(senderAccountAddress),
};
```
The following code is to get the wasm file buffer which is one of the parameter
for deploy module
```js
const wasmFileBuffer = getByteArray(wasmFilePath) as Buffer;
```

The following code is how to create the payload for deploy module
```js
const deployModule: DeployModulePayload = {
    tag: ModuleTransactionType.DeployModule,
    content: wasmFileBuffer,
    length: wasmFileBuffer.length,
    version: 0,
} as DeployModulePayload;

const deployModuleTransaction: AccountTransaction = {
    header: header,
    payload: deployModule as AccountTransactionPayload,
    type: AccountTransactionType.DeployModule,
};
```

## Deploy module
The following example demonstrates how to deploy a smart contract module. 
See the previous section for how to create a deploy module transaction

```js
import * as ed from "noble-ed25519";

let deployModuleTransaction: AccountTransaction;
// Create the deploy module transaction
// ...

// Sign the transaction, the following is just an example, and any method for signing
// with the key can be employed.
const signingKey = '621de9198d274b56eace2f86eb134bfc414f5c566022f281335be0b2d45189845';
const hashToSign = getAccountTransactionSignDigest(deployModuleTransaction);

const signature = Buffer.from(
        await ed.sign(hashToSign, signingKey)
    ).toString('hex');

// The signatures used to sign the transaction must be provided in a structured way,
// so that each signature can be mapped to the credential that signed the transaction.
// In this example we assume the key used was from the credential with index 0, and it
// was the key with index 0.
const signatures: AccountTransactionSignature = {
    0: {
        0: signature,
    },
};

// Send the deploy module transaction to the node.
const result = await client.sendAccountTransaction(
        deployModuleTransaction,
        signatures
    );

// Get the transaction hash and status of the transaction once deploy transaction is sent
const txHash = await getAccountTransactionHash(deployModuleTransaction, signatures);
const transactionStatus = await client.getTransactionStatus(transactionHash);   
```

## Create Init contract module
The following example demonstrates how to create a init contract transaction.
```js
const header: AccountTransactionHeader = {
    expiry: new TransactionExpiry(new Date(Date.now() + 3600000)),
    nonce: nextAccountNonce.nonce,
    sender: new AccountAddress(senderAccountAddress),
};
```
The following code is how to create the payload for init contract 

Name of init function including "init_" prefix(for suppose the contract with name as "INDBank" then the init name should be as "init_INDBank") and parameter for the init function.
```js
const initName = 'init_INDBank'; 
const params: ParamtersValue<any>[] = [];
```

```js
const initModule: InitContractPayload = {
    amount: new GtuAmount(0n),
    moduleRef: new ModuleReference('a225a5aeb0a5cf9bbc59209e15df030e8cc2c17b8dba08c4bf59f80edaedd8b1'), //module refernce which obtained after deploy smart contract
    initName: initName,
    parameter: params
} as InitContractPayload;

const initModuleTransaction: AccountTransaction = {
    header: header,
    payload: initModule,
    type: AccountTransactionType.InitializeSmartContractInstance,
};
```

## Init Contract (parameterless smart contract)
The following example demonstrates how to initialize a smart contract module. 
See the previous section for how to create init contract transaction

```js
import * as ed from "noble-ed25519";

let initContractTransaction: AccountTransaction;
// Create init contract transaction
// ...

// Sign the transaction, the following is just an example, and any method for signing
// with the key can be employed.
const signingKey = '621de9198d274b56eace2f86eb134bfc414f5c566022f281335be0b2d45189845';
const hashToSign = getAccountTransactionSignDigest(initContractTransaction);

const signature = Buffer.from(
        await ed.sign(hashToSign, signingKey)
    ).toString('hex');

// The signatures used to sign the transaction must be provided in a structured way,
// so that each signature can be mapped to the credential that signed the transaction.
// In this example we assume the key used was from the credential with index 0, and it
// was the key with index 0.
const signatures: AccountTransactionSignature = {
    0: {
        0: signature,
    },
};

// Send the init contract transaction to the node.
const result = await client.sendAccountTransaction(
        initContractTransaction,
        signatures
    );

// Get the transaction hash once init contract transaction is sent
const txHash = await getAccountTransactionHash(initContractTransaction, signatures);
const transactionStatus = await client.getTransactionStatus(transactionHash);    
```

## Create update contract 
The following example demonstrates how to create a update contract.
```js
const header: AccountTransactionHeader = {
    expiry: new TransactionExpiry(new Date(Date.now() + 3600000)),
    nonce: nextAccountNonce.nonce,
    sender: new AccountAddress(senderAccountAddress),
};
```
The following code is how to create the payload for update contract

Name of receive function including "<contractName>." prefix(for suppose the contract with name as "INDBank" and one of the receive function name as "insertAmount" then the name of receive function should be as "INDBank.insertAmount") and parameter for the init function. Contract Address of contract instance consisting of an index and a subindex.
```js
const receiveName = 'DCBBank.insertAmount';
const params: ParamtersValue<any>[] = [];
const contractAddress = { index: BigInt(83), subindex: BigInt(0) } as ContractAddress;
//The amount of energy to execute the transaction
const baseEnergy = 30000n;
```

```js
const updateContractTransaction: UpdateContractPayload =
{
    amount: new GtuAmount(1000n),
    contractAddress: contractAddress,
    receiveName: receiveName,
    parameter: [],
    baseEnergyCost: baseEnergy, 
} as UpdateContractPayload;

const updateContractTransaction: AccountTransaction = {
    header: header,
    payload: updateModule,
    type: AccountTransactionType.UpdateSmartContractInstance,
};
```
## Update Contract(parameterless smart contract)
The following example demonstrates how to update a smart contract. 
See the previous section for how to create update contract transaction

```js
import * as ed from "noble-ed25519";

let updateContractTransaction: AccountTransaction;
// Create update contract transaction
// ...

// Sign the transaction, the following is just an example, and any method for signing
// with the key can be employed.
const signingKey = '621de9198d274b56eace2f86eb134bfc414f5c566022f281335be0b2d45189845';
const hashToSign = getAccountTransactionSignDigest(updateContractTransaction);

const signature = Buffer.from(
        await ed.sign(hashToSign, signingKey)
    ).toString('hex');

// The signatures used to sign the transaction must be provided in a structured way,
// so that each signature can be mapped to the credential that signed the transaction.
// In this example we assume the key used was from the credential with index 0, and it
// was the key with index 0.
const signatures: AccountTransactionSignature = {
    0: {
        0: signature,
    },
};

// Send the update contract transaction to the node.
const result = await client.sendAccountTransaction(
        updateContractTransaction,
        signatures
);

// Get the transaction hash and status of the transaction once update contract transaction is sent
const txHash = await getAccountTransactionHash(updateContractTransaction, signatures);
const transactionStatus = await client.getTransactionStatus(transactionHash);  
```

# Build

## Building for a release
To build the project run
```
yarn build
```

## Publishing a release
Before publishing a new release it is essential that it has been built first. So make sure that 
you have just built the up-to-date code you want to publish. To publish the release run
```
yarn publish
```
and step through the steps precented to you.

## Updating the gRPC files
If the external dependency concordium-grpc-api has been updated (or this is your first time building the project), 
then it is required to regenerate the files from the `.proto` file. Do this by running:
```
yarn generate
```
This will overwrite the existing files in `src/grpc/`. Remember to check that existing functionality still
works after performing an update.

# Test
An automatic test suite is part of this project, and it is run by executing:
```
yarn test
```
Note that the tests require a locally running concordium-node on the testnet. Otherwise the tests will fail.<|MERGE_RESOLUTION|>--- conflicted
+++ resolved
@@ -266,11 +266,7 @@
 ```
 
 ## Create a deploy module
-<<<<<<< HEAD
-The following example demonstrates how to create a deploy module.
-=======
 The following example demonstrates how to create a 'deploy module' transaction.
->>>>>>> 7a882443
 ```js
 const header: AccountTransactionHeader = {
     expiry: new TransactionExpiry(new Date(Date.now() + 3600000)),
