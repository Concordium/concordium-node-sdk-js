--- conflicted
+++ resolved
@@ -1,10 +1,5 @@
-<<<<<<< HEAD
-import { cborDecode } from '../index.js';
+import { cborDecode } from '../types/cbor.js';
 import { CborAccountAddress, TokenAmount } from './index.js';
-=======
-import { cborDecode } from '../types/cbor.js';
-import { TokenAmount, TokenHolder } from './index.js';
->>>>>>> 09709e56
 import { EncodedTokenModuleRejectReason } from './types.js';
 
 export enum TokenRejectReasonType {
