import type * as Proto from '../grpc-api/v2/concordium/protocol-level-tokens.js';
<<<<<<< HEAD
import { Upward } from '../grpc/index.js';
=======
import type {
    // eslint-disable-next-line @typescript-eslint/no-unused-vars -- used for docs
    Unknown,
    Upward,
} from '../grpc/index.js';
>>>>>>> fa16240a
import { Base58String } from '../index.js';
import { AccountAddress } from '../types/index.js';

interface TokenHolder<T extends string> {
<<<<<<< HEAD
=======
    /** The type of the token holder. */
>>>>>>> fa16240a
    type: T;
}

type TokenHolderAccountJSON = TokenHolder<'account'> & {
<<<<<<< HEAD
=======
    /** The address of the token holder account. */
>>>>>>> fa16240a
    address: Base58String;
};

class TokenHolderAccount implements TokenHolder<'account'> {
    public readonly type = 'account';
    constructor(
        /** The address of the account holding the token. */
        public readonly address: AccountAddress.Type
    ) {}

    public toString(): string {
        return this.address.toString();
    }

    /**
     * Get a JSON-serializable representation of the token holder account. This is called implicitly when serialized with JSON.stringify.
     * @returns {TokenHolderAccountJSON} The JSON representation.
     */
    public toJSON(): TokenHolderAccountJSON {
        return {
            type: 'account',
            address: this.address.toJSON(),
        };
    }
}

/** Describes the `Account` variant of a `TokenHolder`. */
export type Account = TokenHolderAccount;
/** Describes the `Account` variant of a `TokenHolder.JSON`. */
export type AccountJSON = TokenHolderAccountJSON;

/** Describes any variant of a `TokenHolder`. */
export type Type = Account; // Can be extended to include other token holder types in the future
/** Describes the JSON representation of variant of any `TokenHolder`. */
export type JSON = AccountJSON; // Can be extended to include other token holder types in the future

export function fromAccountAddress(address: AccountAddress.Type): TokenHolderAccount {
    return new TokenHolderAccount(address);
}

/**
 * Recreate a token holder {@link Account} from its JSON form.
 */
export function fromJSON(json: AccountJSON): Account;
<<<<<<< HEAD
=======
/**
 * Recreate a {@link Type} from its JSON form.
 * If the `type` field is unknown, {@linkcode Unknown} is returned.
 */
>>>>>>> fa16240a
export function fromJSON(json: JSON): Upward<Type>;
export function fromJSON(json: JSON): Upward<Type> {
    switch (json.type) {
        case 'account':
            return new TokenHolderAccount(AccountAddress.fromJSON(json.address));
        default:
            return null;
    }
}

/**
 * Construct a {@linkcode Account} from a base58check string.
 *
 * @param {string} address String of base58check encoded account address, must use a byte version of 1.
 * @returns {Account} The token holder account.
 * @throws If the provided string is not: exactly 50 characters, a valid base58check encoding using version byte 1.
 */
export function fromBase58(address: string): Account {
    return fromAccountAddress(AccountAddress.fromBase58(address));
}

/**
 * Get a base58check string of the token holder account address.
 * @param {Account} accountAddress The token holder account.
 */
export function toBase58(accountAddress: Account): string {
    return accountAddress.address.address;
}

/**
 * Type predicate which checks if a value is an instance of {@linkcode Type}
 */
export function instanceOf(value: unknown): value is Account {
    return value instanceof TokenHolderAccount;
}

/**
 * Convert token holder from its protobuf encoding.
 * @param {Proto.TokenHolder} tokenHolder the token holder
 * @returns {Type} The token holder.
 * @throws {Error} If the token holder type is unsupported.
 */
export function fromProto(tokenHolder: Proto.TokenHolder): Upward<Type> {
    switch (tokenHolder.address.oneofKind) {
        case 'account':
            return fromAccountAddress(AccountAddress.fromProto(tokenHolder.address.account));
        // Add other token holder types here as needed
        case undefined:
            return null;
    }
}

/**
 * Convert token holder into its protobuf encoding.
 * @param {Type} tokenHolder The token holder.
 * @returns {Proto.TokenHolder} The protobuf encoding.
 */
export function toProto(tokenHolder: Type): Proto.TokenHolder {
    return {
        address: {
            oneofKind: 'account',
            account: AccountAddress.toProto(tokenHolder.address),
        },
    };
}<|MERGE_RESOLUTION|>--- conflicted
+++ resolved
@@ -1,29 +1,19 @@
 import type * as Proto from '../grpc-api/v2/concordium/protocol-level-tokens.js';
-<<<<<<< HEAD
-import { Upward } from '../grpc/index.js';
-=======
 import type {
     // eslint-disable-next-line @typescript-eslint/no-unused-vars -- used for docs
     Unknown,
     Upward,
 } from '../grpc/index.js';
->>>>>>> fa16240a
 import { Base58String } from '../index.js';
 import { AccountAddress } from '../types/index.js';
 
 interface TokenHolder<T extends string> {
-<<<<<<< HEAD
-=======
     /** The type of the token holder. */
->>>>>>> fa16240a
     type: T;
 }
 
 type TokenHolderAccountJSON = TokenHolder<'account'> & {
-<<<<<<< HEAD
-=======
     /** The address of the token holder account. */
->>>>>>> fa16240a
     address: Base58String;
 };
 
@@ -68,13 +58,10 @@
  * Recreate a token holder {@link Account} from its JSON form.
  */
 export function fromJSON(json: AccountJSON): Account;
-<<<<<<< HEAD
-=======
 /**
  * Recreate a {@link Type} from its JSON form.
  * If the `type` field is unknown, {@linkcode Unknown} is returned.
  */
->>>>>>> fa16240a
 export function fromJSON(json: JSON): Upward<Type>;
 export function fromJSON(json: JSON): Upward<Type> {
     switch (json.type) {
