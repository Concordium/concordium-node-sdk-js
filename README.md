--- conflicted
+++ resolved
@@ -666,7 +666,6 @@
 
 Finally, to actually update the contract on the chain, send the constructed `updateContractTransaction` to the chain using `sendAccountTransaction`. (See [Send Account Transaction](#Send-Account-Transaction) for how to do this)
 
-<<<<<<< HEAD
 ## Smartcontract with parameters
 In the previous section we have seen init and update contract without parameters. Here in this section we will describe how to init and update contract with parameters.
 Let us consider the following example with init contract parameters for a smart contract which accepts u8 as input.
@@ -789,7 +788,7 @@
 ```
 
 Finally, to actually update the contract on the chain, send the constructed `updateContractTransaction` to the chain using `sendAccountTransaction`. (See [Send Account Transaction](#Send-Account-Transaction) for how to do this)
-=======
+
 ## Deserialize contract state
 The following example demonstrates how to deserialize a contract's state:
 
@@ -800,7 +799,6 @@
 const state = deserializeContractState(contractName, schema, rawContractState);
 ```
 
->>>>>>> 39795afd
 # Build
 
 ## Building for a release
