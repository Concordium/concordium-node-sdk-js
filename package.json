--- conflicted
+++ resolved
@@ -37,19 +37,6 @@
         "@protobuf-ts/runtime-rpc": "2.9.1"
     },
     "scripts": {
-<<<<<<< HEAD
-        "test": "FORCE_COLOR=true yarn workspaces foreach --no-private run test --passWithNoTests",
-        "lint": "FORCE_COLOR=true yarn workspaces foreach --no-private run lint",
-        "lint-fix": "eslint --cache . --fix",
-        "markdown:lint": "yarn markdownlint docs/README.md docs/pages/**/*.md packages/*/README.md examples/*/README.md README.md",
-        "markdown:lint-fix": "yarn markdownlint --fix docs/README.md docs/pages/**/*.md packages/*/README.md examples/*/README.md README.md",
-        "markdown:linkcheck": "yarn markdown-link-check --config .markdown-linkcheck.json docs/README.md docs/pages/**/*.md packages/*/README.md examples/*/README.md README.md",
-        "build": "FORCE_COLOR=true yarn workspaces foreach -v -t --no-private run build",
-        "build:dev": "FORCE_COLOR=true yarn workspaces foreach -v -t --no-private run build-dev",
-        "clean": "FORCE_COLOR=true yarn workspaces foreach -p --no-private run clean",
-        "size": "yarn build && cd packages/sdk && yarn size:no-build",
-        "size:no-build": "cd packages/sdk && yarn size:no-build"
-=======
         "test-ci": "yarn workspace @concordium/web-sdk run test-ci && yarn workspaces foreach --no-private --exclude @concordium/web-sdk run test",
         "test:all": "FORCE_COLOR=true yarn workspaces foreach --no-private run test --passWithNoTests",
         "eslint": "eslint . --cache --ext .ts,.tsx --max-warnings 0",
@@ -64,7 +51,8 @@
         "build-ci": "FORCE_COLOR=true yarn workspaces foreach -vt run build",
         "build:all": "FORCE_COLOR=true yarn workspaces foreach -vt --no-private run build",
         "build-dev:all": "FORCE_COLOR=true yarn workspaces foreach -vt --no-private run build-dev",
-        "clean:all": "FORCE_COLOR=true yarn workspaces foreach -p --no-private run clean"
->>>>>>> 13a01b1e
+        "clean:all": "FORCE_COLOR=true yarn workspaces foreach -p --no-private run clean",
+        "size": "yarn build:all && cd packages/sdk && yarn size:no-build",
+        "size:no-build": "cd packages/sdk && yarn size:no-build"
     }
 }