<<<<<<< HEAD
import { stringToInt } from '../../src/util.js';
=======
>>>>>>> 98a27365
import { readFileSync } from 'fs';
import { getEmbeddedModuleSchema } from '../../src/index.js';

import { stringToInt, wasmToSchema } from '../../src/util.js';

test('stringToInt transforms chosen field, but not others', () => {
    const keysToTransform = ['a'];
    const input = '{ "a":"90071992547409910", "b":"90071992547409911", "aa":"90071992547409912"}';
    const transformed = stringToInt(input, keysToTransform);
    expect(transformed).toEqual('{ "a":90071992547409910, "b":"90071992547409911", "aa":"90071992547409912"}');
});

test('stringToInt transforms multiple fields', () => {
    const keysToTransform = ['a', 'b'];
    const input = '{ "a":"90071992547409910", "b":"90071992547409911", "aa":{"a":"12071992547409910","c":"1"}}';
    const transformed = stringToInt(input, keysToTransform);
    expect(transformed).toEqual(
        '{ "a":90071992547409910, "b":90071992547409911, "aa":{"a":12071992547409910,"c":"1"}}'
    );
});

test('stringToInt will not change the string if no keys match', () => {
    const keysToTransform = ['d', 'aaa'];
    const input = '{ "a":"90071992547409910", "b":"90071992547409911", "aa":{"a":"12071992547409910","c":"1"}}';
    const transformed = stringToInt(input, keysToTransform);
    expect(transformed).toEqual(input);
});

test('Embedded schema is the same as a seperate schema file', () => {
    const versionedWasmModule = readFileSync('test/ci/resources/icecream-with-schema.wasm');
    // Strip module version information
    const wasmModule = versionedWasmModule.subarray(8);

<<<<<<< HEAD
    const seperateSchema = readFileSync(
        'test/ci/resources/icecream-schema.bin'
    );
    const embeddedSchema = getEmbeddedModuleSchema({
        source: wasmModule,
        version: 1,
    });
=======
    const seperateSchema = readFileSync('test/ci/resources/icecream-schema.bin');
    const embeddedSchema = wasmToSchema(wasmModule);
>>>>>>> 98a27365

    expect(new Uint8Array(seperateSchema)).toEqual(
        new Uint8Array(embeddedSchema!.buffer)
    );
});<|MERGE_RESOLUTION|>--- conflicted
+++ resolved
@@ -1,11 +1,7 @@
-<<<<<<< HEAD
+import { readFileSync } from 'fs';
+
+import { getEmbeddedModuleSchema } from '../../src/index.js';
 import { stringToInt } from '../../src/util.js';
-=======
->>>>>>> 98a27365
-import { readFileSync } from 'fs';
-import { getEmbeddedModuleSchema } from '../../src/index.js';
-
-import { stringToInt, wasmToSchema } from '../../src/util.js';
 
 test('stringToInt transforms chosen field, but not others', () => {
     const keysToTransform = ['a'];
@@ -35,20 +31,11 @@
     // Strip module version information
     const wasmModule = versionedWasmModule.subarray(8);
 
-<<<<<<< HEAD
-    const seperateSchema = readFileSync(
-        'test/ci/resources/icecream-schema.bin'
-    );
+    const seperateSchema = readFileSync('test/ci/resources/icecream-schema.bin');
     const embeddedSchema = getEmbeddedModuleSchema({
         source: wasmModule,
         version: 1,
     });
-=======
-    const seperateSchema = readFileSync('test/ci/resources/icecream-schema.bin');
-    const embeddedSchema = wasmToSchema(wasmModule);
->>>>>>> 98a27365
 
-    expect(new Uint8Array(seperateSchema)).toEqual(
-        new Uint8Array(embeddedSchema!.buffer)
-    );
+    expect(new Uint8Array(seperateSchema)).toEqual(new Uint8Array(embeddedSchema!.buffer));
 });