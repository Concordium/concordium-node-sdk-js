# Changelog

## Unreleased

### Breaking changes

- The package is published as an ES module, instead of UMD. Migration steps can be seen in [the upgrade guide](../../docs/pages/misc-pages/upgrade-guide.md)
- The package has been split into several entrypoints that can be used to limit the scope of what is included from the SDK.
  - `@concordium/web-sdk` exposes the full API of the SDK.
  - `@concordium/web-sdk/cis0` entrypoint exposes functionality for working with contracts adhering to the [CIS-0](https://proposals.concordium.software/CIS/cis-0.html) standard.
  - `@concordium/web-sdk/cis2` entrypoint exposes functionality for working with contracts adhering to the [CIS-2](https://proposals.concordium.software/CIS/cis-2.html) standard.
  - `@concordium/web-sdk/cis4` entrypoint exposes functionality for working with contracts adhering to the [CIS-4](https://proposals.concordium.software/CIS/cis-4.html) standard.
  - `@concordium/web-sdk/grpc` entrypoint exposes the grpc client for interacting with a nodes GRPCv2 interface.
  - `@concordium/web-sdk/id` entrypoint exposes functionality for working with ID proofs.
  - `@concordium/web-sdk/schema` entrypoint exposes functionality for working with smart contract schemas, i.e.(de)serializing types using a smart contract schema.
    - This uses the wasm entrypoint at `@concordium/rust-bindings/dapp`.
  - `@concordium/web-sdk/types` entrypoint exposes functionality for working with concordium domain types.
  - `@concordium/web-sdk/wasm` entrypoint exposes a variety of functionality for working with concordium domain types, which requires WASM.
    - This uses the wasm entrypoint at `@concorodium/rust-bindings/wallet`.
  - `@concordium/web-sdk/web3-id` entrypoint exposes functionality for working with web3-id proofs.
  - This change makes the library **incompatible** with node versions <16 and requires bundlers to respect the `exports` field of `package.json`.
  - For TypeScript projects the minimum required version of typescript is:
    - NodeJS: 4.7, `"moduleResolution": "node16" // or "nodenext"`
    - Bundled applications (webpack, esbuild, rollup, etc...): 5.0, `"moduleResolution": "bundler"`
<<<<<<< HEAD
=======


The API now uses dedicated types instead of language primitives:
- Use `AccountAddress` instead of a string with base58 encoding. Use `AccountAddress.fromBase58('<base58>')` to construct it.
- Use `BlockHash` instead of a string with hex encoding. Use `BlockHash.fromHexString('<hex>')` to construct it.
- Use `TranactionHash` instead of a string with hex encoding. Use `TransactionHash.fromHexString('<hex>')` to construct it.
- Use `Energy` instead of a bigint. Use `Energy.create(<integer>)` to construct it.
- Use `ReceiveName` instead of a string. Use `ReceiveName.fromString('<contract>.<function>')` to construct it.
- Use `InitName` instead of a string. Use `Init.fromString('init_<contract>')` to construct it.
- Use `ContractName` instead of a string. Use `ContractName.fromString('<contract>')` to construct it.
- Use `EntrypointName` instead of a string. Use `EntrypointName.fromString('<function>')` to construct it.
- Use `Parameter` instead of a string with hex encoding. Use `Parameter.fromHexString('<hex>')`.
- Use `SequenceNumber` (formerly called nonce) instead of a bigint. Use `SequenceNumber.create(<integer>)` to construct it.
- Use `Timestamp` instead of a bigint. Can be constructed using `Timestamp.fromMillis(<integer>)`.
- Use `Duration` instead of a bigint. Can be constructed using `Duration.fromMillis(<integer>)`.

>>>>>>> 428e1e10
Several types have been replaced with a module containing the type itself together with functions for constructing and converting the type:
- `AccountAddress` is now a module with functions related to account addresses:
  - To refer to `AccountAddress` as a type use `AccountAddress.Type`.
  - Constructing `new AccountAddress("<address>")` is now `AccountAddress.fromBase58("<address>")`.
  - `isAlias` and `getAlias` are now accessable from `AccountAddress.isAlias` and `AccountAddress.getAlias`.
- `ContractAddresss` is now a module with functions related to contract addresses:
  - To refer to `ContractAddress` as a type use `ContractAddress.Type`.
  - To construct the type use `ContractAddress.create(index, subindex)`.
- `CredentialRegistrationId` is now a module with functions related to credential registration IDs:
  - To refer to `CredentialRegistrationId` as a type use `CredentialRegistrationId.Type`.
  - Constructing `new CredentialRegistrationId("<hex-string>")` is now `CredentialRegistrationId.fromHexString("<hex-string>")`.
- Removed `JsonRpcClient` and types and functionality associated solely with this class.

- Renamed `AccountSequenceNumber` module to `SequenceNumber`.

### Added

- All JSON serialization in `serialization.ts` is now handled by `json-bigint` meaning that all functions now correctly handles bigint inputs
- `Timestamp` is now a module with functions related to time.
  - To refer to `Timestamp` as a type use `Timestamp.Type`.
- `Duration` is now a module with functions related to durations of time.
- `EntrypointName` is now a module with functions related to entrypoint names of a smart contract.
- `ReceiveName` is now a module with functions related to receive-function names of a smart contract.

## 6.4.0

- Bumped @concordium/common-sdk to 9.4.0.

## 6.3.0

- Bumped @concordium/common-sdk to 9.3.0.

## 6.2.1

- Bumped @concordium/common-sdk to 9.2.1.

## 6.2.0

- Bumped @concordium/common-sdk to 9.2.0.

## 6.1.1

### Changed

- Bumped @concordium/common-sdk to 9.1.1. (includes fixes for `verifyWeb3IdCredentialSignature` and `canProveAtomicStatement`)

## 6.1.0

### Changed

- Bumped @concordium/rust-bindings to 1.2.0 and @concordium/common-sdk to 9.1.0. (adds methods for creating verifiable presentation (proving statements about Web3Id Credentials))

## 6.0.0

### Breaking changes

- Bumped @concordium/rust-bindings to 1.1.0 and @concordium/common-sdk to 9.0.0. (adds `displayTypeSchemaTemplate/getTransactionKindString` and renames `AccountTransactionType.TransferWithScheduleWithMemo`)

## 5.0.0

### Breaking changes

- Bumped @concordium/rust-bindings to 1.0.0. (Throws proper `Error`s when execution fails for any WASM entrypoint, with improved error messages)
- Bumped @concordium/common-sdk to 8.0.0:
  - Properly formed errors thrown by functions wrapping WASM execution (from @concordium/rust-bindings) with more helpful error messages.
  - Types adapted to changes in protocol version 6.
  - and [more](../common/CHANGELOG.md)

## 4.0.1 2023-05-25

### Changed

- Bumped @concordium/common-sdk to 7.0.1. (Fixes `deployModule` cost)

## 4.0.0 2023-05-15

### Breaking Changes

- Bumped @concordium/rust-bindings to 0.12.0. (Adds key derivation for verifiable credentials)
- Bumped @concordium/common-sdk to 7.0.0:
  - Updated `blockInfo` so that the `bakerId` field is optional, since it will be undefined for genesis blocks.
  - `waitForTransactionFinalization` now returns a `BlockItemSummaryInBlock`
  - Added missing version return type in `getModuleSchema`. It now returns an object containing the schema source and version.

## 3.5.0 2023-5-03

### Changed

- Bumped @concordium/common-sdk to 6.5.0. (Adds `CIS2Contract`)

## 3.4.2 2023-4-21

### Changed

- Bumped @concordium/common-sdk to 6.4.2. (`generateBakerKeys` include private baker keys in output)

## 3.4.1 2023-3-31

### Changed

- Bumped @concordium/common-sdk to 6.4.1. (Fixes `waitForTransactionFinalization`)

## 3.4.0 2023-3-22

### Changed

- Bumped @concordium/common-sdk to 6.4.0. (Adds `deserializeTypeValue`)

## 3.3.1 2023-2-27

### Fixed

- Updated rules in package.json to include missing files.

## 3.3.0 2023-2-27

### Added

- Added a `createConcordiumClient` function to create the gRPC v2 client.

### Changed

- Bumped @concordium/common-sdk to 6.3.0. (Adds the gRPC v2 client)

### Deprecated

- The JSON-RPC client (from common-sdk) has been deprecated in favor of the new gRPC v2 client.

## 3.2.0 2022-1-4

### Changed

- Bumped @concordium/common-sdk to 6.2.0. (adds support serializing smart contract types with only the specific type's schema)

## 3.1.0 2022-11-30

### Changed

- Bumped @concordium/common-sdk to 6.1.0. (adds support for id statements and proofs)

## 3.0.0 2022-11-15

### Changed

- Bumped @concordium/common-sdk to 6.0.0. (Which changes transaction type names and field names to be aligned with other implementations)

## 2.1.0 2022-10-27

### Changed

- Bumped @concordium/common-sdk to 5.1.0. (Which adds cookie support to HttpProvider)

## 2.0.0 2022-9-29

### Breaking Changes

- Bumped @concordium/common-sdk to 5.0.0. (Which changes the function signature of signMessage and verifySignMessage)

## 1.0.0 2022-9-2

### Breaking Changes

- Bumped @concordium/common-sdk to 4.0.0. (Which changes the function signature of ConcordiumHdWallet)

## 0.5.0 2022-8-26

### Breaking Changes

- Bumped @concordium/common-sdk to 3.0.0. (Which includes breaking changes to schema versioning)

## 0.4.0 2022-8-15

### Changed

- Bumped @concordium/common-sdk to 2.4.0.

## 0.3.0 2022-7-21

### Added

- Add support for getAccountInfo, InvokeContract, getCryptographicParameters and getModuleSource with JSON-RPC
- Support deserializing new schema types: ULeb128, ILeb128, ByteArray and ByteList.
- Support deserializing schemas with versioning information.

### Changed

- The function for deserializing a module schema `deserialModuleFromBuffer` now have the schema version as an optional argument. The function will try to extract the version from the buffer. When a version is provided it falls back to this, otherwise it throws an error.

## 0.2.1 2022-6-27

### Fixed

- @noble/ed25519 and cross-fetch moved from devDependencies to dependencies. (In common-sdk)

## 0.2.0 2022-6-24

### Added

- Support deserializing version 2 schemas.
- Support serializing parameters for contracts using version 2 schemas.
- Support for deploying versioned smart contract modules, which is the format used in cargo-concordium v2+. (This is done by not supplying the version field in the payload)

### Breaking changes

- `serializeInitContractParameters` and `serializeUpdateContractParameters` each have an additional parameter, which denotes the version of the schema provided. For existing users that are using V0 contracts, that parameter should be `SchemaVersion.V1`.
- Deserialization of schemas have been changed: types and functions have been renamed and `getModuleFromBuffer` have an additional parameter.

## 0.1.2

- Add type file missing from the package

## 0.1.1

- Fixed issue with wasm from rust bindings

## 0.1.0

- Initial release<|MERGE_RESOLUTION|>--- conflicted
+++ resolved
@@ -22,9 +22,6 @@
   - For TypeScript projects the minimum required version of typescript is:
     - NodeJS: 4.7, `"moduleResolution": "node16" // or "nodenext"`
     - Bundled applications (webpack, esbuild, rollup, etc...): 5.0, `"moduleResolution": "bundler"`
-<<<<<<< HEAD
-=======
-
 
 The API now uses dedicated types instead of language primitives:
 - Use `AccountAddress` instead of a string with base58 encoding. Use `AccountAddress.fromBase58('<base58>')` to construct it.
@@ -40,7 +37,6 @@
 - Use `Timestamp` instead of a bigint. Can be constructed using `Timestamp.fromMillis(<integer>)`.
 - Use `Duration` instead of a bigint. Can be constructed using `Duration.fromMillis(<integer>)`.
 
->>>>>>> 428e1e10
 Several types have been replaced with a module containing the type itself together with functions for constructing and converting the type:
 - `AccountAddress` is now a module with functions related to account addresses:
   - To refer to `AccountAddress` as a type use `AccountAddress.Type`.
