--- conflicted
+++ resolved
@@ -3,14 +3,11 @@
 ## Unreleased
 
 ### Added
-<<<<<<< HEAD
-- Build function `buildAccountSigner` for creating `AccountSigner` objects from genesis format, wallet export format, and a simple representation of credentials with keys.
-=======
 - Utility functions `uleb128Decode` and `uleb128Encode` functions for decoding and encoding as unsigned leb128 respectively.
 - `CIS2Contract` class for interacting with smart contracts adhering to the CIS-2 standard.
 - `cis0Supports` function for checking standard support in smart contracts.
 - Made the `streamToList()` function public.
->>>>>>> 62db659c
+- Build function `buildAccountSigner` for creating `AccountSigner` objects from genesis format, wallet export format, and a simple representation of credentials with keys.
 
 ## 6.4.2 2023-04-21
 
