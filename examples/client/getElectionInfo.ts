--- conflicted
+++ resolved
@@ -62,12 +62,9 @@
 
     console.log('Bakers sorted by lottery power:', sortedBakers);
     console.log('Election nonce:', electionInfo.electionNonce);
-<<<<<<< HEAD
 
     if (isElectionInfoV0(electionInfo)) {
         console.log('Election difficulty:', electionInfo.electionDifficulty);
     }
-=======
     // #endregion documentation-snippet
->>>>>>> f6952d60
 })();