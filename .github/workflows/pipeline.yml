--- conflicted
+++ resolved
@@ -18,7 +18,6 @@
   RUST_FMT: nightly-2023-04-01-x86_64-unknown-linux-gnu
 
 jobs:
-<<<<<<< HEAD
   deps:
     if: github.event.pull_request.draft == false
     runs-on: ubuntu-22.04
@@ -100,7 +99,7 @@
             deps/concordium-base/concordium-contracts-common
 
       - name: Build
-        run: yarn build:all
+        run: yarn build-ci
 
       - name: Store build-debug
         uses: actions/upload-artifact@v4
@@ -113,36 +112,6 @@
             packages/sdk/src
             packages/ccd-js-gen/lib
 
-  typecheck-examples:
-    runs-on: ubuntu-22.04
-    needs: build
-    steps:
-      - uses: actions/checkout@v3
-
-      - uses: actions/setup-node@v3
-        with:
-          node-version: ${{ env.NODE_VERSION }}
-          cache: yarn
-
-      - name: Restore dependencies
-        uses: actions/cache/restore@v3
-        with:
-          path: |
-            ./node_modules
-            ./docs/node_modules
-            ./packages/*/node_modules
-            ./examples/**/node_modules
-          key: ${{ runner.os }}-yarn
-
-      - name: Get build-debug
-        uses: actions/download-artifact@v4
-        with:
-          path: packages
-          name: build-debug
-
-      - name: Typecheck examples
-        run: yarn workspace @concordium/examples typecheck
-
   tests:
     runs-on: ubuntu-22.04
     needs: build
@@ -333,291 +302,4 @@
             deps/concordium-base/concordium-contracts-common
 
       - name: Run clippy
-        run: cargo clippy --color=always --tests --benches -- -Dclippy::all
-=======
-    deps:
-        if: github.event.pull_request.draft == false
-        runs-on: ubuntu-22.04
-        steps:
-            - uses: actions/checkout@v3
-              with:
-                  submodules: 'recursive'
-
-            - uses: actions/setup-node@v3
-              with:
-                  node-version: ${{ env.NODE_VERSION }}
-                  cache: yarn
-
-            - name: Cache dependencies
-              id: yarn-cache
-              uses: actions/cache@v3
-              with:
-                  path: |
-                      ./node_modules
-                      ./docs/node_modules
-                      ./packages/*/node_modules
-                      ./examples/**/node_modules
-                  key: ${{ runner.os }}-yarn-${{ hashFiles('yarn.lock') }}-${{ env.DUMMY }}
-                  restore-keys: |
-                      ${{ runner.os }}-yarn
-
-            - name: Get dependencies
-              run: yarn install --immutable
-
-    build:
-        if: github.event.pull_request.draft == false
-        runs-on: ubuntu-22.04
-        needs: deps
-        steps:
-            - uses: actions/checkout@v3
-              with:
-                  submodules: 'recursive'
-
-            - uses: actions/setup-node@v3
-              with:
-                  node-version: ${{ env.NODE_VERSION }}
-                  cache: yarn
-
-            - name: Cache GRPC
-              id: cache-grpc
-              uses: actions/cache@v3
-              with:
-                  path: |
-                      ./packages/sdk/src/grpc-api
-                  key: ${{ runner.os }}-grpc-${{ hashFiles('deps/concordium-base/concordium-grpc-api') }}-${{ env.DUMMY }}
-                  restore-keys: ${{ runner.os }}-grpc
-
-            - name: Cache WebPack
-              uses: actions/cache@v3
-              with:
-                  path: ./packages/web/.webpack-cache
-                  # These two lines ensure that a fresh cache is generated after each run
-                  key: ${{ runner.os }}-webpack-${{ github.run_id }}
-                  restore-keys: ${{ runner.os }}-webpack
-
-            - name: Restore dependencies
-              uses: actions/cache/restore@v3
-              with:
-                  path: |
-                      ./node_modules
-                      ./docs/node_modules
-                      ./packages/*/node_modules
-                      ./examples/**/node_modules
-                  key: ${{ runner.os }}-yarn
-
-            - name: Install rust
-              run: rustup default ${{ env.RUST_VERSION }}
-
-            - uses: Swatinem/rust-cache@v2
-              with:
-                  workspaces: |
-                      packages/rust-bindings
-                      deps/concordium-base/rust-src
-                      deps/concordium-base/concordium-contracts-common
-
-            - name: Build
-              run: yarn build-ci
-
-            - name: Store build-debug
-              uses: actions/upload-artifact@v4
-              with:
-                  name: build-debug
-                  # sdk/src is needed here because of sdk/src/grpc-api
-                  path: |
-                      packages/rust-bindings/lib
-                      packages/sdk/lib
-                      packages/sdk/src
-                      packages/ccd-js-gen/lib
-
-    tests:
-        runs-on: ubuntu-22.04
-        needs: build
-        steps:
-            - name: Checkout
-              uses: actions/checkout@v3
-              with:
-                  submodules: 'recursive'
-
-            - uses: actions/setup-node@v3
-              with:
-                  node-version: ${{ env.NODE_VERSION }}
-                  cache: yarn
-
-            - name: Restore dependencies
-              uses: actions/cache/restore@v3
-              with:
-                  path: |
-                      ./node_modules
-                      ./docs/node_modules
-                      ./packages/*/node_modules
-                      ./examples/**/node_modules
-                  key: ${{ runner.os }}-yarn
-
-            - name: Get build-debug
-              uses: actions/download-artifact@v4
-              with:
-                  path: packages
-                  name: build-debug
-
-            - name: Run Tests
-              run: yarn test-ci
-
-    typedoc:
-        runs-on: ubuntu-22.04
-        needs: build
-        steps:
-            - uses: actions/checkout@v3
-
-            - uses: actions/setup-node@v3
-              with:
-                  node-version: ${{ env.NODE_VERSION }}
-                  cache: yarn
-
-            - name: Restore dependencies
-              uses: actions/cache/restore@v3
-              with:
-                  path: |
-                      ./node_modules
-                      ./docs/node_modules
-                      ./packages/*/node_modules
-                      ./examples/**/node_modules
-                  key: ${{ runner.os }}-yarn
-
-            - name: Get build-debug
-              uses: actions/download-artifact@v4
-              with:
-                  path: packages
-                  name: build-debug
-
-            - name: Build typedoc
-              run: yarn build:docs
-
-    lint:
-        runs-on: ubuntu-22.04
-        needs: build
-        if: github.event.pull_request.draft == false
-        steps:
-            - uses: actions/checkout@v3
-
-            - uses: actions/setup-node@v3
-              with:
-                  node-version: ${{ env.NODE_VERSION }}
-                  cache: yarn
-
-            - name: Restore dependencies
-              uses: actions/cache/restore@v3
-              with:
-                  path: |
-                      ./node_modules
-                      ./docs/node_modules
-                      ./packages/*/node_modules
-                      ./examples/**/node_modules
-                  key: ${{ runner.os }}-yarn
-
-            - name: Get build-debug
-              uses: actions/download-artifact@v4
-              with:
-                  path: packages
-                  name: build-debug
-
-            - name: Lint
-              run: yarn lint:all && yarn fmt-check:all
-
-    markdown-lint:
-        runs-on: ubuntu-22.04
-        if: github.event.pull_request.draft == false
-        needs: deps
-        steps:
-            - uses: actions/checkout@v3
-
-            - uses: actions/setup-node@v3
-              with:
-                  node-version: ${{ env.NODE_VERSION }}
-                  cache: yarn
-
-            - name: Restore dependencies
-              uses: actions/cache/restore@v3
-              with:
-                  path: |
-                      ./node_modules
-                      ./docs/node_modules
-                      ./packages/*/node_modules
-                      ./examples/**/node_modules
-                  key: ${{ runner.os }}-yarn
-
-            - name: Lint markdown
-              run: yarn markdown:lint
-
-    markdown-linkcheck:
-        runs-on: ubuntu-22.04
-        needs: deps
-        if: github.event.pull_request.draft == false
-        steps:
-            - uses: actions/checkout@v3
-
-            - uses: actions/setup-node@v3
-              with:
-                  node-version: ${{ env.NODE_VERSION }}
-                  cache: yarn
-
-            - name: Restore dependencies
-              uses: actions/cache/restore@v3
-              with:
-                  path: |
-                      ./node_modules
-                      ./docs/node_modules
-                      ./packages/*/node_modules
-                      ./examples/**/node_modules
-                  key: ${{ runner.os }}-yarn
-
-            - name: Lint markdown
-              run: yarn markdown:linkcheck
-
-    rust_lint_fmt:
-        runs-on: ubuntu-22.04
-        if: github.event.pull_request.draft == false
-        defaults:
-            run:
-                working-directory: packages/rust-bindings
-        steps:
-            - name: Checkout
-              uses: actions/checkout@v3
-              with:
-                  submodules: 'recursive'
-
-            - name: Install formatter
-              run: |
-                  rustup default ${{ env.RUST_FMT }}
-                  rustup component add rustfmt
-
-            - name: Format
-              run: cargo fmt -- --color=always --check
-
-    rust_lint_clippy:
-        runs-on: ubuntu-22.04
-        needs: rust_lint_fmt
-        if: github.event.pull_request.draft == false
-        defaults:
-            run:
-                working-directory: packages/rust-bindings
-        steps:
-            - name: Checkout
-              uses: actions/checkout@v3
-              with:
-                  submodules: 'recursive'
-
-            - name: Install clippy
-              run: |
-                  rustup default ${{ env.RUST_VERSION }}
-                  rustup component add clippy
-
-            - uses: Swatinem/rust-cache@v2
-              with:
-                  workspaces: |
-                      packages/rust-bindings
-                      deps/concordium-base/rust-src
-                      deps/concordium-base/concordium-contracts-common
-
-            - name: Run clippy
-              run: cargo clippy --color=always --tests --benches -- -Dclippy::all
->>>>>>> 61407fb1
+        run: cargo clippy --color=always --tests --benches -- -Dclippy::all