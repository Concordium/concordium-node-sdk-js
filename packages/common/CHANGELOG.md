# Changelog

<<<<<<< HEAD
## 6.3.0 2023-02-07
=======
## Unreleased

- Added the following GRPCv2 functions:
    - `getAccountList()`
    - `getModuleList()`
    - `getAncestors()`
    - `getInstanceState()`
    - `instanceStateLookup()`
    - `getIdentityProviders()`
    - `getAnonymityRevokers()`
    - `getBlocksAtHeight()`
    - `getBlockInfo()`
    - `getBakerList()`
    - `getPoolDelegators()`
    - `getPoolDelegatorsRewardPeriod()`
    - `getPassiveDelegators()`
    - `getPassiveDelegatorsRewardPeriod()`
    - `getBranches()`
    - `getElectionInfo()`
    - `getAccountNonFinalizedTransactions()`
    - `getBlockTransactionEvents()`
    - `getNextUpdateSequenceNumbers()`

## 6.4.0

- Added `getFinalizedBlocks()` & `getBlocks()` GRPCv2 functions.
- Added public helper function `waitForTransactionFinalization()` to client

## 6.3.0
>>>>>>> f8715e22

### Added

- Added a gRPC v2 client starting with the following functions:
- `getAccountInfo()`
    - `getNextAccountSequenceNumber()`
    - `getCryptographicParameters()`
    - `getBlockItemStatus()`
    - `getConsensusInfo()`
    - `getModuleSource()`
    - `getInstanceInfo()`
    - `invokeInstance()`
    - `getAccountTransactionSignHash()`
    - `sendAccountTransaction()`
    - `sendCredentialDeploymentTransaction()`
    - `getBlockChainParameters()`
    - `getPoolInfo()`
    - `getPassiveDelegationInfo()`
    - `getTokenomicsInfo()`
    - `getAccountList()`
    - `getModuleList()`
    - `getAncestors()`
    - `getInstanceState()`
    - `instanceStateLookup()`
    - `getIdentityProviders()`
    - `getAnonymityRevokers()`
    - `getBlocksAtHeight()`
    - `getBlockInfo()`
    - `getBakerList()`
    - `getPoolDelegators()`
    - `getPoolDelegatorsRewardPeriod()`
    - `getPassiveDelegators()`
    - `getPassiveDelegatorsRewardPeriod()`
    - `getBranches()`
    - `getFinalizedBlocks()`
    - `getBlocks()`
    - helper function `waitForTransactionFinalization` that returns a promise that resolves when the transaction finalizes
    
- Serialization:
    - `serializeAccountTransactionPayload()`
    - `serializeCredentialDeploymentPayload()`

- Credential deployment helpers:
  - `createCredentialTransaction`
  - `createCredentialTransactionNoSeed`
  - `signCredentialTransaction`

## 6.2.0 2023-01-04

### Added

- `serializeTypeValue` that allows smart contract types to be serialized using the specific schema, instead of only by providing the entire module's schema.
- `getInitContractParameterSchema` Given a buffer containing the schema for a module, extract the schema for a given contract's init function's parameters.
- `getReceiveContractParameterSchema` Given a buffer containing the schema for a module, extract the schema for a given contract's receive methods' parameters.

## 6.1.0 2022-11-30

### Added

- `IdStatementBuilder` class to help build id statements.
- `verifyIdStatement` function to verify that a statement is well-formed and complies with rules for id statements.
- `getIdProof` function to prove a statement holds for the given identity/account.
- Enums for sex and idDocType values.

## 6.0.0 2022-11-15

### Breaking changes

- Change AccountTransactionType names/string values to align with those in Concordium base.
- Change some field names in UpdateConcractPayload, InitContractPayload and DeployModule to align with those in Concordium base.
- Rename GtuAmount class to CcdAmount. And change the microGtuAmount field to microCcdAmount.
- Add custom toJSON methods for the classes CcdAmount, AccountAddress, ModuleReference, CredentialRegistrationId, DataBlob and TransactionExpiry, in order to match the serialisation of their equivalents in Concordium base.

### Added

- The ability to deserialize error values of receive and init functions using `deserializeReceiveError()` and `deserializeInitError()` respectfully.
- Refactored the `upserializeUpdateContractParameters()` and `serializeInitContractParameters()` to call into rust functions.

## 5.2.0 2022-11-8

### Added

- The ability to deserialize the return values of receive functions using `deserializeReceiveReturnValue()`.

## 5.1.0 2022-9-29

### Added

- Additional arguments to the JSON-RPC HttpProvider, to enable is to receive and forward cookies.

### Fixed

- getAccountInfo no longer relies on instanceof to determine the type of input.

## 5.0.0 2022-9-29

### Added

- `getCredentialId` to the HdWallet.

### Breaking changes

- Updated the signature of helper functions for accounts to sign messages. (and changed the prepend)

## 4.0.0 2022-8-26

### Breaking changes

- ConcordiumHdWallet methods now take the identity provider index as arguments.
- Bumped @concordium/rust-bindings to 0.4.0.

### Fixed

 - Added missing `accountAddress` field to `AccountInfo` types.

## 3.0.0 2022-8-26

### Added

- Support for new V2 schemas which can specify error types.

### Breaking changes

- SchemaVersion, Module, and schema types are now 0-indexed instead of 1-indexed. This means that the schemas used for V0 contracts are now version 0, and so is the associated types. And the first schema version for V1 contracts are now version 1.

## 2.4.0 2022-8-15

### Added

- `createIdentityRequest`, to create identity requests.
- `createCredentialV1`, to create credentials using a seedPhrase.
- `createIdentityRecoveryRequest`, to create identity recovery requests.
- Added `sendCredentialDeployment` to send credentials created from `createCredentialV1` to the chain.
- `getSignedCredentialDeploymentTransactionHash` to get the transaction hash of credentials created from `createCredentialV1`.
- Added `ConfigureBaker` to `AccountTransactionType` enum.
- Added `ConcordiumHdWallet` with functions to get keys and randomness from a seed phrase.

## 2.3.2 2022-7-26

### Fixed

- `deserializeTransaction` no longer throws an error on expired transactions.

## 2.3.1 2022-7-26

### Fixed

- `deserializeTransaction` is now exported from index.

## 2.3.0 2022-7-25

### Added

- `deserializeTransaction` function to deserialize transaction created by `serializeAccountTransactionForSubmission` and `serializeCredentialDeploymentTransactionForSubmission`. (Currently SimpleTransfer, SimpleTransferWithMemo and RegisterData are the only supported account transactions kinds)

## 2.2.0 2022-7-21

### Added

- Add support for getAccountInfo, InvokeContract, getCryptographicParameters and getModuleSource with JSON-RPC

## 2.1.1 2022-7-8

### Fixed

- Fixed contract schema serialization for ByteList

## 2.1.0 2022-7-5

### Added

- Support deserializing new schema types: ULeb128, ILeb128, ByteArray and ByteList.
- Support deserializing schemas with versioning information.

### Changes

- The function for deserializing a module schema `deserialModuleFromBuffer` now have the schema version as an optional argument. The function will try to extract the version from the buffer. When a version is provided it falls back to this, otherwise it throws an error.

## 2.0.1 2022-6-27

### Fixed

- @noble/ed25519 and cross-fetch moved from devDependencies to dependencies.

## 2.0.0 2022-6-24

### Added

- Support deserializing version 2 schemas.
- Support serializing parameters for contracts using version 2 schemas.
- Support for deploying versioned smart contract modules, which is the format used in cargo-concordium v2+. (This is done by not supplying the version field in the payload)

### Breaking changes

- `serializeInitContractParameters` and `serializeUpdateContractParameters` each have an additional parameter, which denotes the version of the schema provided. For existing users that are using V0 contracts, that parameter should be `SchemaVersion.V1`.
- Deserialization of schemas have been changed: types and functions have been renamed and `deserialModuleFromBuffer` have an additional parameter.

## 1.0.1 2022-6-2

### Fixed

-   Fixed JSON-RPC client crash on empty response when calling getInstanceInfo.
    (And update the format of the arguments  for the server)
-   Fixed issue by bumping rust bindings version

## 1.0.0 2022-5-25

-   Initial release<|MERGE_RESOLUTION|>--- conflicted
+++ resolved
@@ -1,38 +1,6 @@
 # Changelog
 
-<<<<<<< HEAD
 ## 6.3.0 2023-02-07
-=======
-## Unreleased
-
-- Added the following GRPCv2 functions:
-    - `getAccountList()`
-    - `getModuleList()`
-    - `getAncestors()`
-    - `getInstanceState()`
-    - `instanceStateLookup()`
-    - `getIdentityProviders()`
-    - `getAnonymityRevokers()`
-    - `getBlocksAtHeight()`
-    - `getBlockInfo()`
-    - `getBakerList()`
-    - `getPoolDelegators()`
-    - `getPoolDelegatorsRewardPeriod()`
-    - `getPassiveDelegators()`
-    - `getPassiveDelegatorsRewardPeriod()`
-    - `getBranches()`
-    - `getElectionInfo()`
-    - `getAccountNonFinalizedTransactions()`
-    - `getBlockTransactionEvents()`
-    - `getNextUpdateSequenceNumbers()`
-
-## 6.4.0
-
-- Added `getFinalizedBlocks()` & `getBlocks()` GRPCv2 functions.
-- Added public helper function `waitForTransactionFinalization()` to client
-
-## 6.3.0
->>>>>>> f8715e22
 
 ### Added
 
@@ -70,7 +38,11 @@
     - `getFinalizedBlocks()`
     - `getBlocks()`
     - helper function `waitForTransactionFinalization` that returns a promise that resolves when the transaction finalizes
-    
+    - `getElectionInfo()`
+    - `getAccountNonFinalizedTransactions()`
+    - `getBlockTransactionEvents()`
+    - `getNextUpdateSequenceNumbers()`
+
 - Serialization:
     - `serializeAccountTransactionPayload()`
     - `serializeCredentialDeploymentPayload()`
