/* eslint-disable @typescript-eslint/no-explicit-any */
import { AccountTransactionSignature, ReleaseSchedule } from './types';

/**
 * Replaces a number in a JSON string with the same number as a
 * string, i.e. with quotes (") prior to and after the number. This
 * is needed as the default JSON parser cannot intepret BigInts
 * correctly when they arrive as JSON numbers.
 * @param jsonStruct the JSON structure as a string
 * @param keys the keys where the number has to be quoted
 * @returns the same JSON string where the numbers at the supplied keys are quoted
 */
function intToString(jsonStruct: string, keys: string[]): string {
    let result = jsonStruct;
    for (const key of keys) {
        result = result.replace(
            new RegExp(`"${key}":\\s*([0-9]+)`, 'g'),
            `"${key}":"$1"`
        );
    }
    return result;
}

/**
 * Replaces a string in a JSON string with the same string as a
 * number, i.e. removing quotes (") prior to and after the string. This
 * is needed as the default JSON stringify cannot serialize BigInts as numbers.
 * So one can turn them into strings, stringify the structure, and then use this function
 * to make those fields into JSON numbers.
 * @param jsonStruct the JSON structure as a string
 * @param keys the keys where the strings has to be unquoted
 * @returns the same JSON string where the strings at the supplied keys are unquoted
 */
export function stringToInt(jsonStruct: string, keys: string[]): string {
    let result = jsonStruct;
    for (const key of keys) {
        result = result.replace(
            new RegExp(`"${key}":\\s*"([0-9]+)"`, 'g'),
            `"${key}":$1`
        );
    }
    return result;
}

/**
 * A transformer that converts all the values provided as keys to
 * string values.
 * @param json the json to transform
 * @param bigIntPropertyKeys the keys in the json that must be converted to strings
 * @returns the transformed json where numbers have been replaced with strings
 */
export function intToStringTransformer(
    bigIntPropertyKeys: string[]
): (json: string) => string {
    return (json: string) => intToString(json, bigIntPropertyKeys);
}

/**
 * Builds a JSON.parse() reviver function used to parse dates and big integers.
 * @param datePropertyKeys the JSON keys that must be parsed as dates
 * @param bigIntPropertyKeys the JSON keys that must be parsed as big integers
 * @returns a reviver function that handles dates and big integers
 */
export function buildJsonResponseReviver<T>(
    datePropertyKeys: (keyof T)[],
    bigIntPropertyKeys: (keyof T)[]
): (key: string, value: any) => any {
    return function reviver(key: string, value: any) {
        if (datePropertyKeys.includes(key as keyof T)) {
            // Note that we reduce the time precision from nano to milliseconds when doing this conversion.
            return new Date(value);
        } else if (bigIntPropertyKeys.includes(key as keyof T)) {
            // Handle the special case where amount is a scheduled amount,
            // which has an array structure.
            if (key === 'amount' && Array.isArray(value)) {
                const result: ReleaseSchedule[] = [];
                for (const entry of value) {
                    const schedule: ReleaseSchedule = {
                        timestamp: new Date(entry[0]),
                        amount: BigInt(entry[1]),
                    };
                    result.push(schedule);
                }
                return result;
            }
            return value === null ? value : BigInt(value);
        }
        return value;
    };
}

/**
 * Checks if the input string is a valid hexadecimal string.
 * @param str the string to check for hexadecimal
 */
export function isHex(str: string): boolean {
    return /^[A-F0-9]+$/i.test(str);
}

/**
 * Checks whether the input string looks to be a valid hash,
 * i.e. it has length 64 and consists of hexadecimal characters.
 * @param hash the string to check
 * @returns false if the string cannot be a valid hash, otherwise true
 */
export function isValidHash(hash: string): boolean {
    return hash.length === 64 && isHex(hash);
}

/**
 * Counts the total number of signatures.
 * @param accountSignatures the signature structure to count
 */
export function countSignatures(
    accountSignatures: AccountTransactionSignature
): bigint {
    let totalSignatureCount = 0n;
    const values = Object.values(accountSignatures);
    for (const credentialSignature of values) {
        const signatureCount = BigInt(Object.keys(credentialSignature).length);
        totalSignatureCount += signatureCount;
    }
    return totalSignatureCount;
}

/**
 * Convert a Date to seconds since epoch.
 */
export function secondsSinceEpoch(date: Date): bigint {
    return BigInt(Math.floor(date.getTime() / 1000));
}

// Retrieves a value that might be undefined. Throws if value is undefined
export function unwrap<A>(x: A | undefined): A {
    if (x === undefined) {
        console.trace();
        throw Error('Undefined value found.');
    } else {
        return x;
    }
}

// Maps a `Record<A,C>` to a `Record<B,D>`.
// Works the same way as a list mapping, allowing both a value and key mapping.
// If `keyMapper()` is not provided, it will map `Record<A,C>` to `Record<A,D>`
/* eslint-disable @typescript-eslint/no-explicit-any */
export function mapRecord<
    A extends string | number | symbol,
    B,
    C extends string | number | symbol,
    D
>(
    rec: Record<A, B>,
    valMapper: (x: B) => D,
    keyMapper: (x: A) => C = (a: any) => a
): Record<C, D> {
    const ret: any = {};
    for (const i in rec) {
        ret[keyMapper(i)] = valMapper(rec[i]);
    }
    return ret;
}
/* eslint-enable @typescript-eslint/no-explicit-any */

/**
 * Maps an infinite stream of type A to an infinite stream of type B
 * @param mapper: function used to map each element from type A to B.
 */
export function mapAsyncIterable<A, B>(
    stream: AsyncIterable<A>,
    mapper: (x: A) => B
): AsyncIterable<B> {
    return {
        [Symbol.asyncIterator]() {
            return {
                async next() {
                    for await (const val of stream) {
                        return {
                            done: false,
                            value: mapper(val),
                        };
                    }
                    return {
                        done: true,
                        value: undefined,
                    };
                },
            };
        },
    };
}

<<<<<<< HEAD
/**
 * Filters entries from a record
 * @param rec the record, whose entries should be filtered.
 * @param predicate predicate to test entries, only if this returns true does the entry remain
 */
export function filterRecord<A extends string | number | symbol, B>(
    rec: Record<A, B>,
    predicate: (k: A, v: B) => boolean
): Record<A, B> {
    return Object.fromEntries(
        Object.entries(rec).filter(([k, v]) => predicate(k as A, v as B))
    ) as Record<A, B>;
=======
// Converts an async iterable to a list. Beware! this will not terminate if given an infinite stream.
export async function asyncIterableToList<A>(
    iterable: AsyncIterable<A>
): Promise<A[]> {
    const list: A[] = [];
    for await (const iter of iterable) {
        list.push(iter);
    }
    return list;
>>>>>>> 95bdc1d7
}<|MERGE_RESOLUTION|>--- conflicted
+++ resolved
@@ -190,7 +190,6 @@
     };
 }
 
-<<<<<<< HEAD
 /**
  * Filters entries from a record
  * @param rec the record, whose entries should be filtered.
@@ -203,7 +202,8 @@
     return Object.fromEntries(
         Object.entries(rec).filter(([k, v]) => predicate(k as A, v as B))
     ) as Record<A, B>;
-=======
+}
+
 // Converts an async iterable to a list. Beware! this will not terminate if given an infinite stream.
 export async function asyncIterableToList<A>(
     iterable: AsyncIterable<A>
@@ -213,5 +213,4 @@
         list.push(iter);
     }
     return list;
->>>>>>> 95bdc1d7
 }