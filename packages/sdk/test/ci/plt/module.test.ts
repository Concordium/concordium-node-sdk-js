import { Cursor } from '../../../src/deserializationHelpers.js';
import { TokenHolder } from '../../../src/plt/index.ts';
import {
    TokenAddAllowListOperation,
    TokenAddDenyListOperation,
    TokenBurnOperation,
    TokenListUpdateEventDetails,
    TokenMintOperation,
    TokenOperationType,
    TokenPauseEventDetails,
    TokenPauseOperation,
    TokenRemoveAllowListOperation,
    TokenRemoveDenyListOperation,
    TokenTransferOperation,
    createTokenUpdatePayload,
    parseModuleEvent,
} from '../../../src/plt/module.js';
import { Cbor, TokenAmount, TokenId } from '../../../src/pub/plt.js';
import {
    AccountAddress,
    AccountTransactionType,
    EncodedTokenModuleEvent,
    TokenUpdateHandler,
    TransactionEventTag,
    serializeAccountTransactionPayload,
} from '../../../src/pub/types.js';

describe('PLT parseModuleEvent', () => {
    const testEventParsing = (type: string, targetValue: number) => {
        it(`parses ${type} events correctly`, () => {
<<<<<<< HEAD
            const accountBytes = new Uint8Array(32).fill(targetValue);
            const details: TokenListUpdateEventDetails = {
                target: TokenHolder.fromAccountAddress(AccountAddress.fromBuffer(accountBytes)),
            };
            const validEvent = {
=======
            const target = TokenHolder.fromAccountAddress(
                AccountAddress.fromBuffer(new Uint8Array(32).fill(targetValue))
            );
            const validEvent: EncodedTokenModuleEvent = {
                tag: TransactionEventTag.TokenModuleEvent,
                tokenId: TokenId.fromString('PLT'),
>>>>>>> b34abd70
                type,
                details: Cbor.encode(details),
            };
            expect(validEvent.details.toString()).toEqual(
                `a166746172676574d99d73a201d99d71a101190397035820${Buffer.from(accountBytes).toString('hex')}`
            );

            const parsedEvent = parseModuleEvent(validEvent);
            expect(parsedEvent.type).toEqual(type);
            expect((parsedEvent.details as TokenListUpdateEventDetails).target.type).toEqual('account');
            expect((parsedEvent.details as TokenListUpdateEventDetails).target.address.decodedAddress).toEqual(
                new Uint8Array(32).fill(targetValue)
            );
        });
    };

    testEventParsing('addAllowList', 0x15);
    testEventParsing('addDenyList', 0x16);
    testEventParsing('removeAllowList', 0x17);
    testEventParsing('removeDenyList', 0x18);

    it('parses pause event', () => {
        const details: TokenPauseEventDetails = { paused: true };
        const validEvent = {
            type: 'pause',
            details: Cbor.encode(details),
        };
        expect(validEvent.details.toString()).toEqual('a166706175736564f5');

        const parsedEvent = parseModuleEvent(validEvent);
        expect(parsedEvent.type).toEqual('pause');
        expect(parsedEvent.details).toEqual({ paused: true });
    });

    it('throws an error for invalid event type', () => {
        const invalidEvent: EncodedTokenModuleEvent = {
            tag: TransactionEventTag.TokenModuleEvent,
            tokenId: TokenId.fromString('PLT'),
            type: 'invalidType',
            details: Cbor.encode({}),
        };
        expect(() => parseModuleEvent(invalidEvent)).toThrowError(/invalidType/);
    });

    it('throws an error for invalid event details', () => {
<<<<<<< HEAD
        let invalidDetailsEvent = { type: 'addAllowList', details: Cbor.encode(null) };
        expect(() => parseModuleEvent(invalidDetailsEvent)).toThrowError(/null/);

        invalidDetailsEvent = { type: 'pause', details: Cbor.encode(null) };
        expect(() => parseModuleEvent(invalidDetailsEvent)).toThrowError(/null/);
    });

    it("throws an error if 'target' is missing or invalid for list update events", () => {
        const missingTargetEvent = { type: 'addAllowList', details: Cbor.encode({}) };
=======
        const invalidDetailsEvent: EncodedTokenModuleEvent = {
            tag: TransactionEventTag.TokenModuleEvent,
            tokenId: TokenId.fromString('PLT'),
            type: 'addAllowList',
            details: Cbor.encode(null),
        };
        expect(() => parseModuleEvent(invalidDetailsEvent)).toThrowError(/null/);
    });

    it("throws an error if 'target' is missing or invalid", () => {
        const missingTargetEvent: EncodedTokenModuleEvent = {
            tag: TransactionEventTag.TokenModuleEvent,
            tokenId: TokenId.fromString('PLT'),
            type: 'addAllowList',
            details: Cbor.encode({}),
        };
>>>>>>> b34abd70
        expect(() => parseModuleEvent(missingTargetEvent)).toThrowError(/{}/);
    });

    it("throws an error if 'paused' is missing or invalid for pause events", () => {
        const missingTargetEvent = { type: 'pause', details: Cbor.encode({}) };
        expect(() => parseModuleEvent(missingTargetEvent)).toThrowError(/{}/);
    });
});

describe('PLT transactions', () => {
    const token = TokenId.fromString('DKK');
    const testAccountAddress = TokenHolder.fromAccountAddress(AccountAddress.fromBuffer(new Uint8Array(32).fill(0x15)));
    // - d99d73: A tagged (40307) item with a map (a2) containing:
    // - a2: A map with 2 key-value pairs
    //   - 01: Key 1.
    //   - d99d71: A tagged (40305) item containing:
    //   - a1: A map with 1 key-value pair
    //     - 01: Key 1.
    //     - 190397: Uint16(919).
    //   - 03: Key 3.
    //   - 5820: A byte string of length 32, representing a 32-byte identifier.
    //   - 151515151515151515151515151515151515151515151515151515151515151: The account address
    const testAccountAddressCbor = `
      d99d73 a2
        01 d99d71 a1
          01 190397
        03 5820 ${Buffer.from(testAccountAddress.address.decodedAddress).toString('hex')}
    `.replace(/\s/g, '');

    it('(de)serializes transfers correctly', () => {
        const transfer: TokenTransferOperation = {
            [TokenOperationType.Transfer]: {
                amount: TokenAmount.create(123n, 4),
                recipient: testAccountAddress,
            },
        };

        const payload = createTokenUpdatePayload(token, transfer);

        // This is a CBOR encoded byte sequence.
        // It represents a nested structure with the following breakdown:
        // - 81: An array of 1 item.
        // - a1: A map with 1 key-value pair.
        //   - 687472616e73666572: Key "transfer" (in UTF-8).
        //   - a2: A map with 2 key-value pairs:
        //     - 66616d6f756e74 Key "amount" ( in UTF-8).
        //     - c4: A decfrac containing:
        //       - 23: Integer(-4).
        //       - 187b: Uint8(123).
        //     - 69726563697069656e74: Key "recipient" (in UTF-8).
        //     - the account address
        const expectedOperations = Buffer.from(
            `
            81
              a1
                687472616e73666572 a2
                  66616d6f756e74 c4
                    82
                      23
                        187b
                  69726563697069656e74 ${testAccountAddressCbor}
            `.replace(/\s/g, ''),
            'hex'
        );

        expect(payload.operations.toString()).toEqual(expectedOperations.toString('hex'));

        const decoded = Cbor.decode(payload.operations);
        expect(decoded).toEqual([transfer]);

        const ser = serializeAccountTransactionPayload({ payload, type: AccountTransactionType.TokenUpdate });
        const expected = Buffer.concat([Buffer.from('1b03444b4b00000052', 'hex'), expectedOperations]);
        expect(ser.toString('hex')).toEqual(expected.toString('hex'));

        const serPayload = ser.slice(1);
        const des = new TokenUpdateHandler().deserialize(Cursor.fromBuffer(serPayload));
        expect(des).toEqual(payload);
    });

    it('(de)serializes mint operations correctly', () => {
        const mint: TokenMintOperation = {
            [TokenOperationType.Mint]: {
                amount: TokenAmount.create(500n, 2),
            },
        };

        const payload = createTokenUpdatePayload(token, mint);

        // This is a CBOR encoded byte sequence representing the mint operation:
        // - 81: An array of 1 item
        // - a1: A map with 1 key-value pair
        //   - 646d696e74: Key "mint" (in UTF-8)
        //   - a1: A map with 1 key-value pair
        //     - 66616d6f756e74: Key "amount" (in UTF-8)
        //     - c4: A decfrac containing:
        //       - 82: An array of 2 items
        //         - 21: Integer(-2)
        //         - 1901f4: Uint16(500)
        const expectedOperations = Buffer.from(
            `
            81
              a1
                646d696e74 a1
                  66616d6f756e74 c4
                    82
                      21
                      1901f4
            `.replace(/\s/g, ''),
            'hex'
        );

        expect(payload.operations.toString()).toEqual(expectedOperations.toString('hex'));

        const decoded = Cbor.decode(payload.operations);
        expect(decoded).toEqual([mint]);

        const ser = serializeAccountTransactionPayload({ payload, type: AccountTransactionType.TokenUpdate });
        const serPayload = ser.slice(1);
        const des = new TokenUpdateHandler().deserialize(Cursor.fromBuffer(serPayload));
        expect(des).toEqual(payload);
    });

    it('(de)serializes burn operations correctly', () => {
        const burn: TokenBurnOperation = {
            [TokenOperationType.Burn]: {
                amount: TokenAmount.create(200n, 3),
            },
        };

        const payload = createTokenUpdatePayload(token, burn);

        // This is a CBOR encoded byte sequence representing the burn operation:
        // - 81: An array of 1 item
        // - a1: A map with 1 key-value pair
        //   - 646275726e: Key "burn" (in UTF-8)
        //   - a1: A map with 1 key-value pair
        //     - 66616d6f756e74: Key "amount" (in UTF-8)
        //     - c4: A decfrac containing:
        //       - 82: An array of 2 items
        //         - 22: Integer(-3)
        //         - 18c8: Uint8(200)
        const expectedOperations = Buffer.from(
            `
            81
              a1
                646275726e a1
                  66616d6f756e74 c4
                    82
                      22
                      18c8
            `.replace(/\s/g, ''),
            'hex'
        );

        expect(payload.operations.toString()).toEqual(expectedOperations.toString('hex'));

        const decoded = Cbor.decode(payload.operations);
        expect(decoded).toEqual([burn]);

        const ser = serializeAccountTransactionPayload({ payload, type: AccountTransactionType.TokenUpdate });
        const serPayload = ser.slice(1);
        const des = new TokenUpdateHandler().deserialize(Cursor.fromBuffer(serPayload));
        expect(des).toEqual(payload);
    });

    it('(de)serializes addAllowList operations correctly', () => {
        const addAllowList: TokenAddAllowListOperation = {
            [TokenOperationType.AddAllowList]: {
                target: testAccountAddress,
            },
        };

        const payload = createTokenUpdatePayload(token, addAllowList);

        // This is a CBOR encoded byte sequence representing the addAllowList operation:
        // - 81: An array of 1 item
        // - a1: A map with 1 key-value pair
        //   - 6c616464416c6c6f774c697374: Key "addAllowList" (in UTF-8)
        //   - a1: A map with 1 key-value pair
        //     - 667461726765744: Key "target" (in UTF-8)
        //       - The account address cbor
        const expectedOperations = Buffer.from(
            `
            81
              a1
                6c616464416c6c6f774c697374 a1
                  66746172676574 ${testAccountAddressCbor}
            `.replace(/\s/g, ''),
            'hex'
        );

        expect(payload.operations.toString()).toEqual(expectedOperations.toString('hex'));

        const decoded = Cbor.decode(payload.operations);
        expect(decoded).toEqual([addAllowList]);

        const ser = serializeAccountTransactionPayload({ payload, type: AccountTransactionType.TokenUpdate });
        const serPayload = ser.slice(1);
        const des = new TokenUpdateHandler().deserialize(Cursor.fromBuffer(serPayload));
        expect(des).toEqual(payload);
    });

    it('(de)serializes removeAllowList operations correctly', () => {
        const removeAllowList: TokenRemoveAllowListOperation = {
            [TokenOperationType.RemoveAllowList]: {
                target: testAccountAddress,
            },
        };

        const payload = createTokenUpdatePayload(token, removeAllowList);

        // This is a CBOR encoded byte sequence representing the removeAllowList operation:
        // - 81: An array of 1 item
        // - a1: A map with 1 key-value pair
        //   - 6f72656d6f7665416c6c6f774c697374: Key "removeAllowList" (in UTF-8)
        //   - a1: A map with 1 key-value pair
        //     - 667461726765744: Key "target" (in UTF-8)
        //       - The account address cbor
        const expectedOperations = Buffer.from(
            `
            81
              a1
                6f72656d6f7665416c6c6f774c697374 a1
                  66746172676574 ${testAccountAddressCbor}
            `.replace(/\s/g, ''),
            'hex'
        );

        expect(payload.operations.toString()).toEqual(expectedOperations.toString('hex'));

        const decoded = Cbor.decode(payload.operations);
        expect(decoded).toEqual([removeAllowList]);

        const ser = serializeAccountTransactionPayload({ payload, type: AccountTransactionType.TokenUpdate });
        const serPayload = ser.slice(1);
        const des = new TokenUpdateHandler().deserialize(Cursor.fromBuffer(serPayload));
        expect(des).toEqual(payload);
    });

    it('(de)serializes addDenyList operations correctly', () => {
        const addDenyList: TokenAddDenyListOperation = {
            [TokenOperationType.AddDenyList]: {
                target: testAccountAddress,
            },
        };

        const payload = createTokenUpdatePayload(token, addDenyList);

        // This is a CBOR encoded byte sequence representing the addDenyList operation:
        // - 81: An array of 1 item
        // - a1: A map with 1 key-value pair
        //   - 6b61646444656e794c697374 : Key "addDenyList" (in UTF-8)
        //   - a1: A map with 1 key-value pair
        //     - 667461726765744: Key "target" (in UTF-8)
        //       - The account address cbor
        const expectedOperations = Buffer.from(
            `
            81
              a1
                6b61646444656e794c697374 a1
                  66746172676574 ${testAccountAddressCbor}
            `.replace(/\s/g, ''),
            'hex'
        );

        expect(payload.operations.toString()).toEqual(expectedOperations.toString('hex'));

        const decoded = Cbor.decode(payload.operations);
        expect(decoded).toEqual([addDenyList]);

        const ser = serializeAccountTransactionPayload({ payload, type: AccountTransactionType.TokenUpdate });
        const serPayload = ser.slice(1);
        const des = new TokenUpdateHandler().deserialize(Cursor.fromBuffer(serPayload));
        expect(des).toEqual(payload);
    });

    it('(de)serializes removeDenyList operations correctly', () => {
        const removeDenyList: TokenRemoveDenyListOperation = {
            [TokenOperationType.RemoveDenyList]: {
                target: testAccountAddress,
            },
        };

        const payload = createTokenUpdatePayload(token, removeDenyList);

        // This is a CBOR encoded byte sequence representing the removeDenyList operation:
        // - 81: An array of 1 item
        // - a1: A map with 1 key-value pair
        //   - 6e72656d6f766544656e794c697374: Key "removeDenyList" (in UTF-8)
        //   - a1: A map with 1 key-value pair
        //     - 667461726765744: Key "target" (in UTF-8)
        //       - The account address cbor
        const expectedOperations = Buffer.from(
            `
            81
              a1
                6e72656d6f766544656e794c697374 a1
                  66746172676574 ${testAccountAddressCbor}
            `.replace(/\s/g, ''),
            'hex'
        );

        expect(payload.operations.toString()).toEqual(expectedOperations.toString('hex'));

        const decoded = Cbor.decode(payload.operations);
        expect(decoded).toEqual([removeDenyList]);

        const ser = serializeAccountTransactionPayload({ payload, type: AccountTransactionType.TokenUpdate });
        const serPayload = ser.slice(1);
        const des = new TokenUpdateHandler().deserialize(Cursor.fromBuffer(serPayload));
        expect(des).toEqual(payload);
    });

    it('(de)serializes pause operations correctly', () => {
        const removeDenyList: TokenPauseOperation = {
            [TokenOperationType.Pause]: true,
        };

        const payload = createTokenUpdatePayload(token, removeDenyList);

        // This is a CBOR encoded byte sequence representing the pause operation:
        // - 81: An array of 1 item
        // - a1: A map with 1 key-value pair
        //   - 65 7061757365 f5: Key "pause" (in UTF-8), value true
        const expectedOperations = Buffer.from(
            `
            81
              a1
                65 7061757365f5
            `.replace(/\s/g, ''),
            'hex'
        );

        expect(payload.operations.toString()).toEqual(expectedOperations.toString('hex'));

        const decoded = Cbor.decode(payload.operations);
        expect(decoded).toEqual([removeDenyList]);

        const ser = serializeAccountTransactionPayload({ payload, type: AccountTransactionType.TokenUpdate });
        const serPayload = ser.slice(1);
        const des = new TokenUpdateHandler().deserialize(Cursor.fromBuffer(serPayload));
        expect(des).toEqual(payload);
    });

    it('(de)serializes multiple governance operations correctly', () => {
        const mint: TokenMintOperation = {
            [TokenOperationType.Mint]: {
                amount: TokenAmount.create(500n, 2),
            },
        };

        const addDenyList: TokenAddDenyListOperation = {
            [TokenOperationType.AddDenyList]: {
                target: testAccountAddress,
            },
        };

        const operations = [mint, addDenyList];

        const payload = createTokenUpdatePayload(token, operations);

        // This is a CBOR encoded byte sequence representing two operations:
        // - 82: An array of 2 items
        // - First item (mint operation):
        //   - a1: A map with 1 key-value pair
        //     - 646d696e74: Key "mint" (in UTF-8)
        //     - a1: A map with 1 key-value pair
        //       - 66616d6f756e74: Key "amount" (in UTF-8)
        //       - c4: A decfrac containing:
        //         - 82: An array of 2 items
        //           - 21: Integer(-2)
        //           - 1901f4: Uint16(500)
        // - Second item (addDenyList operation):
        //   - a1: A map with 1 key-value pair
        //     - 6b61646444656e794c697374: Key "addDenyList" (in UTF-8)
        //     - a1: A map with 1 key-value pair
        //       - 667461726765744: Key "target" (in UTF-8)
        //       - The account address cbor
        const expectedOperations = Buffer.from(
            `
            82
              a1
                646d696e74 a1
                  66616d6f756e74 c4
                    82
                      21
                      1901f4
              a1
                6b61646444656e794c697374 a1
                  66746172676574 ${testAccountAddressCbor}
            `.replace(/\s/g, ''),
            'hex'
        );

        expect(payload.operations.toString()).toEqual(expectedOperations.toString('hex'));

        const decoded = Cbor.decode(payload.operations);
        expect(decoded).toEqual(operations);

        const ser = serializeAccountTransactionPayload({ payload, type: AccountTransactionType.TokenUpdate });
        const serPayload = ser.slice(1);
        const des = new TokenUpdateHandler().deserialize(Cursor.fromBuffer(serPayload));
        expect(des).toEqual(payload);
    });
});<|MERGE_RESOLUTION|>--- conflicted
+++ resolved
@@ -28,21 +28,14 @@
 describe('PLT parseModuleEvent', () => {
     const testEventParsing = (type: string, targetValue: number) => {
         it(`parses ${type} events correctly`, () => {
-<<<<<<< HEAD
             const accountBytes = new Uint8Array(32).fill(targetValue);
             const details: TokenListUpdateEventDetails = {
                 target: TokenHolder.fromAccountAddress(AccountAddress.fromBuffer(accountBytes)),
             };
-            const validEvent = {
-=======
-            const target = TokenHolder.fromAccountAddress(
-                AccountAddress.fromBuffer(new Uint8Array(32).fill(targetValue))
-            );
             const validEvent: EncodedTokenModuleEvent = {
                 tag: TransactionEventTag.TokenModuleEvent,
+                type,
                 tokenId: TokenId.fromString('PLT'),
->>>>>>> b34abd70
-                type,
                 details: Cbor.encode(details),
             };
             expect(validEvent.details.toString()).toEqual(
@@ -65,7 +58,9 @@
 
     it('parses pause event', () => {
         const details: TokenPauseEventDetails = { paused: true };
-        const validEvent = {
+        const validEvent: EncodedTokenModuleEvent = {
+            tag: TransactionEventTag.TokenModuleEvent,
+            tokenId: TokenId.fromString('PLT'),
             type: 'pause',
             details: Cbor.encode(details),
         };
@@ -87,17 +82,6 @@
     });
 
     it('throws an error for invalid event details', () => {
-<<<<<<< HEAD
-        let invalidDetailsEvent = { type: 'addAllowList', details: Cbor.encode(null) };
-        expect(() => parseModuleEvent(invalidDetailsEvent)).toThrowError(/null/);
-
-        invalidDetailsEvent = { type: 'pause', details: Cbor.encode(null) };
-        expect(() => parseModuleEvent(invalidDetailsEvent)).toThrowError(/null/);
-    });
-
-    it("throws an error if 'target' is missing or invalid for list update events", () => {
-        const missingTargetEvent = { type: 'addAllowList', details: Cbor.encode({}) };
-=======
         const invalidDetailsEvent: EncodedTokenModuleEvent = {
             tag: TransactionEventTag.TokenModuleEvent,
             tokenId: TokenId.fromString('PLT'),
@@ -114,12 +98,16 @@
             type: 'addAllowList',
             details: Cbor.encode({}),
         };
->>>>>>> b34abd70
         expect(() => parseModuleEvent(missingTargetEvent)).toThrowError(/{}/);
     });
 
     it("throws an error if 'paused' is missing or invalid for pause events", () => {
-        const missingTargetEvent = { type: 'pause', details: Cbor.encode({}) };
+        const missingTargetEvent: EncodedTokenModuleEvent = {
+            tag: TransactionEventTag.TokenModuleEvent,
+            tokenId: TokenId.fromString('PLT'),
+            type: 'pause',
+            details: Cbor.encode({}),
+        };
         expect(() => parseModuleEvent(missingTargetEvent)).toThrowError(/{}/);
     });
 });
