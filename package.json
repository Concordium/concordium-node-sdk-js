{
    "private": true,
    "workspaces": {
        "packages": [
            "./examples/wallet-connection/*",
            "./packages/*",
            "./examples/*",
            "./docs"
        ]
    },
    "packageManager": "yarn@3.2.1",
    "repository": {
        "type": "git",
        "url": "https://github.com/Concordium/concordium-node-sdk-js"
    },
    "author": {
        "name": "Concordium Software",
        "email": "support@concordium.software",
        "url": "https://concordium.com"
    },
    "type": "module",
    "devDependencies": {
        "@trivago/prettier-plugin-sort-imports": "^4.3.0",
        "@typescript-eslint/eslint-plugin": "^7.11.0",
        "@typescript-eslint/parser": "^7.11.0",
        "eslint": "8",
        "eslint-config-prettier": "^9.1.0",
        "eslint-import-resolver-exports": "^1.0.0-beta.5",
        "eslint-import-resolver-typescript": "^3.6.1",
        "eslint-plugin-import": "^2.29.1",
        "markdown-link-check": "^3.1.4",
        "markdownlint-cli": "^0.34.0",
        "mkdirp": "^3.0.1",
        "prettier": "^3.2.5"
    },
    "resolutions": {
        "@walletconnect/types": "2.13.0",
<<<<<<< HEAD
        "@protobuf-ts/runtime-rpc": "2.9.1",
        "path-to-regexp": "0.1.12",
        "body-parser": "1.20.3",
        "ws": "8.17.1",
        "rollup": "3.29.5"
=======
        "@protobuf-ts/runtime-rpc": "2.9.1"
>>>>>>> 214ab29c
    },
    "scripts": {
        "test-ci": "yarn workspace @concordium/web-sdk run test-ci && yarn workspaces foreach --no-private --exclude @concordium/web-sdk run test",
        "test:all": "FORCE_COLOR=true yarn workspaces foreach --no-private run test --passWithNoTests",
        "eslint": "eslint . --cache --ext .ts,.tsx --max-warnings 0",
        "lint:all": "yarn eslint",
        "lint-fix:all": "yarn eslint --fix",
        "prettier": "prettier ./.*.* ./*.* .github/**/* -u --cache",
        "fmt:all": "yarn prettier --write && yarn workspaces foreach --all -p run fmt",
        "fmt-check:all": "yarn prettier --check && yarn workspaces foreach --all -p run fmt-check",
        "markdown:lint": "markdownlint docs/README.md docs/pages/**/*.md packages/*/README.md examples/*/README.md README.md",
        "markdown:lint-fix": "yarn markdown:lint --fix",
        "markdown:linkcheck": "markdown-link-check --config .markdown-linkcheck.json docs/README.md docs/pages/**/*.md packages/*/README.md examples/*/README.md README.md",
        "build-ci": "FORCE_COLOR=true yarn workspaces foreach -vt run build",
        "build:all": "FORCE_COLOR=true yarn workspaces foreach -vt --no-private run build",
        "build-dev:all": "FORCE_COLOR=true yarn workspaces foreach -vt --no-private run build-dev",
        "clean:all": "FORCE_COLOR=true yarn workspaces foreach -p --no-private run clean",
        "size": "yarn build:all && cd packages/sdk && yarn size:no-build",
        "size:no-build": "cd packages/sdk && yarn size:no-build"
    }
}<|MERGE_RESOLUTION|>--- conflicted
+++ resolved
@@ -35,15 +35,7 @@
     },
     "resolutions": {
         "@walletconnect/types": "2.13.0",
-<<<<<<< HEAD
-        "@protobuf-ts/runtime-rpc": "2.9.1",
-        "path-to-regexp": "0.1.12",
-        "body-parser": "1.20.3",
-        "ws": "8.17.1",
-        "rollup": "3.29.5"
-=======
         "@protobuf-ts/runtime-rpc": "2.9.1"
->>>>>>> 214ab29c
     },
     "scripts": {
         "test-ci": "yarn workspace @concordium/web-sdk run test-ci && yarn workspaces foreach --no-private --exclude @concordium/web-sdk run test",
