--- conflicted
+++ resolved
@@ -95,11 +95,7 @@
     const tokenId = TokenId.fromString(cli.flags.tokenId);
     const token = await Token.fromId(client, tokenId);
     const amount = TokenAmount.fromDecimal(cli.flags.amount, token.info.state.decimals);
-<<<<<<< HEAD
-    const recipient = CborAccountAddress.fromAccountAddress(AccountAddress.fromBase58(cli.flags.recipient));
-=======
     const recipient = AccountAddress.fromBase58(cli.flags.recipient);
->>>>>>> fa16240a
     const memo = cli.flags.memo ? CborMemo.fromString(cli.flags.memo) : undefined;
 
     const transfer: Token.TransferInput = {
