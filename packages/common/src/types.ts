--- conflicted
+++ resolved
@@ -69,7 +69,6 @@
 export type Energy = bigint;
 
 /**
-<<<<<<< HEAD
  * The number of chain restarts via a protocol update. An effected
  * protocol update instruction might not change the protocol version
  * specified in the previous field, but it always increments the genesis
@@ -77,7 +76,7 @@
  */
 export type GenesisIndex = number;
 
-=======
+/**
  * Makes keys of type optional
  *
  * @example
@@ -89,7 +88,7 @@
 /** Makes keys of type required (i.e. non-optional) */
 export type MakeRequired<T, K extends keyof T> = Required<Pick<T, K>> &
     Omit<T, K>;
->>>>>>> c8e50307
+
 /**
  * Returns a union of all keys of type T with values matching type V.
  */
@@ -2082,7 +2081,6 @@
     | string
     | boolean;
 
-<<<<<<< HEAD
 /**
  * Certificates for a block for protocols supporting
  * ConcordiumBFT.
@@ -2300,7 +2298,7 @@
      */
     present: boolean;
 }
-=======
+
 export type HealthCheckResponse =
     | {
           isHealthy: true;
@@ -2308,5 +2306,4 @@
     | {
           isHealthy: false;
           message?: string;
-      };
->>>>>>> c8e50307
+      };