use crate::{helpers::*, types::*};
use crypto_common::{types::TransactionTime, *};
use dodis_yampolskiy_prf as prf;
use pairing::bls12_381::{Bls12, G1};
use serde_json::{from_str, Value as SerdeValue};
use std::{collections::BTreeMap, convert::TryInto};
type ExampleCurve = G1;
use concordium_contracts_common::{from_bytes, schema, Cursor};
use hex;
use key_derivation::{ConcordiumHdWallet, Net};
use serde::{Deserialize as SerdeDeserialize, Serialize as SerdeSerialize};
use sha2::{Digest, Sha256};

use anyhow::{anyhow, bail, ensure, Result};
<<<<<<< HEAD
use id::{account_holder::{create_unsigned_credential, generate_pio_v1, create_credential}, constants::{AttributeKind, ArCurve}, types::*, pedersen_commitment::{Randomness as PedersenRandomness, Value as PedersenValue},};
=======
use id::{
    account_holder::{create_unsigned_credential, generate_pio_v1},
    constants::{ArCurve, AttributeKind},
    pedersen_commitment::Value as PedersenValue,
    types::*,
};
>>>>>>> 04fef129
use pedersen_scheme::Value;
use serde_json::to_string;

use ed25519_dalek as ed25519;
use ed25519_hd_key_derivation::DeriveError;
use id::secret_sharing::Threshold;
use crypto_common::types::{KeyPair, KeyIndex};
use either::Either::{Left};

#[derive(SerdeSerialize, SerdeDeserialize)]
pub struct CredId {
    #[serde(
        rename = "credId",
        serialize_with = "base16_encode",
        deserialize_with = "base16_decode"
    )]
    pub cred_id: ExampleCurve,
}

#[derive(SerdeSerialize, SerdeDeserialize)]
#[serde(rename_all = "camelCase")]
pub struct IdRequestInput {
    ip_info:        IpInfo<Bls12>,
    global_context: GlobalContext<ExampleCurve>,
    ars_infos:      BTreeMap<ArIdentity, ArInfo<ExampleCurve>>,
    seed:           String,
    net:            String,
    identity_index: u32,
    ar_threshold:   u8,
}

fn get_net(net: String) -> Result<Net> {
    Ok(match net.as_str() {
        "Mainnet" => Net::Mainnet,
        "Testnet" => Net::Testnet,
        _ => bail!("Unknown net")
    })
}

pub fn create_id_request_v1_aux(input: IdRequestInput) -> Result<String> {
    let seed_decoded = hex::decode(&input.seed)?;
    let seed: [u8; 64] = match seed_decoded.try_into() {
        Ok(s) => s,
        Err(_) => bail!("The provided seed {} was not 64 bytes", input.seed),
    };

<<<<<<< HEAD
    let net = get_net(input.net)?;
=======
    let net = match input.net.as_str() {
        "Mainnet" => Net::Mainnet,
        "Testnet" => Net::Testnet,
        _ => bail!("Unknown net"),
    };
>>>>>>> 04fef129
    let wallet = ConcordiumHdWallet { seed, net };

    let prf_key: prf::SecretKey<ArCurve> = wallet.get_prf_key(input.identity_index)?;

    let id_cred_sec: PedersenValue<ArCurve> =
        PedersenValue::new(wallet.get_id_cred_sec(input.identity_index)?);
    let id_cred: IdCredentials<ArCurve> = IdCredentials { id_cred_sec };

    let sig_retrievel_randomness: ps_sig::SigRetrievalRandomness<Bls12> =
        wallet.get_blinding_randomness(input.identity_index)?;

    let num_of_ars = input.ars_infos.len();

    ensure!(input.ar_threshold > 0, "arThreshold must be at least 1.");
    ensure!(
        num_of_ars >= usize::from(input.ar_threshold),
        "Number of anonymity revokers in arsInfos should be at least arThreshold."
    );

    let threshold = Threshold(input.ar_threshold);

    let chi = CredentialHolderInfo::<ArCurve> { id_cred };

    let aci = AccCredentialInfo {
        cred_holder_info: chi,
        prf_key,
    };

    let context = IpContext::new(&input.ip_info, &input.ars_infos, &input.global_context);

    let id_use_data = IdObjectUseData {
        aci,
        randomness: sig_retrievel_randomness,
    };
    let (pio, _) = {
        match generate_pio_v1(&context, threshold, &id_use_data) {
            Some(x) => x,
            None => bail!("Generating the pre-identity object failed."),
        }
    };

    let response = json!({ "idObjectRequest": Versioned::new(VERSION_0, pio) });

    Ok(to_string(&response)?)
}

#[derive(SerdeSerialize, SerdeDeserialize)]
#[serde(rename_all = "camelCase")]
pub struct CredentialInput {
    ip_info: IpInfo<Bls12>,
    global_context: GlobalContext<ExampleCurve>,
    ars_infos: BTreeMap<ArIdentity, ArInfo<ExampleCurve>>,
    id_object: IdentityObjectV1<Bls12, ExampleCurve, AttributeKind>,
    revealed_attributes: Vec<AttributeTag>,
    seed: String,
    net: String,
    identity_index: u32,
    cred_number: u8,
    expiry: TransactionTime,
}

/// A ConcordiumHdWallet together with an identity index and credential index
/// for the credential to be created. A CredentialContext can then be parsed to
/// the `create_credential` function due to the implementation of
/// `HasAttributeRandomness` below.
struct CredentialContext {
    wallet:           ConcordiumHdWallet,
    identity_index:   u32,
    credential_index: u32,
}

impl HasAttributeRandomness<ArCurve> for CredentialContext {
    type ErrorType = DeriveError;

    fn get_attribute_commitment_randomness(
        &self,
        attribute_tag: AttributeTag,
    ) -> Result<PedersenRandomness<ArCurve>, Self::ErrorType> {
        self.wallet.get_attribute_commitment_randomness(
            self.identity_index,
            self.credential_index,
            attribute_tag,
        )
    }
}

pub fn create_credential_v1_aux(input: CredentialInput) -> Result<String> {
    let seed_decoded = hex::decode(&input.seed)?;
    let seed: [u8; 64] = match seed_decoded.try_into() {
        Ok(s) => s,
        Err(_) => bail!("The provided seed {} was not 64 bytes", input.seed),
    };

    let wallet = ConcordiumHdWallet { seed, net: get_net(input.net)? };

    let prf_key: prf::SecretKey<ArCurve> = wallet.get_prf_key(input.identity_index)?;

    let id_cred_sec: PedersenValue<ArCurve> =
        PedersenValue::new(wallet.get_id_cred_sec(input.identity_index)?);
    let id_cred: IdCredentials<ArCurve> = IdCredentials { id_cred_sec };

    let sig_retrievel_randomness: ps_sig::SigRetrievalRandomness<Bls12> =
        wallet.get_blinding_randomness(input.identity_index)?;

    let chi = CredentialHolderInfo::<ArCurve> { id_cred };
    let aci = AccCredentialInfo {
        cred_holder_info: chi,
        prf_key,
    };
    let id_use_data = IdObjectUseData {
        aci,
        randomness: sig_retrievel_randomness,
    };

    // For now we can only create new accounts and do not support
    // adding credentials onto existing ones. Once that is supported the address
    // should be coming from the input data.
    let new_or_existing = Left(input.expiry);

    let cred_data = {
        let mut keys = std::collections::BTreeMap::new();
        let secret = wallet.get_account_signing_key(input.identity_index, u32::from(input.cred_number))?;
        let public = ed25519::PublicKey::from(&secret);
        keys.insert(KeyIndex(0), KeyPair { secret, public });

        CredentialData {
            keys,
            threshold: SignatureThreshold(1),
        }
    };

    let context = IpContext::new(&input.ip_info, &input.ars_infos, &input.global_context);

    // And a policy.
    let mut policy_vec = std::collections::BTreeMap::new();
    for tag in input.revealed_attributes {
        if let Some(att) = input.id_object.alist.alist.get(&tag) {
            if policy_vec.insert(tag, att.clone()).is_some() {
                bail!("Cannot reveal an attribute more than once.")
            }
        } else {
            bail!("Cannot reveal an attribute which is not part of the attribute list.")
        }
    }

    let policy = Policy {
        valid_to: input.id_object.alist.valid_to,
        created_at: input.id_object.alist.created_at,
        policy_vec,
        _phantom: Default::default(),
    };

    let credential_context = CredentialContext {
        wallet,
        identity_index: input.identity_index,
        credential_index: u32::from(input.cred_number),
    };

    let (cdi, _) = create_credential(
        context,
        &input.id_object,
        &id_use_data,
        input.cred_number,
        policy,
        &cred_data,
        &credential_context,
        &new_or_existing,
    )?;

    let cdi_json = json!(cdi);
    Ok(cdi_json.to_string())
}

pub fn generate_unsigned_credential_aux(input: &str) -> Result<String> {
    let v: SerdeValue = from_str(input)?;
    let ip_info: IpInfo<Bls12> = try_get(&v, "ipInfo")?;

    let ars_infos: BTreeMap<ArIdentity, ArInfo<ExampleCurve>> = try_get(&v, "arsInfos")?;

    let global_context: GlobalContext<ExampleCurve> = try_get(&v, "global")?;

    let id_object: IdentityObject<Bls12, ExampleCurve, AttributeKind> =
        try_get(&v, "identityObject")?;

    let tags: Vec<AttributeTag> = try_get(&v, "revealedAttributes")?;

    let cred_num: u8 = try_get(&v, "credentialNumber")?;

    let public_keys: Vec<VerifyKey> = try_get(&v, "publicKeys")?;
    let cred_key_info = CredentialPublicKeys {
        keys:      build_key_map(&public_keys),
        threshold: try_get(&v, "threshold")?,
    };

    let id_cred_sec: Value<ExampleCurve> = try_get(&v, "idCredSec")?;
    let prf_key: prf::SecretKey<ExampleCurve> = try_get(&v, "prfKey")?;

    let chi = CredentialHolderInfo::<ExampleCurve> {
        id_cred: IdCredentials { id_cred_sec },
    };

    let aci = AccCredentialInfo {
        cred_holder_info: chi,
        prf_key,
    };

    let randomness_wrapped: RandomnessWrapper<Bls12> = try_get(&v, "randomness")?;

    let id_use_data = IdObjectUseData {
        aci,
        randomness: randomness_wrapped.randomness,
    };

    let mut policy_vec = std::collections::BTreeMap::new();
    for tag in tags {
        if let Some(att) = id_object.alist.alist.get(&tag) {
            if policy_vec.insert(tag, att.clone()).is_some() {
                bail!("Cannot reveal an attribute more than once.")
            }
        } else {
            bail!("Cannot reveal an attribute which is not part of the attribute list.")
        }
    }

    let policy = Policy {
        valid_to: id_object.alist.valid_to,
        created_at: id_object.alist.created_at,
        policy_vec,
        _phantom: Default::default(),
    };

    let context = IpContext::new(&ip_info, &ars_infos, &global_context);

    let address: Option<AccountAddress> = match try_get(&v, "address") {
        Ok(x) => Some(x),
        Err(_) => None,
    };

    let (unsigned_cdi, rand) = create_unsigned_credential(
        context,
        &id_object,
        &id_use_data,
        cred_num,
        policy,
        cred_key_info,
        address.as_ref(),
        &SystemAttributeRandomness {},
    )?;

    let response = json!({"unsignedCdi": unsigned_cdi, "randomness": rand});

    Ok(response.to_string())
}

fn get_credential_deployment_info(
    signatures: Vec<String>,
    unsigned_info: &str,
) -> Result<CredentialDeploymentInfo<Bls12, ExampleCurve, AttributeKind>> {
    let v: SerdeValue = from_str(unsigned_info)?;
    let values: CredentialDeploymentValues<ExampleCurve, AttributeKind> = from_str(unsigned_info)?;
    let proofs: IdOwnershipProofs<Bls12, ExampleCurve> = try_get(&v, "proofs")?;
    let unsigned_credential_info =
        UnsignedCredentialDeploymentInfo::<Bls12, ExampleCurve, AttributeKind> { values, proofs };

    let signature_map = build_signature_map(&signatures);
    let proof_acc_sk = AccountOwnershipProof {
        sigs: signature_map,
    };

    let cdp = CredDeploymentProofs {
        id_proofs: unsigned_credential_info.proofs,
        proof_acc_sk,
    };

    let cdi = CredentialDeploymentInfo {
        values: unsigned_credential_info.values,
        proofs: cdp,
    };

    Ok(cdi)
}

pub fn get_credential_deployment_details_aux(
    signatures: Vec<String>,
    unsigned_info: &str,
    expiry: u64,
) -> Result<String> {
    let cdi = get_credential_deployment_info(signatures, unsigned_info)?;

    let cdi_json = json!(cdi);

    let acc_cred = AccountCredential::Normal { cdi };

    let credential_message = AccountCredentialMessage {
        credential:     acc_cred,
        message_expiry: TransactionTime { seconds: expiry },
    };

    let block_item = BlockItem::Deployment(credential_message);

    let hash = {
        let info_as_bytes = &to_bytes(&block_item);
        hex::encode(Sha256::digest(info_as_bytes))
    };

    let hex = {
        let versioned = Versioned::new(VERSION_0, block_item);
        let versioned_as_bytes = &to_bytes(&versioned);
        hex::encode(versioned_as_bytes)
    };

    let response = json!({
        "credInfo": cdi_json,
        "serializedTransaction": hex,
        "transactionHash": hash,
    });

    Ok(response.to_string())
}

/// Given the bytes of a credential deployment (/AccountCredentialMessage),
/// deserialize it and return as json.
pub fn deserialize_credential_deployment_aux(input: &str) -> Result<String> {
    let credential_message: AccountCredentialMessage<Bls12, ExampleCurve, AttributeKind> =
        crypto_common::from_bytes(&mut hex::decode(input)?.as_slice())?;
    let cdi_json = json!(credential_message);
    Ok(cdi_json.to_string())
}

pub fn get_credential_deployment_info_aux(
    signatures: Vec<String>,
    unsigned_info: &str,
) -> Result<String> {
    let cdi = get_credential_deployment_info(signatures, unsigned_info)?;
    let cdi_json = json!(cdi);
    Ok(cdi_json.to_string())
}

/// Given the bytes of a contract's state, deserialize them to a json object,
/// using the provided schema. Both the state bytes and the schema are given as
/// hex-encoded strings.
pub fn deserialize_state_aux(
    contract_name: &str,
    state_bytes: String,
    schema: String,
) -> Result<String> {
    let module_schema: schema::Module = match from_bytes(&hex::decode(schema)?) {
        Ok(o) => o,
        Err(e) => return Err(anyhow!("unable to parse schema: {:#?}", e)),
    };
    let mut state_cursor = Cursor::new(hex::decode(state_bytes)?);
    let contract_schema = module_schema
        .contracts
        .get(contract_name)
        .ok_or_else(|| anyhow!("Unable to get contract schema: not included in module schema"))?;
    let state_schema = contract_schema
        .state
        .as_ref()
        .ok_or_else(|| anyhow!("Unable to get state schema: not included in contract schema"))?;
    match state_schema.to_json(&mut state_cursor) {
        Ok(schema) => Ok(schema.to_string()),
        Err(e) => Err(anyhow!("Unable to parse state to json: {:?}", e)),
    }
}<|MERGE_RESOLUTION|>--- conflicted
+++ resolved
@@ -12,16 +12,7 @@
 use sha2::{Digest, Sha256};
 
 use anyhow::{anyhow, bail, ensure, Result};
-<<<<<<< HEAD
 use id::{account_holder::{create_unsigned_credential, generate_pio_v1, create_credential}, constants::{AttributeKind, ArCurve}, types::*, pedersen_commitment::{Randomness as PedersenRandomness, Value as PedersenValue},};
-=======
-use id::{
-    account_holder::{create_unsigned_credential, generate_pio_v1},
-    constants::{ArCurve, AttributeKind},
-    pedersen_commitment::Value as PedersenValue,
-    types::*,
-};
->>>>>>> 04fef129
 use pedersen_scheme::Value;
 use serde_json::to_string;
 
@@ -68,15 +59,7 @@
         Err(_) => bail!("The provided seed {} was not 64 bytes", input.seed),
     };
 
-<<<<<<< HEAD
     let net = get_net(input.net)?;
-=======
-    let net = match input.net.as_str() {
-        "Mainnet" => Net::Mainnet,
-        "Testnet" => Net::Testnet,
-        _ => bail!("Unknown net"),
-    };
->>>>>>> 04fef129
     let wallet = ConcordiumHdWallet { seed, net };
 
     let prf_key: prf::SecretKey<ArCurve> = wallet.get_prf_key(input.identity_index)?;
