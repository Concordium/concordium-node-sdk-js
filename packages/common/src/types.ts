--- conflicted
+++ resolved
@@ -374,13 +374,7 @@
     /** Limit for the number of account creations in a block */
     accountCreationLimit: number;
     /** The chain foundation account */
-<<<<<<< HEAD
-    foundationAccount: Base58String;
-=======
     foundationAccount: AccountAddress.Type;
-    /** The chain foundation account index */
-    foundationAccountIndex?: bigint;
->>>>>>> 428e1e10
     /** Keys allowed to do level1 updates */
     level1Keys: KeysWithThreshold;
     /** Keys allowed to do root updates */
