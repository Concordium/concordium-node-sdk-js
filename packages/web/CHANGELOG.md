--- conflicted
+++ resolved
@@ -1,20 +1,14 @@
 # Changelog
 
-<<<<<<< HEAD
 ## 4.0.0 2023-05-15
 
 ### Breaking Changes
 
 - Bumped @concordium/common-sdk to 7.0.0:
+- Bumped @concordium/rust-bindings to 0.12.0. (Adds key derivation for verifiable credentials)
   - Updated `blockInfo` so that the `bakerId` field is optional, since it will be undefined for genesis blocks.
   - `waitForTransactionFinalization` now returns a `BlockItemSummaryInBlock`
   - Added missing version return type in `getModuleSchema`. It now returns an object containing the schema source and version.
-=======
-## 3.6.0
-
-- Bumped @concordium/common-sdk to 6.6.0.
-- Bumped @concordium/rust-bindings to 0.12.0. (Adds key derivation for verifiable credentials)
->>>>>>> 46d61aa7
 
 ## 3.5.0 2023-5-03
 
