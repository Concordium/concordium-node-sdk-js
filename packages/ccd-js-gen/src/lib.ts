import * as fs from 'node:fs/promises';
import * as path from 'node:path';
import * as tsm from 'ts-morph';
import * as SDK from '@concordium/web-sdk';
import sanitize from 'sanitize-filename';

/**
 * Output options for the generated code.
 * - 'TypeScript' Only produce a module in TypeScript.
 * - 'JavaScript' Only produce a module in JavaScript.
 * - 'TypedJavaScript' Produce a JavaScript module and TypeScript declarations.
 * - 'Everything' Produce all of the above.
 */
export type OutputOptions = 'TypeScript' | 'JavaScript' | 'TypedJavaScript' | 'Everything';

/** Options for generating clients. */
export type GenerateContractClientsOptions = {
    /** Options for the output. */
    output?: OutputOptions;
    /** Generate `// @ts-nocheck` annotations in each file. Defaults to `false`. */
    tsNocheck?: boolean;
    /** Callback for getting notified on progress. */
    onProgress?: NotifyProgress;
};

/** Callback for getting notified on progress. */
export type NotifyProgress = (progress: Progress) => void;

/**
 * Progress notification
 */
export type Progress = {
    type: 'Progress';
    /** Total number of 'items' to be generated. */
    totalItems: number;
    /** Number of 'items' generated at the time of this notification. */
    doneItems: number;
    /** Number of milliseconds spent on the previous item. */
    spentTime: number;
    /** Description of the item being completed. */
    description: string;
};

/**
 * Generate smart contract client code for a given smart contract module file.
 * @param {string} modulePath Path to the smart contract module.
 * @param {string} outDirPath Path to the directory to use for the output.
 * @param {GenerateContractClientsOptions} [options] Options for generating the clients.
 * @throws If unable to: read provided file at `modulePath`, parse the provided smart contract module or write to provided directory `outDirPath`.
 */
export async function generateContractClientsFromFile(
    modulePath: string,
    outDirPath: string,
    options: GenerateContractClientsOptions = {},
): Promise<void> {
    const fileBytes = await fs.readFile(modulePath).catch((e) => {
        if ('code' in e && e.code === 'ENOENT') {
            throw new Error(`No such module '${modulePath}'`);
        }
        throw e;
    });
    const outputName = path.basename(modulePath, '.wasm.v1');
    const moduleSource = SDK.versionedModuleSourceFromBuffer(fileBytes);
    return generateContractClients(moduleSource, outputName, outDirPath, options);
}

/**
 * Generate smart contract client code for a given smart contract module.
 * @param {SDK.VersionedModuleSource} moduleSource Buffer with bytes for the smart contract module.
 * @param {string} outName Name for the output file.
 * @param {string} outDirPath Path to the directory to use for the output.
 * @param {GenerateContractClientsOptions} [options] Options for generating the clients.
 * @throws If unable to write to provided directory `outDirPath`.
 */
export async function generateContractClients(
    moduleSource: SDK.VersionedModuleSource,
    outName: string,
    outDirPath: string,
    options: GenerateContractClientsOptions = {},
): Promise<void> {
    const notifier = new Notifier(options.onProgress);
    const outputOption = options.output ?? 'Everything';
    const outputTypeScript = outputOption === 'Everything' || outputOption === 'TypeScript';
    const outputJavaScript =
        outputOption === 'Everything' || outputOption === 'JavaScript' || outputOption === 'TypedJavaScript';
    const outputDeclarations = outputOption === 'Everything' || outputOption === 'TypedJavaScript';

    if (outputTypeScript) {
        notifier.todo(1);
    }
    if (outputJavaScript) {
        notifier.todo(1);
    }

    const compilerOptions: tsm.CompilerOptions = {
        outDir: outDirPath,
        declaration: outputDeclarations,
    };
    const project = new tsm.Project({ compilerOptions });

    await generateCode(project, outName, outDirPath, moduleSource, options.tsNocheck ?? false, notifier);

    if (outputTypeScript) {
        await project.save();
        notifier.done('Saving generated TypeScript files.');
    }
    if (outputJavaScript) {
        await project.emit();
        notifier.done('Emitting JavaScript files.');
    }
}

/** Wrapper around the NotifyProgress callback for tracking and reporting progress state. */
class Notifier {
    constructor(private notifyProgress?: NotifyProgress) {}
    /** Total number of items to do. */
    private totalItems = 0;
    /** Total number of items done so far. */
    private doneItems = 0;
    /** Timestamp for last reporting or creation,
     * this is used to measure the time spent between reporting items done. */
    private startTime = Date.now();
    /**
     * Increment the total number of items to do.
     * @param {number} todoItems The amount to increment it with.
     */
    todo(todoItems: number) {
        this.totalItems += todoItems;
    }
    /**
     * Mark an item as done, note the time and report progress.
     * This restarts the timer for the next task.
     * @param {string} description A description of the item which is done.
     */
    done(description: string) {
        const now = Date.now();
        this.doneItems += 1;
        this.notifyProgress?.({
            type: 'Progress',
            totalItems: this.totalItems,
            doneItems: this.doneItems,
            spentTime: now - this.startTime,
            description,
        });
        this.startTime = now;
    }
}

/**
 * Iterates a module interface building source files in the project.
 * @param {tsm.Project} project The project to use for creating sourcefiles.
 * @param {string} outModuleName The name for outputting the module client file.
 * @param {string} outDirPath The directory to use for outputting files.
 * @param {SDK.VersionedModuleSource} moduleSource The source of the smart contract module.
 * @param {boolean} tsNocheck When `true` generate `// @ts-nocheck` annotations in each file.
 * @param {Notifier} notifier Callback to report progress.
 */
async function generateCode(
    project: tsm.Project,
    outModuleName: string,
    outDirPath: string,
    moduleSource: SDK.VersionedModuleSource,
    tsNocheck: boolean,
    notifier: Notifier,
) {
    const [moduleInterface, moduleRef, rawModuleSchema] = await Promise.all([
        SDK.parseModuleInterface(moduleSource),
        SDK.calculateModuleReference(moduleSource),
        SDK.getEmbeddedModuleSchema(moduleSource),
    ]);

    notifier.todo(2); // Parsing and adding base statements to module.
    for (const contracts of moduleInterface.values()) {
        // Add initialize function to module and base statements to contract source files.
        notifier.todo(2);
        // Adding entrypoint functions to contract.
        notifier.todo(contracts.entrypointNames.size);
    }
    notifier.done('Parse smart contract module.');

<<<<<<< HEAD
    const moduleSchema =
        rawModuleSchema && SDK.parseRawModuleSchema(rawModuleSchema);
=======
    const moduleSchema = rawModuleSchema === null ? null : SDK.parseRawModuleSchema(rawModuleSchema);
>>>>>>> 98a27365

    const outputFilePath = path.format({
        dir: outDirPath,
        name: outModuleName,
        ext: '.ts',
    });
    const moduleSourceFile = project.createSourceFile(outputFilePath, '', {
        overwrite: true,
    });
    const moduleClientId = 'moduleClient';
    const sanitizedOutModuleName = sanitizeIdentifier(outModuleName);
    const moduleClientType = `${toPascalCase(sanitizedOutModuleName)}Module`;
    const internalModuleClientId = 'internalModuleClient';

    moduleSourceFile.addStatements(
        generateModuleBaseStatements(moduleRef, moduleClientId, moduleClientType, internalModuleClientId, tsNocheck),
    );
    notifier.done('Generate base statements in module.');

    for (const contract of moduleInterface.values()) {
        const contractSchema: SDK.SchemaContractV3 | undefined = moduleSchema?.module.contracts.get(
            contract.contractName,
        );

        moduleSourceFile.addStatements(
            generateModuleContractStatements(
                contract.contractName,
                moduleClientId,
                moduleClientType,
                internalModuleClientId,
                moduleRef,
                contractSchema,
            ),
        );
        notifier.done(`Generate initialize statements for '${contract.contractName}' in module.`);

        const contractOutputFilePath = path.format({
            dir: outDirPath,
            name: `${outModuleName}_${sanitize(contract.contractName, {
                replacement: '-',
            })}`,
            ext: '.ts',
        });
        const contractSourceFile = project.createSourceFile(contractOutputFilePath, '', {
            overwrite: true,
        });

        const contractClientType = `${toPascalCase(contract.contractName)}Contract`;
        const contractClientId = 'contractClient';

        contractSourceFile.addStatements(
            generateContractBaseStatements(
                contract.contractName,
                contractClientId,
                contractClientType,
                moduleRef,
                tsNocheck,
                contractSchema,
            ),
        );
        notifier.done(`Generate base statements for '${contract.contractName}'.`);

        for (const entrypointName of contract.entrypointNames) {
            const entrypointSchema = contractSchema?.receive.get(entrypointName);
            contractSourceFile.addStatements(
                generateContractEntrypointStatements(
                    contract.contractName,
                    contractClientId,
                    contractClientType,
                    entrypointName,
                    entrypointSchema,
                ),
            );
            notifier.done(`Generate statements for '${contract.contractName}.${entrypointName}'.`);
        }
    }
}

/**
 * Generate code for a smart contract module client.
 * @param moduleRef The module reference.
 * @param moduleClientId The identifier to use for the module client.
 * @param moduleClientType The identifier to use for the type of the module client.
 * @param internalModuleClientId The identifier to use for referencing the internal module client.
 * @param tsNocheck When `true` generate `// @ts-nocheck` annotations in each file.
 */
function generateModuleBaseStatements(
    moduleRef: SDK.ModuleReference.Type,
    moduleClientId: string,
    moduleClientType: string,
    internalModuleClientId: string,
    tsNocheck: boolean,
): Array<tsm.StatementStructures | string> {
    const statements: Array<tsm.StatementStructures | string> = [];
    const moduleRefId = 'moduleReference';
    if (tsNocheck) {
        statements.push('// @ts-nocheck');
    }

    statements.push({
        kind: tsm.StructureKind.ImportDeclaration,
        namespaceImport: 'SDK',
        moduleSpecifier: '@concordium/web-sdk',
    });

    statements.push({
        kind: tsm.StructureKind.VariableStatement,
        isExported: true,
        declarationKind: tsm.VariableDeclarationKind.Const,
        docs: ['The reference of the smart contract module supported by the provided client.'],
        declarations: [
            {
                name: moduleRefId,
                type: 'SDK.ModuleReference.Type',
                initializer: `/*#__PURE__*/ SDK.ModuleReference.fromHexString('${moduleRef.moduleRef}')`,
            },
        ],
    });

    statements.push({
        kind: tsm.StructureKind.Class,
        docs: [
            `Client for an on-chain smart contract module with module reference '${moduleRef.moduleRef}', can be used for instantiating new smart contract instances.`,
        ],
        name: moduleClientType,
        properties: [
            {
                docs: [
                    'Having a private field prevents similar structured objects to be considered the same type (similar to nominal typing).',
                ],
                scope: tsm.Scope.Private,
                name: '__nominal',
                initializer: 'true',
            },
            {
                docs: ['Generic module client used internally.'],
                scope: tsm.Scope.Public,
                isReadonly: true,
                name: internalModuleClientId,
                type: 'SDK.ModuleClient.Type',
            },
        ],
        ctors: [
            {
                docs: [
                    'Constructor is only meant to be used internally in this module. Use functions such as `create` or `createUnchecked` for construction.',
                ],
                parameters: [
                    {
                        name: internalModuleClientId,
                        type: 'SDK.ModuleClient.Type',
                    },
                ],
                statements: `this.${internalModuleClientId} = ${internalModuleClientId};`,
            },
        ],
    });

    statements.push({
        kind: tsm.StructureKind.TypeAlias,
        docs: [
            `Client for an on-chain smart contract module with module reference '${moduleRef.moduleRef}', can be used for instantiating new smart contract instances.`,
        ],
        name: 'Type',
        isExported: true,
        type: moduleClientType,
    });

    const grpcClientId = 'grpcClient';
    statements.push({
        kind: tsm.StructureKind.Function,
        docs: [
            [
                `Construct a ${moduleClientType} client for interacting with a smart contract module on chain.`,
                'This function ensures the smart contract module is deployed on chain.',
                `@param {SDK.ConcordiumGRPCClient} ${grpcClientId} - The concordium node client to use.`,
                '@throws If failing to communicate with the concordium node or if the module reference is not present on chain.',
                `@returns {${moduleClientType}} A module client ensured to be deployed on chain.`,
            ].join('\n'),
        ],
        isExported: true,
        isAsync: true,
        name: 'create',
        parameters: [
            {
                name: grpcClientId,
                type: 'SDK.ConcordiumGRPCClient',
            },
        ],
        returnType: `Promise<${moduleClientType}>`,
        statements: [
            `const moduleClient = await SDK.ModuleClient.create(${grpcClientId}, ${moduleRefId});`,
            `return new ${moduleClientType}(moduleClient);`,
        ],
    });
    statements.push({
        kind: tsm.StructureKind.Function,
        docs: [
            [
                `Construct a ${moduleClientType} client for interacting with a smart contract module on chain.`,
                'It is up to the caller to ensure the module is deployed on chain.',
                `@param {SDK.ConcordiumGRPCClient} ${grpcClientId} - The concordium node client to use.`,
                `@returns {${moduleClientType}}`,
            ].join('\n'),
        ],
        isExported: true,
        name: 'createUnchecked',
        parameters: [
            {
                name: grpcClientId,
                type: 'SDK.ConcordiumGRPCClient',
            },
        ],
        returnType: `${moduleClientType}`,
        statements: [
            `const moduleClient = SDK.ModuleClient.createUnchecked(${grpcClientId}, ${moduleRefId});`,
            `return new ${moduleClientType}(moduleClient);`,
        ],
    });

    statements.push({
        kind: tsm.StructureKind.Function,
        docs: [
            [
                `Construct a ${moduleClientType} client for interacting with a smart contract module on chain.`,
                'This function ensures the smart contract module is deployed on chain.',
                `@param {${moduleClientType}} ${moduleClientId} - The client of the on-chain smart contract module with referecence '${moduleRef.moduleRef}'.`,
                '@throws If failing to communicate with the concordium node or if the module reference is not present on chain.',
                `@returns {${moduleClientType}} A module client ensured to be deployed on chain.`,
            ].join('\n'),
        ],
        isExported: true,
        name: 'checkOnChain',
        parameters: [
            {
                name: moduleClientId,
                type: moduleClientType,
            },
        ],
        returnType: 'Promise<void>',
        statements: `return SDK.ModuleClient.checkOnChain(${moduleClientId}.${internalModuleClientId});`,
    });

    statements.push({
        kind: tsm.StructureKind.Function,
        docs: [
            [
                'Get the module source of the deployed smart contract module.',
                `@param {${moduleClientType}} ${moduleClientId} - The client of the on-chain smart contract module with referecence '${moduleRef.moduleRef}'.`,
                '@throws {SDK.RpcError} If failing to communicate with the concordium node or module not found.',
                '@returns {SDK.VersionedModuleSource} Module source of the deployed smart contract module.',
            ].join('\n'),
        ],
        isExported: true,
        name: 'getModuleSource',
        parameters: [
            {
                name: moduleClientId,
                type: moduleClientType,
            },
        ],
        returnType: 'Promise<SDK.VersionedModuleSource>',
        statements: `return SDK.ModuleClient.getModuleSource(${moduleClientId}.${internalModuleClientId});`,
    });
    return statements;
}

/**
 * Generate code in the module client specific to each contract in the module.
 * @param {string} contractName The name of the contract.
 * @param {string} moduleClientId The identifier for the module client.
 * @param {string} moduleClientType The identifier for the type of the module client.
 * @param {string} internalModuleClientId The identifier for the internal module client.
 * @param {SDK.ModuleReference.Type} moduleRef The reference of the module.
 * @param {SDK.SchemaContractV3} [contractSchema] The contract schema.
 * @returns {tsm.StatementStructures[]} List of statements to be included in the module source file.
 */
function generateModuleContractStatements(
    contractName: string,
    moduleClientId: string,
    moduleClientType: string,
    internalModuleClientId: string,
    moduleRef: SDK.ModuleReference.Type,
    contractSchema?: SDK.SchemaContractV3,
): tsm.StatementStructures[] {
    const statements: tsm.StatementStructures[] = [];
    const transactionMetadataId = 'transactionMetadata';
    const parameterId = 'parameter';
    const signerId = 'signer';
    const initParameterTypeId = `${toPascalCase(contractName)}Parameter`;
    const base64InitParameterSchemaTypeId = `base64${toPascalCase(contractName)}ParameterSchema`;
    const initParameterJsonTypeId = `${toPascalCase(contractName)}ParameterSchemaJson`;
    const createInitParameterFnId = `create${toPascalCase(contractName)}Parameter`;
    const createInitParameterJsonFnId = `create${toPascalCase(contractName)}ParameterSchemaJson`;
    const createInitParameterFnWebWalletId = `create${toPascalCase(contractName)}ParameterWebWallet`;

    const initParameterSchemaType = contractSchema?.init?.parameter;

    if (initParameterSchemaType !== undefined) {
        statements.push({
            kind: tsm.StructureKind.VariableStatement,
            docs: [
                `Base64 encoding of the parameter schema type used when instantiating a new '${contractName}' smart contract instance.`,
            ],
            declarationKind: tsm.VariableDeclarationKind.Const,
            declarations: [
                {
                    name: base64InitParameterSchemaTypeId,
                    initializer: `'${Buffer.from(SDK.serializeSchemaType(initParameterSchemaType)).toString(
                        'base64',
                    )}'`,
                },
            ],
        });
        const typeAndMapper = schemaAsNativeType(initParameterSchemaType);
        statements.push({
            kind: tsm.StructureKind.TypeAlias,
            docs: [
                `Parameter JSON type needed by the schema when instantiating a new '${contractName}' smart contract instance.`,
            ],
            name: initParameterJsonTypeId,
            type: typeAndMapper.jsonType,
        });

        if (initParameterSchemaType.type !== 'Unit') {
            statements.push({
                kind: tsm.StructureKind.TypeAlias,
                docs: [`Parameter type transaction for instantiating a new '${contractName}' smart contract instance.`],
                isExported: true,
                name: initParameterTypeId,
                type: typeAndMapper.nativeType,
            });

            const mappedParameter = typeAndMapper.nativeToJson(parameterId);
            statements.push({
                kind: tsm.StructureKind.Function,
                docs: [
                    [
                        `Construct schema JSON representation used in transactions for instantiating a new '${contractName}' smart contract instance.`,
                        `@param {${initParameterTypeId}} ${parameterId} The structured parameter to construct from.`,
                        `@returns {${initParameterJsonTypeId}} The smart contract parameter JSON.`,
                    ].join('\n'),
                ],
                name: createInitParameterJsonFnId,
                parameters: [
                    {
                        type: initParameterTypeId,
                        name: parameterId,
                    },
                ],
                returnType: initParameterJsonTypeId,
                statements: [...mappedParameter.code, `return ${mappedParameter.id};`],
            });
            statements.push({
                kind: tsm.StructureKind.Function,
                docs: [
                    [
                        `Construct Parameter type used in transactions for instantiating a new '${contractName}' smart contract instance.`,
                        `@param {${initParameterTypeId}} ${parameterId} The structured parameter to construct from.`,
                        '@returns {SDK.Parameter.Type} The smart contract parameter.',
                    ].join('\n'),
                ],
                isExported: true,
                name: createInitParameterFnId,
                parameters: [
                    {
                        type: initParameterTypeId,
                        name: parameterId,
                    },
                ],
                returnType: 'SDK.Parameter.Type',
                statements: [
                    `return SDK.Parameter.fromBase64SchemaType(${base64InitParameterSchemaTypeId}, ${createInitParameterJsonFnId}(${parameterId}));`,
                ],
            });

            statements.push({
                kind: tsm.StructureKind.Function,
                docs: [
                    [
                        `Construct WebWallet parameter type used in transactions for instantiating a new '${contractName}' smart contract instance.`,
                        `@param {${initParameterTypeId}} ${parameterId} The structured parameter to construct from.`,
                        '@returns The smart contract parameter support by the WebWallet.',
                    ].join('\n'),
                ],
                isExported: true,
                name: createInitParameterFnWebWalletId,
                parameters: [
                    {
                        type: initParameterTypeId,
                        name: parameterId,
                    },
                ],
                statements: [
                    'return {',
                    `    parameters: ${createInitParameterJsonFnId}(${parameterId}),`,
                    '    schema: {',
                    "        type: 'TypeSchema' as const,",
                    `        value: SDK.toBuffer(${base64InitParameterSchemaTypeId}, 'base64')`,
                    '    },',
                    '}',
                ],
            });
        }
    } else {
        statements.push({
            kind: tsm.StructureKind.TypeAlias,
            docs: [`Parameter type transaction for instantiating a new '${contractName}' smart contract instance.`],
            isExported: true,
            name: initParameterTypeId,
            type: 'SDK.Parameter.Type',
        });
    }

    const initTakesNoParameter = initParameterSchemaType?.type === 'Unit';

    statements.push({
        kind: tsm.StructureKind.Function,
        docs: [
            [
                `Send transaction for instantiating a new '${contractName}' smart contract instance.`,
                `@param {${moduleClientType}} ${moduleClientId} - The client of the on-chain smart contract module with referecence '${moduleRef.moduleRef}'.`,
                `@param {SDK.ContractTransactionMetadata} ${transactionMetadataId} - Metadata related to constructing a transaction for a smart contract module.`,
                ...(initTakesNoParameter
                    ? []
                    : [
                          `@param {${initParameterTypeId}} ${parameterId} - Parameter to provide as part of the transaction for the instantiation of a new smart contract contract.`,
                      ]),
                `@param {SDK.AccountSigner} ${signerId} - The signer of the update contract transaction.`,
                '@throws If failing to communicate with the concordium node.',
                '@returns {SDK.TransactionHash.Type}',
            ].join('\n'),
        ],
        isExported: true,
        name: `instantiate${toPascalCase(contractName)}`,
        parameters: [
            {
                name: moduleClientId,
                type: moduleClientType,
            },
            {
                name: transactionMetadataId,
                type: 'SDK.ContractTransactionMetadata',
            },
            ...(initTakesNoParameter
                ? []
                : [
                      {
                          name: parameterId,
                          type: initParameterTypeId,
                      },
                  ]),
            {
                name: signerId,
                type: 'SDK.AccountSigner',
            },
        ],
        returnType: 'Promise<SDK.TransactionHash.Type>',
        statements: [
            'return SDK.ModuleClient.createAndSendInitTransaction(',
            `    ${moduleClientId}.${internalModuleClientId},`,
            `    SDK.ContractName.fromStringUnchecked('${contractName}'),`,
            `    ${transactionMetadataId},`,
            ...(initParameterSchemaType === undefined
                ? [`    ${parameterId},`]
                : initParameterSchemaType.type === 'Unit'
                  ? []
                  : [`    ${createInitParameterFnId}(${parameterId}),`]),
            `    ${signerId}`,
            ');',
        ],
    });

    return statements;
}

/**
 * Generate code for a smart contract instance client.
 * @param {string} contractName The name of the smart contract.
 * @param {string} contractClientId The identifier to use for the contract client.
 * @param {string} contractClientType The identifier to use for the type of the contract client.
 * @param {SDK.ModuleReference.Type} moduleRef The module reference.
 * @param {boolean} tsNocheck When `true` generate `// @ts-nocheck` annotations in each file.
 * @param {SDK.SchemaContractV3} [contractSchema] The contract schema to use in the client.
 * @returns {Array<tsm.StatementStructures | string>} A list of statements to be included in the contract source file.
 */
function generateContractBaseStatements(
    contractName: string,
    contractClientId: string,
    contractClientType: string,
    moduleRef: SDK.ModuleReference.Type,
    tsNocheck: boolean,
    contractSchema?: SDK.SchemaContractV3,
): Array<tsm.StatementStructures | string> {
    const statements: Array<tsm.StatementStructures | string> = [];
    const moduleRefId = 'moduleReference';
    const grpcClientId = 'grpcClient';
    const contractNameId = 'contractName';
    const genericContractId = 'genericContract';
    const contractAddressId = 'contractAddress';
    const blockHashId = 'blockHash';

    if (tsNocheck) {
        statements.push('// @ts-nocheck');
    }
    statements.push({
        kind: tsm.StructureKind.ImportDeclaration,
        namespaceImport: 'SDK',
        moduleSpecifier: '@concordium/web-sdk',
    });

    statements.push({
        kind: tsm.StructureKind.VariableStatement,
        docs: ['The reference of the smart contract module supported by the provided client.'],
        isExported: true,
        declarationKind: tsm.VariableDeclarationKind.Const,
        declarations: [
            {
                name: moduleRefId,
                type: 'SDK.ModuleReference.Type',
                initializer: `/*#__PURE__*/ SDK.ModuleReference.fromHexString('${moduleRef.moduleRef}')`,
            },
        ],
    });

    statements.push({
        kind: tsm.StructureKind.VariableStatement,
        docs: ['Name of the smart contract supported by this client.'],
        isExported: true,
        declarationKind: tsm.VariableDeclarationKind.Const,
        declarations: [
            {
                name: contractNameId,
                type: 'SDK.ContractName.Type',
                initializer: `/*#__PURE__*/ SDK.ContractName.fromStringUnchecked('${contractName}')`,
            },
        ],
    });

    statements.push({
        kind: tsm.StructureKind.Class,
        docs: ['Smart contract client for a contract instance on chain.'],
        name: contractClientType,
        properties: [
            {
                docs: [
                    'Having a private field prevents similar structured objects to be considered the same type (similar to nominal typing).',
                ],
                scope: tsm.Scope.Private,
                name: '__nominal',
                initializer: 'true',
            },
            {
                docs: ['The gRPC connection used by this client.'],
                scope: tsm.Scope.Public,
                isReadonly: true,
                name: grpcClientId,
                type: 'SDK.ConcordiumGRPCClient',
            },
            {
                docs: ['The contract address used by this client.'],
                scope: tsm.Scope.Public,
                isReadonly: true,
                name: contractAddressId,
                type: 'SDK.ContractAddress.Type',
            },

            {
                docs: ['Generic contract client used internally.'],
                scope: tsm.Scope.Public,
                isReadonly: true,
                name: genericContractId,
                type: 'SDK.Contract',
            },
        ],
        ctors: [
            {
                kind: tsm.StructureKind.Constructor,
                parameters: [
                    { name: grpcClientId, type: 'SDK.ConcordiumGRPCClient' },
                    {
                        name: contractAddressId,
                        type: 'SDK.ContractAddress.Type',
                    },
                    { name: genericContractId, type: 'SDK.Contract' },
                ],
                statements: [grpcClientId, contractAddressId, genericContractId].map(
                    (name) => `this.${name} = ${name};`,
                ),
            },
        ],
    });

    statements.push({
        kind: tsm.StructureKind.TypeAlias,
        docs: ['Smart contract client for a contract instance on chain.'],
        name: 'Type',
        isExported: true,
        type: contractClientType,
    });

    statements.push({
        kind: tsm.StructureKind.Function,
        docs: [
            [
                `Construct an instance of \`${contractClientType}\` for interacting with a '${contractName}' contract on chain.`,
                'Checking the information instance on chain.',
                `@param {SDK.ConcordiumGRPCClient} ${grpcClientId} - The client used for contract invocations and updates.`,
                `@param {SDK.ContractAddress.Type} ${contractAddressId} - Address of the contract instance.`,
                `@param {SDK.BlockHash.Type} [${blockHashId}] - Hash of the block to check the information at. When not provided the last finalized block is used.`,
                '@throws If failing to communicate with the concordium node or if any of the checks fails.',
                `@returns {${contractClientType}}`,
            ].join('\n'),
        ],
        isExported: true,
        isAsync: true,
        name: 'create',
        parameters: [
            {
                name: grpcClientId,
                type: 'SDK.ConcordiumGRPCClient',
            },
            {
                name: contractAddressId,
                type: 'SDK.ContractAddress.Type',
            },
            {
                name: blockHashId,
                hasQuestionToken: true,
                type: 'SDK.BlockHash.Type',
            },
        ],
        returnType: `Promise<${contractClientType}>`,
        statements: [
            `const ${genericContractId} = new SDK.Contract(${grpcClientId}, ${contractAddressId}, ${contractNameId});`,
            `await ${genericContractId}.checkOnChain({ moduleReference: ${moduleRefId}, blockHash: ${blockHashId} });`,
            `return new ${contractClientType}(`,
            `    ${grpcClientId},`,
            `    ${contractAddressId},`,
            `    ${genericContractId}`,
            ');',
        ],
    });

    statements.push({
        kind: tsm.StructureKind.Function,
        docs: [
            [
                `Construct the \`${contractClientType}\` for interacting with a '${contractName}' contract on chain.`,
                'Without checking the instance information on chain.',
                `@param {SDK.ConcordiumGRPCClient} ${grpcClientId} - The client used for contract invocations and updates.`,
                `@param {SDK.ContractAddress.Type} ${contractAddressId} - Address of the contract instance.`,
                `@returns {${contractClientType}}`,
            ].join('\n'),
        ],
        isExported: true,
        name: 'createUnchecked',
        parameters: [
            {
                name: grpcClientId,
                type: 'SDK.ConcordiumGRPCClient',
            },
            {
                name: contractAddressId,
                type: 'SDK.ContractAddress.Type',
            },
        ],
        returnType: contractClientType,
        statements: [
            `const ${genericContractId} = new SDK.Contract(${grpcClientId}, ${contractAddressId}, ${contractNameId});`,
            `return new ${contractClientType}(`,
            `    ${grpcClientId},`,
            `    ${contractAddressId},`,
            `    ${genericContractId},`,
            ');',
        ],
    });

    statements.push({
        kind: tsm.StructureKind.Function,
        docs: [
            [
                'Check if the smart contract instance exists on the blockchain and whether it uses a matching contract name and module reference.',
                `@param {${contractClientType}} ${contractClientId} The client for a '${contractName}' smart contract instance on chain.`,
                `@param {SDK.BlockHash.Type} [${blockHashId}] A optional block hash to use for checking information on chain, if not provided the last finalized will be used.`,
                '@throws {SDK.RpcError} If failing to communicate with the concordium node or if any of the checks fails.',
            ].join('\n'),
        ],
        isExported: true,
        name: 'checkOnChain',
        parameters: [
            {
                name: contractClientId,
                type: contractClientType,
            },
            {
                name: blockHashId,
                hasQuestionToken: true,
                type: 'SDK.BlockHash.Type',
            },
        ],
        returnType: 'Promise<void>',
        statements: `return ${contractClientId}.${genericContractId}.checkOnChain({moduleReference: ${moduleRefId}, blockHash: ${blockHashId} });`,
    });

    const eventParameterId = 'event';
    const eventParameterTypeId = 'Event';
    const eventParser = parseEventCode(eventParameterId, contractSchema?.event);
    if (eventParser !== undefined) {
        statements.push({
            kind: tsm.StructureKind.TypeAlias,
            docs: [`Contract event type for the '${contractName}' contract.`],
            isExported: true,
            name: eventParameterTypeId,
            type: eventParser.type,
        });

        statements.push({
            kind: tsm.StructureKind.Function,
            docs: [
                [
                    `Parse the contract events logged by the '${contractName}' contract.`,
                    `@param {SDK.ContractEvent.Type} ${eventParameterId} The unparsed contract event.`,
                    `@returns {${eventParameterTypeId}} The structured contract event.`,
                ].join('\n'),
            ],
            isExported: true,
            name: 'parseEvent',
            parameters: [
                {
                    name: eventParameterId,
                    type: 'SDK.ContractEvent.Type',
                },
            ],
            returnType: eventParameterTypeId,
            statements: [...eventParser.code, `return ${eventParser.id};`].join('\n'),
        });
    }
    return statements;
}

/**
 * Generate contract client statements for an entrypoint.
 * @param {string} contractName The name of the contract.
 * @param {string} contractClientId The identifier to use for the contract client.
 * @param {string} contractClientType The identifier to use for the type of the contract client.
 * @param {string} entrypointName The name of the entrypoint.
 * @param {SDK.SchemaFunctionV2} [entrypointSchema] The schema to use for the entrypoint.
 * @return {tsm.StatementStructures[]} List of statements related to an entrypoint.
 */
function generateContractEntrypointStatements(
    contractName: string,
    contractClientId: string,
    contractClientType: string,
    entrypointName: string,
    entrypointSchema?: SDK.SchemaFunctionV2,
): tsm.StatementStructures[] {
    const statements: tsm.StatementStructures[] = [];
    const invokeMetadataId = 'invokeMetadata';
    const parameterId = 'parameter';
    const transactionMetadataId = 'transactionMetadata';
    const signerId = 'signer';
    const genericContractId = 'genericContract';
    const blockHashId = 'blockHash';
    const receiveParameterTypeId = `${toPascalCase(entrypointName)}Parameter`;
    const base64ReceiveParameterSchemaTypeId = `base64${toPascalCase(entrypointName)}ParameterSchema`;
    const receiveParameterJsonTypeId = `${toPascalCase(entrypointName)}ParameterSchemaJson`;
    const createReceiveParameterFnId = `create${toPascalCase(entrypointName)}Parameter`;
    const createReceiveParameterJsonFnId = `create${toPascalCase(entrypointName)}ParameterSchemaJson`;
    const createReceiveParameterFnWebWalletId = `create${toPascalCase(entrypointName)}ParameterWebWallet`;

    const receiveParameterSchemaType = entrypointSchema?.parameter;

    if (receiveParameterSchemaType !== undefined) {
        statements.push({
            kind: tsm.StructureKind.VariableStatement,
            docs: [
                `Base64 encoding of the parameter schema type for update transactions to '${entrypointName}' entrypoint of the '${contractName}' contract.`,
            ],
            declarationKind: tsm.VariableDeclarationKind.Const,
            declarations: [
                {
                    name: base64ReceiveParameterSchemaTypeId,
                    initializer: `'${Buffer.from(SDK.serializeSchemaType(receiveParameterSchemaType)).toString(
                        'base64',
                    )}'`,
                },
            ],
        });

        const typeAndMapper = schemaAsNativeType(receiveParameterSchemaType);
        statements.push({
            kind: tsm.StructureKind.TypeAlias,
            docs: [
                `Parameter JSON type needed by the schema for update transaction for '${entrypointName}' entrypoint of the '${contractName}' contract.`,
            ],
            name: receiveParameterJsonTypeId,
            type: typeAndMapper.jsonType,
        });
        if (receiveParameterSchemaType.type !== 'Unit') {
            statements.push({
                kind: tsm.StructureKind.TypeAlias,
                docs: [
                    `Parameter type for update transaction for '${entrypointName}' entrypoint of the '${contractName}' contract.`,
                ],
                isExported: true,
                name: receiveParameterTypeId,
                type: typeAndMapper.nativeType,
            });

            const mappedParameter = typeAndMapper.nativeToJson(parameterId);

            statements.push({
                kind: tsm.StructureKind.Function,
                docs: [
                    [
                        `Construct schema JSON representation used in update transaction for '${entrypointName}' entrypoint of the '${contractName}' contract.`,
                        `@param {${receiveParameterTypeId}} ${parameterId} The structured parameter to construct from.`,
                        `@returns {${receiveParameterJsonTypeId}} The smart contract parameter JSON.`,
                    ].join('\n'),
                ],
                name: createReceiveParameterJsonFnId,
                parameters: [
                    {
                        type: receiveParameterTypeId,
                        name: parameterId,
                    },
                ],
                returnType: receiveParameterJsonTypeId,
                statements: [...mappedParameter.code, `return ${mappedParameter.id};`],
            });
            statements.push({
                kind: tsm.StructureKind.Function,
                docs: [
                    [
                        `Construct Parameter type used in update transaction for '${entrypointName}' entrypoint of the '${contractName}' contract.`,
                        `@param {${receiveParameterTypeId}} ${parameterId} The structured parameter to construct from.`,
                        '@returns {SDK.Parameter.Type} The smart contract parameter.',
                    ].join('\n'),
                ],
                isExported: true,
                name: createReceiveParameterFnId,
                parameters: [
                    {
                        type: receiveParameterTypeId,
                        name: parameterId,
                    },
                ],
                returnType: 'SDK.Parameter.Type',
                statements: [
                    `return SDK.Parameter.fromBase64SchemaType(${base64ReceiveParameterSchemaTypeId}, ${createReceiveParameterJsonFnId}(${parameterId}));`,
                ],
            });

            statements.push({
                kind: tsm.StructureKind.Function,
                docs: [
                    [
                        `Construct WebWallet parameter type used in update transaction for '${entrypointName}' entrypoint of the '${contractName}' contract.`,
                        `@param {${receiveParameterTypeId}} ${parameterId} The structured parameter to construct from.`,
                        '@returns The smart contract parameter support by the WebWallet.',
                    ].join('\n'),
                ],
                isExported: true,
                name: createReceiveParameterFnWebWalletId,
                parameters: [
                    {
                        type: receiveParameterTypeId,
                        name: parameterId,
                    },
                ],
                statements: [
                    'return {',
                    `    parameters: ${createReceiveParameterJsonFnId}(${parameterId}),`,
                    '    schema: {',
                    "        type: 'TypeSchema' as const,",
                    `        value: SDK.toBuffer(${base64ReceiveParameterSchemaTypeId}, 'base64')`,
                    '    },',
                    '}',
                ],
            });
        }
    } else {
        statements.push({
            kind: tsm.StructureKind.TypeAlias,
            docs: [
                `Parameter type  used in update transaction for '${entrypointName}' entrypoint of the '${contractName}' contract.`,
            ],
            isExported: true,
            name: receiveParameterTypeId,
            type: 'SDK.Parameter.Type',
        });
    }

    const receiveTakesNoParameter = receiveParameterSchemaType?.type === 'Unit';

    statements.push({
        kind: tsm.StructureKind.Function,
        docs: [
            [
                `Send an update-contract transaction to the '${entrypointName}' entrypoint of the '${contractName}' contract.`,
                `@param {${contractClientType}} ${contractClientId} The client for a '${contractName}' smart contract instance on chain.`,
                `@param {SDK.ContractTransactionMetadata} ${transactionMetadataId} - Metadata related to constructing a transaction for a smart contract.`,
                ...(receiveTakesNoParameter
                    ? []
                    : [
                          `@param {${receiveParameterTypeId}} ${parameterId} - Parameter to provide the smart contract entrypoint as part of the transaction.`,
                      ]),
                `@param {SDK.AccountSigner} ${signerId} - The signer of the update contract transaction.`,
                '@throws If the entrypoint is not successfully invoked.',
                '@returns {SDK.TransactionHash.Type} Hash of the transaction.',
            ].join('\n'),
        ],
        isExported: true,
        name: `send${toPascalCase(entrypointName)}`,
        parameters: [
            {
                name: contractClientId,
                type: contractClientType,
            },
            {
                name: transactionMetadataId,
                type: 'SDK.ContractTransactionMetadata',
            },
            ...(receiveTakesNoParameter
                ? []
                : [
                      {
                          name: parameterId,
                          type: receiveParameterTypeId,
                      },
                  ]),
            {
                name: signerId,
                type: 'SDK.AccountSigner',
            },
        ],
        returnType: 'Promise<SDK.TransactionHash.Type>',
        statements: [
            `return ${contractClientId}.${genericContractId}.createAndSendUpdateTransaction(`,
            `    SDK.EntrypointName.fromStringUnchecked('${entrypointName}'),`,
            '    SDK.Parameter.toBuffer,',
            `    ${transactionMetadataId},`,
            ...(receiveParameterSchemaType === undefined
                ? [`    ${parameterId},`]
                : receiveParameterSchemaType.type === 'Unit'
                  ? []
                  : [`    ${createReceiveParameterFnId}(${parameterId}),`]),
            `    ${signerId}`,
            ');',
        ],
    });

    statements.push({
        kind: tsm.StructureKind.Function,
        docs: [
            [
                `Dry-run an update-contract transaction to the '${entrypointName}' entrypoint of the '${contractName}' contract.`,
                `@param {${contractClientType}} ${contractClientId} The client for a '${contractName}' smart contract instance on chain.`,
                `@param {SDK.ContractAddress.Type | SDK.AccountAddress.Type} ${invokeMetadataId} - The address of the account or contract which is invoking this transaction.`,
                ...(receiveTakesNoParameter
                    ? []
                    : [
                          `@param {${receiveParameterTypeId}} ${parameterId} - Parameter to provide the smart contract entrypoint as part of the transaction.`,
                      ]),
                `@param {SDK.BlockHash.Type} [${blockHashId}] - Optional block hash allowing for dry-running the transaction at the end of a specific block.`,
                '@throws {SDK.RpcError} If failing to communicate with the concordium node or if any of the checks fails.',
                '@returns {SDK.InvokeContractResult} The result of invoking the smart contract instance.',
            ].join('\n'),
        ],
        isExported: true,
        name: `dryRun${toPascalCase(entrypointName)}`,
        parameters: [
            {
                name: contractClientId,
                type: contractClientType,
            },
            ...(receiveTakesNoParameter
                ? []
                : [
                      {
                          name: parameterId,
                          type: receiveParameterTypeId,
                      },
                  ]),
            {
                name: invokeMetadataId,
                type: 'SDK.ContractInvokeMetadata',
                initializer: '{}',
            },
            {
                name: blockHashId,
                hasQuestionToken: true,
                type: 'SDK.BlockHash.Type',
            },
        ],
        returnType: 'Promise<SDK.InvokeContractResult>',
        statements: [
            `return ${contractClientId}.${genericContractId}.dryRun.invokeMethod(`,
            `    SDK.EntrypointName.fromStringUnchecked('${entrypointName}'),`,
            `    ${invokeMetadataId},`,
            '    SDK.Parameter.toBuffer,',
            ...(receiveParameterSchemaType === undefined
                ? [`    ${parameterId},`]
                : receiveParameterSchemaType.type === 'Unit'
                  ? []
                  : [`    ${createReceiveParameterFnId}(${parameterId}),`]),
            `    ${blockHashId}`,
            ');',
        ],
    });

    const invokeResultId = 'invokeResult';
    const returnValueTokens = parseReturnValueCode(`${invokeResultId}.returnValue`, entrypointSchema?.returnValue);
    if (returnValueTokens !== undefined) {
        const returnValueTypeId = `ReturnValue${toPascalCase(entrypointName)}`;

        statements.push({
            kind: tsm.StructureKind.TypeAlias,
            docs: [
                `Return value for dry-running update transaction for '${entrypointName}' entrypoint of the '${contractName}' contract.`,
            ],
            isExported: true,
            name: returnValueTypeId,
            type: returnValueTokens.type,
        });

        statements.push({
            kind: tsm.StructureKind.Function,
            docs: [
                [
                    `Get and parse the return value from dry-running update transaction for '${entrypointName}' entrypoint of the '${contractName}' contract.`,
                    'Returns undefined if the result is not successful.',
                    '@param {SDK.InvokeContractResult} invokeResult The result from dry-running the transaction.',
                    `@returns {${returnValueTypeId} | undefined} The structured return value or undefined if result was not a success.`,
                ].join('\n'),
            ],
            isExported: true,
            name: `parseReturnValue${toPascalCase(entrypointName)}`,
            parameters: [
                {
                    name: invokeResultId,
                    type: 'SDK.InvokeContractResult',
                },
            ],
            returnType: `${returnValueTypeId} | undefined`,
            statements: [
                `if (${invokeResultId}.tag !== 'success') {`,
                '    return undefined;',
                '}',
                `if (${invokeResultId}.returnValue === undefined) {`,
                "    throw new Error('Unexpected missing \\'returnValue\\' in result of invocation. Client expected a V1 smart contract.');",
                '}',
                ...returnValueTokens.code,
                `return ${returnValueTokens.id};`,
            ],
        });
    }

    const errorMessageTokens = parseReturnValueCode(`${invokeResultId}.returnValue`, entrypointSchema?.error);
    if (errorMessageTokens !== undefined) {
        const errorMessageTypeId = `ErrorMessage${toPascalCase(entrypointName)}`;

        statements.push({
            kind: tsm.StructureKind.TypeAlias,
            docs: [
                `Error message for dry-running update transaction for '${entrypointName}' entrypoint of the '${contractName}' contract.`,
            ],
            isExported: true,
            name: errorMessageTypeId,
            type: errorMessageTokens.type,
        });

        statements.push({
            kind: tsm.StructureKind.Function,
            docs: [
                [
                    `Get and parse the error message from dry-running update transaction for '${entrypointName}' entrypoint of the '${contractName}' contract.`,
                    'Returns undefined if the result is not a failure.',
                    '@param {SDK.InvokeContractResult} invokeResult The result from dry-running the transaction.',
                    `@returns {${errorMessageTypeId} | undefined} The structured error message or undefined if result was not a failure or failed for other reason than contract rejectedReceive.`,
                ].join('\n'),
            ],
            isExported: true,
            name: `parseErrorMessage${toPascalCase(entrypointName)}`,
            parameters: [
                {
                    name: invokeResultId,
                    type: 'SDK.InvokeContractResult',
                },
            ],
            returnType: `${errorMessageTypeId} | undefined`,
            statements: [
                `if (${invokeResultId}.tag !== 'failure' || ${invokeResultId}.reason.tag !== 'RejectedReceive') {`,
                '    return undefined;',
                '}',
                `if (${invokeResultId}.returnValue === undefined) {`,
                "    throw new Error('Unexpected missing \\'returnValue\\' in result of invocation. Client expected a V1 smart contract.');",
                '}',
                ...errorMessageTokens.code,
                `return ${errorMessageTokens.id}`,
            ],
        });
    }
    return statements;
}

/** Make the first character in a string uppercase */
function capitalize(str: string): string {
    return str.charAt(0).toUpperCase() + str.substring(1);
}

/**
 * Convert a string in snake_case or kebab-case into PascalCase.
 * This is used to transform contract names in the smart contract to follow formatting javascript convention.
 */
function toPascalCase(str: string): string {
    return str.split(/[-_]/g).map(capitalize).join('');
}

/** Type information from the schema. */
type SchemaNativeType = {
    /** The type to provide for a given schema type. */
    nativeType: string;
    /** The type in the Schema JSON format. */
    jsonType: string;
    /**
     * Provided the identifier for the input (of the above type), this generates
     * tokens for converting it into Schema JSON format.
     */
    nativeToJson: (nativeId: string) => { code: string[]; id: string };
    /**
     * Provided the identifier for the input (Schema JSON format), this generates
     * tokens for converting it into a native type (the above type).
     */
    jsonToNative: (jsonId: string) => { code: string[]; id: string };
};

/**
 * From a schema type construct a 'native' type, a type of the expected JSON format and converter functions
 * between this native type and the JSON format expected when serializing using a schema.
 *
 * @param {SDK.SchemaType} schemaType The schema type
 * @returns {SchemaNativeType} native type, JSON type and converters.
 */
function schemaAsNativeType(schemaType: SDK.SchemaType): SchemaNativeType {
    switch (schemaType.type) {
        case 'Unit':
            return {
                nativeType: '"Unit"',
                jsonType: '[]',
                jsonToNative() {
                    return { code: [], id: '[]' };
                },
                nativeToJson() {
                    return { code: [], id: '"Unit"' };
                },
            };
        case 'Bool':
            return {
                nativeType: 'boolean',
                jsonType: 'boolean',
                nativeToJson(nativeId) {
                    return { code: [], id: nativeId };
                },
                jsonToNative(jsonId) {
                    return { code: [], id: jsonId };
                },
            };
        case 'U8':
        case 'U16':
        case 'U32':
        case 'I8':
        case 'I16':
        case 'I32':
            return {
                nativeType: 'number',
                jsonType: 'number',
                nativeToJson(id) {
                    return { code: [], id };
                },
                jsonToNative(id) {
                    return { code: [], id };
                },
            };
        case 'U64':
        case 'I64':
            return {
                nativeType: 'number | bigint',
                jsonType: 'bigint',
                nativeToJson(id) {
                    const resultId = idGenerator('number');
                    return {
                        code: [`const ${resultId} = BigInt(${id});`],
                        id: resultId,
                    };
                },
                jsonToNative(id) {
                    return { code: [], id };
                },
            };
        case 'U128':
        case 'I128':
            return {
                nativeType: 'number | bigint',
                jsonType: 'string',
                nativeToJson(id) {
                    const resultId = idGenerator('number');
                    return {
                        code: [`const ${resultId} = BigInt(${id}).toString();`],
                        id: resultId,
                    };
                },
                jsonToNative(id) {
                    return { code: [], id: `BigInt(${id})` };
                },
            };
        case 'Amount':
            return {
                nativeType: 'SDK.CcdAmount.Type',
                jsonType: 'SDK.CcdAmount.SchemaValue',
                nativeToJson(id) {
                    const resultId = idGenerator('amount');
                    return {
                        code: [`const ${resultId} = SDK.CcdAmount.toSchemaValue(${id});`],
                        id: resultId,
                    };
                },
                jsonToNative(id) {
                    const resultId = idGenerator('amount');
                    return {
                        code: [`const ${resultId} = SDK.CcdAmount.fromSchemaValue(${id});`],
                        id: resultId,
                    };
                },
            };
        case 'AccountAddress':
            return {
                nativeType: 'SDK.AccountAddress.Type',
                jsonType: 'SDK.AccountAddress.SchemaValue',
                nativeToJson(id) {
                    const resultId = idGenerator('accountAddress');
                    return {
                        code: [`const ${resultId} = SDK.AccountAddress.toSchemaValue(${id});`],
                        id: resultId,
                    };
                },
                jsonToNative(id) {
                    const resultId = idGenerator('accountAddress');
                    return {
                        code: [`const ${resultId} = SDK.AccountAddress.fromSchemaValue(${id});`],
                        id: resultId,
                    };
                },
            };
        case 'ContractAddress':
            return {
                nativeType: 'SDK.ContractAddress.Type',
                jsonType: 'SDK.ContractAddress.SchemaValue',
                nativeToJson(id) {
                    const resultId = idGenerator('contractAddress');
                    return {
                        code: [`const ${resultId} = SDK.ContractAddress.toSchemaValue(${id});`],
                        id: resultId,
                    };
                },
                jsonToNative(id) {
                    const resultId = idGenerator('contractAddress');
                    return {
                        code: [`const ${resultId} = SDK.ContractAddress.fromSchemaValue(${id});`],
                        id: resultId,
                    };
                },
            };
        case 'Timestamp':
            return {
                nativeType: 'SDK.Timestamp.Type',
                jsonType: 'SDK.Timestamp.SchemaValue',
                nativeToJson(id) {
                    const resultId = idGenerator('timestamp');
                    return {
                        code: [`const ${resultId} = SDK.Timestamp.toSchemaValue(${id});`],
                        id: resultId,
                    };
                },
                jsonToNative(id) {
                    const resultId = idGenerator('timestamp');
                    return {
                        code: [`const ${resultId} = SDK.Timestamp.fromSchemaValue(${id});`],
                        id: resultId,
                    };
                },
            };
        case 'Duration':
            return {
                nativeType: 'SDK.Duration.Type',
                jsonType: 'SDK.Duration.SchemaValue',
                nativeToJson(id) {
                    const resultId = idGenerator('duration');
                    return {
                        code: [`const ${resultId} = SDK.Duration.toSchemaValue(${id});`],
                        id: resultId,
                    };
                },
                jsonToNative(id) {
                    const resultId = idGenerator('duration');
                    return {
                        code: [`const ${resultId} = SDK.Duration.fromSchemaValue(${id});`],
                        id: resultId,
                    };
                },
            };
        case 'Pair':
            const first = schemaAsNativeType(schemaType.first);
            const second = schemaAsNativeType(schemaType.second);

            return {
                nativeType: `[${first.nativeType}, ${second.nativeType}]`,
                jsonType: `[${first.jsonType}, ${second.jsonType}]`,
                nativeToJson(id) {
                    const resultId = idGenerator('pair');
                    const firstTokens = first.nativeToJson(`${id}[0]`);
                    const secondTokens = second.nativeToJson(`${id}[1]`);
                    return {
                        code: [
                            ...firstTokens.code,
                            ...secondTokens.code,
                            `const ${resultId}: ${this.jsonType} = [${firstTokens.id}, ${secondTokens.id}];`,
                        ],
                        id: resultId,
                    };
                },
                jsonToNative(id) {
                    const resultId = idGenerator('pair');
                    const firstTokens = first.jsonToNative(`${id}[0]`);
                    const secondTokens = second.jsonToNative(`${id}[1]`);
                    return {
                        code: [
                            ...firstTokens.code,
                            ...secondTokens.code,
                            `const ${resultId}: ${this.nativeType} = [${firstTokens.id}, ${secondTokens.id}];`,
                        ],
                        id: resultId,
                    };
                },
            };
        case 'List': {
            const item = schemaAsNativeType(schemaType.item);
            return {
                nativeType: `Array<${item.nativeType}>`,
                jsonType: `Array<${item.jsonType}>`,
                nativeToJson(id) {
                    const resultId = idGenerator('list');
                    const itemId = idGenerator('item');
                    const tokens = item.nativeToJson(itemId);
                    // Check if any mapping is needed.
                    if (tokens.id === itemId && tokens.code.length === 0) {
                        return {
                            code: [],
                            id,
                        };
                    }
                    return {
                        code: [
                            `const ${resultId} = ${id}.map((${itemId}) => {`,
                            ...tokens.code,
                            `return ${tokens.id};`,
                            '});',
                        ],
                        id: resultId,
                    };
                },
                jsonToNative(id) {
                    const resultId = idGenerator('list');
                    const itemId = idGenerator('item');
                    const tokens = item.jsonToNative(itemId);
                    // Check if any mapping is needed.
                    if (tokens.id === itemId && tokens.code.length === 0) {
                        return {
                            code: [],
                            id,
                        };
                    }
                    return {
                        code: [
                            `const ${resultId} = ${id}.map((${itemId}) => {`,
                            ...tokens.code,
                            `return ${tokens.id};`,
                            '});',
                        ],
                        id: resultId,
                    };
                },
            };
        }
        case 'Set': {
            const item = schemaAsNativeType(schemaType.item);
            return {
                nativeType: `Set<${item.nativeType}>`,
                jsonType: `Array<${item.jsonType}>`,
                nativeToJson(id) {
                    const resultId = idGenerator('set');
                    const valueId = idGenerator('value');
                    const valuesId = idGenerator('values');
                    const valueTokens = item.nativeToJson(valueId);
                    return {
                        code: [
                            `const ${valuesId} = [...${id}.values()]..map((${valueId}) => {`,
                            ...valueTokens.code,
                            `return ${valueTokens.id};`,
                            '});',
                        ],
                        id: resultId,
                    };
                },
                jsonToNative(id) {
                    const resultId = idGenerator('set');
                    const valueId = idGenerator('value');
                    const valuesId = idGenerator('values');
                    const valueTokens = item.jsonToNative(valueId);
                    return {
                        code: [
                            `const ${valuesId} = ${id}.map((${valueId}) => {`,
                            ...valueTokens.code,
                            `return ${valueTokens.id}; `,
                            '});',
                            `const ${resultId} = new Set(${valuesId});`,
                        ],
                        id: resultId,
                    };
                },
            };
        }
        case 'Map': {
            const key = schemaAsNativeType(schemaType.key);
            const value = schemaAsNativeType(schemaType.value);
            return {
                nativeType: `Map<${key.nativeType}, ${value.nativeType}>`,
                jsonType: `[${key.jsonType}, ${value.jsonType}][]`,
                nativeToJson(id) {
                    const resultId = idGenerator('map');
                    const keyId = idGenerator('key');
                    const valueId = idGenerator('value');
                    const keyTokens = key.nativeToJson(keyId);
                    const valueTokens = value.nativeToJson(valueId);

                    return {
                        code: [
                            `const ${resultId}: ${this.jsonType} = [...${id}.entries()].map(([${keyId}, ${valueId}]) => {`,
                            ...keyTokens.code,
                            ...valueTokens.code,
                            `    return [${keyTokens.id}, ${valueTokens.id}];`,
                            '});',
                        ],
                        id: resultId,
                    };
                },
                jsonToNative(id) {
                    const resultId = idGenerator('map');
                    const entriesId = idGenerator('entries');
                    const keyId = idGenerator('key');
                    const valueId = idGenerator('value');
                    const keyTokens = key.jsonToNative(keyId);
                    const valueTokens = value.jsonToNative(valueId);
                    return {
                        code: [
                            `const ${entriesId} = ${id}.map(([${keyId}, ${valueId}]) => {`,
                            ...keyTokens.code,
                            ...valueTokens.code,
                            `return [${keyTokens.id}, ${valueTokens.id}];`,
                            '});',
                            `const ${resultId}: ${this.nativeType} = Map.fromEntries(${entriesId});`,
                        ],
                        id: resultId,
                    };
                },
            };
        }
        case 'Array': {
            const item = schemaAsNativeType(schemaType.item);
            return {
                nativeType: `[${new Array(schemaType.size).fill(item.nativeType).join(', ')}]`,
                jsonType: `[${new Array(schemaType.size).fill(item.jsonType).join(', ')}]`,
                nativeToJson(id) {
                    const resultId = idGenerator('array');
                    const itemId = idGenerator('item');
                    const tokens = item.nativeToJson(itemId);
                    // Check if any mapping is needed.
                    if (tokens.id === itemId && tokens.code.length === 0) {
                        return {
                            code: [],
                            id,
                        };
                    }

                    return {
                        code: [
                            `const ${resultId} = ${id}.map((${itemId}) => {`,
                            ...tokens.code,
                            `    return ${tokens.id};`,
                            '});',
                        ],
                        id: resultId,
                    };
                },
                jsonToNative(id) {
                    const resultId = idGenerator('array');
                    const itemId = idGenerator('item');
                    const tokens = item.jsonToNative(itemId);
                    // Check if any mapping is needed.
                    if (tokens.id === itemId && tokens.code.length === 0) {
                        return {
                            code: [],
                            id,
                        };
                    }
                    return {
                        code: [
                            `const ${resultId} = ${id}.map((${itemId}: any) => {`,
                            ...tokens.code,
                            `    return ${tokens.id};`,
                            '});',
                        ],
                        id: resultId,
                    };
                },
            };
        }
        case 'Struct':
            return fieldToTypeAndMapper(schemaType.fields);

        case 'Enum':
        case 'TaggedEnum': {
            const variants = schemaType.type === 'Enum' ? schemaType.variants : [...schemaType.variants.values()];

            const variantFieldSchemas = variants.map((variant) => ({
                name: variant.name,
                ...fieldToTypeAndMapper(variant.fields),
            }));

            const variantTypes = variantFieldSchemas.map((variantSchema) =>
                variantSchema.nativeType === '"no-fields"'
                    ? `{ type: '${variantSchema.name}'}`
                    : `{ type: '${variantSchema.name}', content: ${variantSchema.nativeType} }`,
            );

            const variantJsonTypes = variantFieldSchemas.map(
                (variantSchema) => `{'${variantSchema.name}' : ${variantSchema.jsonType} }`,
            );

            return {
                nativeType: variantTypes.join(' | '),
                jsonType: variantJsonTypes.join(' | '),
                nativeToJson(id) {
                    const resultId = idGenerator('match');

                    const variantCases = variantFieldSchemas.flatMap((variantSchema) => {
                        const tokens = variantSchema.nativeToJson(`${id}.content`);
                        return [
                            `    case '${variantSchema.name}':`,
                            ...tokens.code,
                            `        ${resultId} = { ${defineProp(variantSchema.name, tokens.id)} };`,
                            '    break;',
                        ];
                    });
                    return {
                        code: [`let ${resultId}: ${this.jsonType};`, `switch (${id}.type) {`, ...variantCases, '}'],
                        id: resultId,
                    };
                },
                jsonToNative(id) {
                    const resultId = idGenerator('match');
                    //const variantKeyId = idGenerator('variantKey');

                    const variantIfStatements = variantFieldSchemas.map((variantFieldSchema) => {
                        const variantId = idGenerator('variant');
                        const variantTokens = variantFieldSchema.jsonToNative(variantId);
                        return [
                            `if ('${variantFieldSchema.name}' in ${id}) {`,
                            ...(variantTokens.id === '"no-fields"'
                                ? [`   ${resultId} = {`, `       type: '${variantFieldSchema.name}',`, '   };']
                                : [
                                      `   const ${variantId} = ${accessProp(id, variantFieldSchema.name)};`,
                                      ...variantTokens.code,
                                      `   ${resultId} = {`,
                                      `       type: '${variantFieldSchema.name}',`,
                                      `       content: ${variantTokens.id},`,
                                      '   };',
                                  ]),
                            '}',
                        ].join('\n');
                    });
                    return {
                        code: [
                            `let ${resultId}: ${this.nativeType};`,
                            variantIfStatements.join(' else '),
                            ' else {',
                            '   throw new Error("Unexpected enum variant");',
                            '}',
                        ],
                        id: resultId,
                    };
                },
            };
        }
        case 'String':
            return {
                nativeType: 'string',
                jsonType: 'string',
                nativeToJson(id) {
                    return { code: [], id };
                },
                jsonToNative(id) {
                    return {
                        code: [],
                        id,
                    };
                },
            };
        case 'ContractName':
            return {
                nativeType: 'SDK.ContractName.Type',
                jsonType: 'SDK.ContractName.SchemaType',
                nativeToJson(id) {
                    const resultId = idGenerator('contractName');
                    return {
                        code: [`const ${resultId} = SDK.ContractName.toSchemaValue(${id});`],
                        id: resultId,
                    };
                },
                jsonToNative(id) {
                    const resultId = idGenerator('contractName');
                    return {
                        code: [`const ${resultId} = SDK.ContractName.fromSchemaValue(${id});`],
                        id: resultId,
                    };
                },
            };
        case 'ReceiveName':
            return {
                nativeType: 'SDK.ReceiveName.Type',
                jsonType: 'SDK.ReceiveName.SchemaType',
                nativeToJson(id) {
                    const resultId = idGenerator('receiveName');
                    return {
                        code: [`const ${resultId} = SDK.ReceiveName.toSchemaValue(${id});`],
                        id: resultId,
                    };
                },
                jsonToNative(id) {
                    const resultId = idGenerator('receiveName');
                    return {
                        code: [`const ${resultId} = SDK.ReceiveName.fromSchemaValue(${id});`],
                        id: resultId,
                    };
                },
            };
        case 'ULeb128':
        case 'ILeb128':
            const resultId = idGenerator('leb');
            return {
                nativeType: 'number | bigint',
                jsonType: 'string',
                nativeToJson(id) {
                    return {
                        code: [`const ${resultId} = BigInt(${id}).toString();`],
                        id: resultId,
                    };
                },
                jsonToNative(id) {
                    return {
                        code: [`const ${resultId} = BigInt(${id});`],
                        id: resultId,
                    };
                },
            };
        case 'ByteList':
        case 'ByteArray':
            return {
                nativeType: 'SDK.HexString',
                jsonType: 'string',
                nativeToJson(id) {
                    return { code: [], id };
                },
                jsonToNative(id) {
                    return {
                        code: [],
                        id,
                    };
                },
            };
    }
}

function fieldToTypeAndMapper(fields: SDK.SchemaFields): SchemaNativeType {
    switch (fields.type) {
        case 'Named': {
            const schemas = fields.fields.map((named) => ({
                name: named.name,
                ...schemaAsNativeType(named.field),
            }));

            const objectFieldTypes = schemas.map((s) => defineProp(s.name, s.nativeType));
            const objectFieldJsonTypes = schemas.map((s) => defineProp(s.name, s.jsonType));

            return {
                nativeType: `{\n${objectFieldTypes.join('\n')}\n}`,
                jsonType: `{\n${objectFieldJsonTypes.join('\n')}\n}`,
                nativeToJson(id) {
                    const resultId = idGenerator('named');
                    const fields = schemas.map((s) => {
                        const fieldId = idGenerator('field');
                        const field = s.nativeToJson(fieldId);
                        return {
                            name: s.name,
                            constructTokens: [`const ${fieldId} = ${accessProp(id, s.name)};`, ...field.code],
                            id: field.id,
                        };
                    });
                    const constructTokens = fields.flatMap((tokens) => tokens.constructTokens);

                    return {
                        code: [
                            ...constructTokens,
                            `const ${resultId} = {`,
                            ...fields.map((tokens) => defineProp(tokens.name, tokens.id)),
                            '};',
                        ],
                        id: resultId,
                    };
                },
                jsonToNative(id) {
                    const fields = schemas.map((s) => {
                        const fieldId = idGenerator('field');
                        const field = s.jsonToNative(fieldId);
                        return {
                            name: s.name,
                            constructTokens: [`const ${fieldId} = ${accessProp(id, s.name)};`, ...field.code],
                            id: field.id,
                        };
                    });
                    const constructTokens = fields.flatMap((tokens) => tokens.constructTokens);
                    const resultId = idGenerator('named');
                    return {
                        code: [
                            ...constructTokens,
                            `const ${resultId} = {`,
                            ...fields.map((tokens) => defineProp(tokens.name, tokens.id)),
                            '};',
                        ],
                        id: resultId,
                    };
                },
            };
        }
        case 'Unnamed': {
            const schemas = fields.fields.flatMap((f) => {
                const schema = schemaAsNativeType(f);
                return schema === undefined ? [] : [schema];
            });
            if (schemas.length === 1) {
                const schema = schemas[0];
                return {
                    nativeType: schema.nativeType,
                    jsonType: `[${schema.jsonType}]`,
                    nativeToJson(id) {
                        const tokens = schema.nativeToJson(id);
                        return { code: tokens.code, id: `[${tokens.id}]` };
                    },
                    jsonToNative(id) {
                        return schema.jsonToNative(`${id}[0]`);
                    },
                };
            } else {
                return {
                    nativeType: `[${schemas.map((s) => s.nativeType).join(', ')}]`,
                    jsonType: `[${schemas.map((s) => s.jsonType).join(', ')}]`,
                    nativeToJson(id) {
                        const resultId = idGenerator('unnamed');
                        const mapped = schemas.map((schema, index) => schema.nativeToJson(`${id}[${index}]`));
                        const constructFields = mapped.flatMap((tokens) => tokens.code);
                        const fieldIds = mapped.map((s) => s.id);
                        return {
                            code: [
                                ...constructFields,
                                `const ${resultId}: ${this.jsonType} = [${fieldIds.join(', ')}];`,
                            ],
                            id: resultId,
                        };
                    },
                    jsonToNative(id) {
                        const resultId = idGenerator('unnamed');
                        const mapped = schemas.map((schema, index) => schema.jsonToNative(`${id}[${index}]`));
                        const constructFields = mapped.flatMap((tokens) => tokens.code);
                        const fieldIds = mapped.map((s) => s.id);
                        return {
                            code: [...constructFields, `const ${resultId} = [${fieldIds.join(', ')}];`],
                            id: resultId,
                        };
                    },
                };
            }
        }
        case 'None':
            return {
                nativeType: '"no-fields"',
                jsonType: '[]',
                nativeToJson() {
                    return { code: [], id: '[]' };
                },
                jsonToNative() {
                    return { code: [], id: '"no-fields"' };
                },
            };
    }
}

/**
 * Information related to conversion between JSON and native type.
 */
type TypeConversionCode = {
    /** The native type. */
    type: string;
    /** Code to convert JSON either to or from native type.  */
    code: string[];
    /** Identifier for the result of the code. */
    id: string;
};

/**
 * Generate tokens for parsing a contract event.
 * @param {string} eventId Identifier of the event to parse.
 * @param {SDK.SchemaType} [schemaType] The schema to take into account when parsing.
 * @returns Undefined if no code should be produced.
 */
function parseEventCode(eventId: string, schemaType?: SDK.SchemaType): TypeConversionCode | undefined {
    // No schema type is present so generate any code.
    if (schemaType === undefined) {
        return undefined;
    }
    const typeAndMapper = schemaAsNativeType(schemaType);
    const base64Schema = Buffer.from(SDK.serializeSchemaType(schemaType)).toString('base64');

    const schemaJsonId = 'schemaJson';
    const tokens = typeAndMapper.jsonToNative(schemaJsonId);
    return {
        type: typeAndMapper.nativeType,
        code: [
            `const ${schemaJsonId} = <${typeAndMapper.jsonType}>SDK.ContractEvent.parseWithSchemaTypeBase64(${eventId}, '${base64Schema}');`,
            ...tokens.code,
        ],
        id: tokens.id,
    };
}

/**
 * Generate tokens for parsing a return type.
 * @param {string} returnTypeId Identifier of the return type to parse.
 * @param {SDK.SchemaType} [schemaType] The schema to take into account when parsing return type.
 * @returns Undefined if no code should be produced.
 */
function parseReturnValueCode(returnTypeId: string, schemaType?: SDK.SchemaType): TypeConversionCode | undefined {
    // No schema type is present so don't generate any code.
    if (schemaType === undefined) {
        return undefined;
    }
    const typeAndMapper = schemaAsNativeType(schemaType);
    const base64Schema = Buffer.from(SDK.serializeSchemaType(schemaType)).toString('base64');

    const schemaJsonId = 'schemaJson';
    const tokens = typeAndMapper.jsonToNative(schemaJsonId);
    return {
        type: typeAndMapper.nativeType,

        code: [
            `const ${schemaJsonId} = <${typeAndMapper.jsonType}>SDK.ReturnValue.parseWithSchemaTypeBase64(${returnTypeId}, '${base64Schema}');`,
            ...tokens.code,
        ],
        id: tokens.id,
    };
}

/**
 * Stateful function which suffixes a provided string with a number, which increments everytime this is called.
 * Used to ensure identifiers are unique.
 * @param {string} name Name of the identifier.
 * @returns {string} The name of the identifier suffixed with a number.
 */
const idGenerator = (() => {
    let counter = 0;
    return (name: string) => `${name}${counter++}`;
})();

/**
 * Create tokens for accessing a property on an object.
 * @param {string} objectId Identifier for the object.
 * @param {string} propId Identifier for the property.
 * @returns {string} Tokens for accessing the prop.
 */
function accessProp(objectId: string, propId: string): string {
    return identifierRegex.test(propId) ? `${objectId}.${propId}` : `${objectId}['${propId}']`;
}

/**
 * Create tokens for defining a property in an object
 * @param {string} propId Identifier for the property.
 * @param {string} valueId Identifier for the value.
 * @returns {string} Tokens for defining a property initialized to the value.
 */
function defineProp(propId: string, valueId: string): string {
    return identifierRegex.test(propId) ? `${propId}: ${valueId},` : `'${propId}': ${valueId},`;
}

/**
 * Regular expression matching the format of valid identifiers in javascript.
 *
 * > Note: this does not check for collision with keywords, which is not a problem
 * when accessing props or defining fields in an object.
 */
const identifierRegex = /^[$A-Z_][0-9A-Z_$]*$/i;

/**
 * Regular expression matching any character which cannot be used as an identifier.
 */
const notIdentifierSymbolRegex = /[^0-9A-Z_$]/gi;

/**
 * Remove any characters from a string which cannot be used as an identifier.
 * @param {string} input Input to sanitize.
 * @returns {string} Input string without any characters which are invalid for identifiers.
 *
 * @example
 * sanitizeIdentifier("some/weird variable.name") // "someweirdvariablename"
 */
function sanitizeIdentifier(input: string): string {
    return input.replaceAll(notIdentifierSymbolRegex, '');
}<|MERGE_RESOLUTION|>--- conflicted
+++ resolved
@@ -178,12 +178,7 @@
     }
     notifier.done('Parse smart contract module.');
 
-<<<<<<< HEAD
-    const moduleSchema =
-        rawModuleSchema && SDK.parseRawModuleSchema(rawModuleSchema);
-=======
-    const moduleSchema = rawModuleSchema === null ? null : SDK.parseRawModuleSchema(rawModuleSchema);
->>>>>>> 98a27365
+    const moduleSchema = rawModuleSchema && SDK.parseRawModuleSchema(rawModuleSchema);
 
     const outputFilePath = path.format({
         dir: outDirPath,
