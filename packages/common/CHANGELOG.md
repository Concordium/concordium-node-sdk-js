--- conflicted
+++ resolved
@@ -2,18 +2,14 @@
 
 ## Unreleased
 
-<<<<<<< HEAD
+### Added
+- Utility functions `uleb128Decode` and `uleb128Encode` functions for decoding and encoding as unsigned leb128 respectively.
+- `CIS2Contract` class for interacting with smart contracts adhering to the CIS-2 standard.
+- `cis0Supports` function for checking standard support in smart contracts.
 - Made the `streamToList` function public.
 - Made the `unwrap` function public.
 - Added `wasmToSchema` utility function.
-- Added `getEmbeddedSchema` to client.
-=======
-### Added
-- Utility functions `uleb128Decode` and `uleb128Encode` functions for decoding and encoding as unsigned leb128 respectively.
-- `CIS2Contract` class for interacting with smart contracts adhering to the CIS-2 standard.
-- `cis0Supports` function for checking standard support in smart contracts.
-- Made the `streamToList()` function public.
->>>>>>> 62db659c
+- Added `getEmbeddedSchema` to client.>>>>>>> main
 
 ## 6.4.2 2023-04-21
 
