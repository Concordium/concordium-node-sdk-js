import * as fs from 'node:fs/promises';
import * as path from 'node:path';
import * as tsm from 'ts-morph';
import * as SDK from '@concordium/web-sdk';

/**
 * Output options for the generated code.
 * - 'TypeScript' Only produce a module in TypeScript.
 * - 'JavaScript' Only produce a module in JavaScript.
 * - 'TypedJavaScript' Produce a JavaScript module and TypeScript declarations.
 * - 'Everything' Produce all of the above.
 */
export type OutputOptions =
    | 'TypeScript'
    | 'JavaScript'
    | 'TypedJavaScript'
    | 'Everything';

/** Options for generating clients. */
export type GenerateContractClientsOptions = {
    /** Options for the output. */
    output?: OutputOptions;
    /** Callback for getting notified on progress. */
    onProgress?: NotifyProgress;
};

/** Callback for getting notified on progress. */
export type NotifyProgress = (progress: Progress) => void;

/**
 * Progress notification
 */
export type Progress = {
    type: 'Progress';
    /** Total number of 'items' to be generated. */
    totalItems: number;
    /** Number of 'items' generated at the time of this notification. */
    doneItems: number;
    /** Number of milliseconds spent on the previous item. */
    spentTime: number;
};

/**
 * Generate smart contract client code for a given smart contract module file.
 * @param modulePath Path to the smart contract module.
 * @param outDirPath Path to the directory to use for the output.
 * @param options Options for generating the clients.
 * @throws If unable to: read provided file at `modulePath`, parse the provided smart contract module or write to provided directory `outDirPath`.
 */
export async function generateContractClientsFromFile(
    modulePath: string,
    outDirPath: string,
    options: GenerateContractClientsOptions = {}
): Promise<void> {
    const fileBytes = await fs.readFile(modulePath).catch((e) => {
        if ('code' in e && e.code === 'ENOENT') {
            throw new Error(`No such module '${modulePath}'`);
        }
        throw e;
    });
    const outputName = path.basename(modulePath, '.wasm.v1');
    const moduleSource = SDK.versionedModuleSourceFromBuffer(fileBytes);
    return generateContractClients(
        moduleSource,
        outputName,
        outDirPath,
        options
    );
}

/**
 * Generate smart contract client code for a given smart contract module.
 * @param moduleSource Buffer with bytes for the smart contract module.
 * @param outName Name for the output file.
 * @param outDirPath Path to the directory to use for the output.
 * @param options Options for generating the clients.
 * @throws If unable to write to provided directory `outDirPath`.
 */
export async function generateContractClients(
    moduleSource: SDK.VersionedModuleSource,
    outName: string,
    outDirPath: string,
    options: GenerateContractClientsOptions = {}
): Promise<void> {
    const outputOption = options.output ?? 'Everything';

    const compilerOptions: tsm.CompilerOptions = {
        outDir: outDirPath,
        declaration:
            outputOption === 'Everything' || outputOption === 'TypedJavaScript',
    };
    const project = new tsm.Project({ compilerOptions });

    await generateCode(
        project,
        outName,
        outDirPath,
        moduleSource,
        options.onProgress
    );

    if (outputOption === 'Everything' || outputOption === 'TypeScript') {
        await project.save();
    }
    if (
        outputOption === 'Everything' ||
        outputOption === 'JavaScript' ||
        outputOption === 'TypedJavaScript'
    ) {
        await project.emit();
    }
}

/**
 * Iterates a module interface building source files in the project.
 * @param project The project to use for creating sourcefiles.
 * @param outModuleName The name for outputting the module client file.
 * @param outDirPath The directory to use for outputting files.
 * @param moduleSource The source of the smart contract module.
 * @param notifyProgress Callback to report progress.
 */
async function generateCode(
    project: tsm.Project,
    outModuleName: string,
    outDirPath: string,
    moduleSource: SDK.VersionedModuleSource,
    notifyProgress?: NotifyProgress
) {
    const [moduleInterface, moduleRef, rawModuleSchema] = await Promise.all([
        SDK.parseModuleInterface(moduleSource),
        SDK.calculateModuleReference(moduleSource),
        SDK.getEmbeddedModuleSchema(moduleSource),
    ]);

    let totalItems = 0;
    for (const contracts of moduleInterface.values()) {
        totalItems += contracts.entrypointNames.size;
    }
    let doneItems = 0;
    notifyProgress?.({ type: 'Progress', totalItems, doneItems, spentTime: 0 });

    const moduleSchema =
        rawModuleSchema === null
            ? null
            : SDK.parseRawModuleSchema(rawModuleSchema);

    const outputFilePath = path.format({
        dir: outDirPath,
        name: outModuleName,
        ext: '.ts',
    });
    const moduleSourceFile = project.createSourceFile(outputFilePath, '', {
        overwrite: true,
    });
    const moduleClientId = 'moduleClient';
    const moduleClientType = `${toPascalCase(outModuleName)}Module`;
    const internalModuleClientId = 'internalModuleClient';

    generateModuleBaseCode(
        moduleSourceFile,
        moduleRef,
        moduleClientId,
        moduleClientType,
        internalModuleClientId
    );

    for (const contract of moduleInterface.values()) {
        const contractSchema: SDK.SchemaContractV3 | undefined =
            moduleSchema?.module.contracts.get(contract.contractName);

        generactionModuleContractCode(
            moduleSourceFile,
            contract.contractName,
            moduleClientId,
            moduleClientType,
            internalModuleClientId,
            moduleRef,
            contractSchema
        );

        const contractOutputFilePath = path.format({
            dir: outDirPath,
            name: contract.contractName,
            ext: '.ts',
        });
        const contractSourceFile = project.createSourceFile(
            contractOutputFilePath,
            '',
            {
                overwrite: true,
            }
        );

        const contractClientType = `${toPascalCase(
            contract.contractName
        )}Contract`;
        const contractClientId = 'contractClient';

        generateContractBaseCode(
            contractSourceFile,
            contract.contractName,
            contractClientId,
            contractClientType,
            moduleRef,
            contractSchema
        );

        for (const entrypointName of contract.entrypointNames) {
            const startTime = Date.now();
            const entrypointSchema =
                contractSchema?.receive.get(entrypointName);
            generateContractEntrypointCode(
                contractSourceFile,
                contract.contractName,
                contractClientId,
                contractClientType,
                entrypointName,
                entrypointSchema
            );
            const spentTime = Date.now() - startTime;
            doneItems++;
            notifyProgress?.({
                type: 'Progress',
                totalItems,
                doneItems,
                spentTime,
            });
        }
    }
}

/**
 * Generate code for a smart contract module client.
 * @param moduleSourceFile The sourcefile of the module.
 * @param moduleRef The module reference.
 * @param moduleClientId The identifier to use for the module client.
 * @param moduleClientType The identifier to use for the type of the module client.
 * @param internalModuleClientId The identifier to use for referencing the internal module client.
 */
function generateModuleBaseCode(
    moduleSourceFile: tsm.SourceFile,
    moduleRef: SDK.ModuleReference,
    moduleClientId: string,
    moduleClientType: string,
    internalModuleClientId: string
) {
    const moduleRefId = 'moduleReference';

    moduleSourceFile.addImportDeclaration({
        namespaceImport: 'SDK',
        moduleSpecifier: '@concordium/web-sdk',
    });

    moduleSourceFile.addVariableStatement({
        isExported: true,
        declarationKind: tsm.VariableDeclarationKind.Const,
        docs: [
            'The reference of the smart contract module supported by the provided client.',
        ],
        declarations: [
            {
                name: moduleRefId,
                type: 'SDK.ModuleReference',
                initializer: `new SDK.ModuleReference('${moduleRef.moduleRef}')`,
            },
        ],
    });

    const moduleClassDecl = moduleSourceFile.addClass({
        docs: [
            `Client for an on-chain smart contract module with module reference '${moduleRef.moduleRef}', can be used for instantiating new smart contract instances.`,
        ],
        name: moduleClientType,
        properties: [
            {
                docs: [
                    'Having a private field prevents similar structured objects to be considered the same type (similar to nominal typing).',
                ],
                scope: tsm.Scope.Private,
                name: '__nominal',
                initializer: 'true',
            },
            {
                docs: ['Generic module client used internally.'],
                scope: tsm.Scope.Public,
                isReadonly: true,
                name: internalModuleClientId,
                type: 'SDK.ModuleClient.Type',
            },
        ],
    });

    moduleClassDecl
        .addConstructor({
            docs: [
                'Constructor is only ment to be used internally in this module. Use functions such as `create` or `createUnchecked` for construction.',
            ],
            parameters: [
                {
                    name: internalModuleClientId,
                    type: 'SDK.ModuleClient.Type',
                },
            ],
        })
        .setBodyText(
            `this.${internalModuleClientId} = ${internalModuleClientId};`
        );

    moduleSourceFile.addTypeAlias({
        docs: [
            `Client for an on-chain smart contract module with module reference '${moduleRef.moduleRef}', can be used for instantiating new smart contract instances.`,
        ],
        name: 'Type',
        isExported: true,
        type: moduleClientType,
    });

    const grpcClientId = 'grpcClient';
    moduleSourceFile
        .addFunction({
            docs: [
                [
                    `Construct a ${moduleClientType} client for interacting with a smart contract module on chain.`,
                    'This function ensures the smart contract module is deployed on chain.',
                    `@param {SDK.ConcordiumGRPCClient} ${grpcClientId} - The concordium node client to use.`,
                    '@throws If failing to communicate with the concordium node or if the module reference is not present on chain.',
                    `@returns {${moduleClientType}} A module client ensured to be deployed on chain.`,
                ].join('\n'),
            ],
            isExported: true,
            isAsync: true,
            name: 'create',
            parameters: [
                {
                    name: grpcClientId,
                    type: 'SDK.ConcordiumGRPCClient',
                },
            ],
            returnType: `Promise<${moduleClientType}>`,
        })
        .setBodyText(
            [
                `const moduleClient = await SDK.ModuleClient.create(${grpcClientId}, ${moduleRefId});`,
                `return new ${moduleClientType}(moduleClient);`,
            ].join('\n')
        );
    moduleSourceFile
        .addFunction({
            docs: [
                `Construct a ${moduleClientType} client for interacting with a smart contract module on chain.`,
                'It is up to the caller to ensure the module is deployed on chain.',
                `@param {SDK.ConcordiumGRPCClient} ${grpcClientId} - The concordium node client to use.`,
                '@throws If failing to communicate with the concordium node.',
                `@returns {${moduleClientType}}`,
            ],
            isExported: true,
            name: 'createUnchecked',
            parameters: [
                {
                    name: grpcClientId,
                    type: 'SDK.ConcordiumGRPCClient',
                },
            ],
            returnType: `${moduleClientType}`,
        })
        .setBodyText(
            [
                `const moduleClient = SDK.ModuleClient.createUnchecked(${grpcClientId}, ${moduleRefId});`,
                `return new ${moduleClientType}(moduleClient);`,
            ].join('\n')
        );

    moduleSourceFile
        .addFunction({
            docs: [
                [
                    `Construct a ${moduleClientType} client for interacting with a smart contract module on chain.`,
                    'This function ensures the smart contract module is deployed on chain.',
                    `@param {${moduleClientType}} ${moduleClientId} - The client of the on-chain smart contract module with referecence '${moduleRef.moduleRef}'.`,
                    '@throws If failing to communicate with the concordium node or if the module reference is not present on chain.',
                    `@returns {${moduleClientType}} A module client ensured to be deployed on chain.`,
                ].join('\n'),
            ],
            isExported: true,
            name: 'checkOnChain',
            parameters: [
                {
                    name: moduleClientId,
                    type: moduleClientType,
                },
            ],
            returnType: 'Promise<void>',
        })
        .setBodyText(
            `return SDK.ModuleClient.checkOnChain(${moduleClientId}.${internalModuleClientId});`
        );

    moduleSourceFile
        .addFunction({
            docs: [
                [
                    'Get the module source of the deployed smart contract module.',
                    `@param {${moduleClientType}} ${moduleClientId} - The client of the on-chain smart contract module with referecence '${moduleRef.moduleRef}'.`,
                    '@throws {SDK.RpcError} If failing to communicate with the concordium node or module not found.',
                    '@returns {SDK.VersionedModuleSource} Module source of the deployed smart contract module.',
                ].join('\n'),
            ],
            isExported: true,
            name: 'getModuleSource',
            parameters: [
                {
                    name: moduleClientId,
                    type: moduleClientType,
                },
            ],
            returnType: 'Promise<SDK.VersionedModuleSource>',
        })
        .setBodyText(
            `return SDK.ModuleClient.getModuleSource(${moduleClientId}.${internalModuleClientId});`
        );
}

/**
 * Generate code in the module client specific to each contract in the module.
 * @param moduleSourceFile The sourcefile of the module client.
 * @param contractName The name of the contract.
 * @param moduleClientId The identifier for the module client.
 * @param moduleClientType The identifier for the type of the module client.
 * @param internalModuleClientId The identifier for the internal module client.
 * @param moduleRef The reference of the module.
 * @param contractSchema The contract schema.
 */
function generactionModuleContractCode(
    moduleSourceFile: tsm.SourceFile,
    contractName: string,
    moduleClientId: string,
    moduleClientType: string,
    internalModuleClientId: string,
    moduleRef: SDK.ModuleReference,
    contractSchema?: SDK.SchemaContractV3
) {
    const transactionMetadataId = 'transactionMetadata';
    const parameterId = 'parameter';
    const signerId = 'signer';

    const initParameter = createParameterCode(
        parameterId,
        contractSchema?.init?.parameter
    );

    const initParameterTypeId = `${toPascalCase(contractName)}Parameter`;

    const createInitParameterFnId = `create${toPascalCase(
        contractName
    )}Parameter`;

    if (initParameter !== undefined) {
        moduleSourceFile.addTypeAlias({
            docs: [
                `Parameter type transaction for instantiating a new '${contractName}' smart contract instance`,
            ],
            isExported: true,
            name: initParameterTypeId,
            type: initParameter.type,
        });

        moduleSourceFile
            .addFunction({
                docs: [
                    [
                        `Construct Parameter type transaction for instantiating a new '${contractName}' smart contract instance.`,
                        `@param {${initParameterTypeId}} ${parameterId} The structured parameter to construct from.`,
                        '@returns {SDK.Parameter.Type} The smart contract parameter.',
                    ].join('\n'),
                ],
                isExported: true,
                name: createInitParameterFnId,
                parameters: [
                    {
                        type: initParameterTypeId,
                        name: parameterId,
                    },
                ],
                returnType: 'SDK.Parameter.Type',
            })
            .setBodyText(
                [
                    ...(initParameter.code ?? []),
                    `return ${initParameter.id}`,
                ].join('\n')
            );
    }

<<<<<<< HEAD
    moduleSourceFile
        .addFunction({
=======
        const contractOutputFilePath = path.format({
            dir: outDirPath,
            name: contract.contractName,
            ext: '.ts',
        });
        const contractSourceFile = project.createSourceFile(
            contractOutputFilePath,
            '',
            {
                overwrite: true,
            }
        );

        const moduleRefId = 'moduleReference';
        const grpcClientId = 'grpcClient';
        const contractNameId = 'contractName';
        const genericContractId = 'genericContract';
        const contractAddressId = 'contractAddress';
        const blockHashId = 'blockHash';
        const contractClientType = `${toPascalCase(
            contract.contractName
        )}Contract`;

        contractSourceFile.addImportDeclaration({
            namespaceImport: 'SDK',
            moduleSpecifier: '@concordium/web-sdk',
        });

        contractSourceFile.addVariableStatement({
>>>>>>> 065e2219
            docs: [
                [
                    `Send transaction for instantiating a new '${contractName}' smart contract instance.`,
                    `@param {${moduleClientType}} ${moduleClientId} - The client of the on-chain smart contract module with referecence '${moduleRef.moduleRef}'.`,
                    `@param {SDK.ContractTransactionMetadata} ${transactionMetadataId} - Metadata related to constructing a transaction for a smart contract module.`,
                    ...(initParameter === undefined
                        ? []
                        : [
                              `@param {${initParameterTypeId}} ${parameterId} - Parameter to provide as part of the transaction for the instantiation of a new smart contract contract.`,
                          ]),
                    `@param {SDK.AccountSigner} ${signerId} - The signer of the update contract transaction.`,
                    '@throws If failing to communicate with the concordium node.',
                    '@returns {SDK.TransactionHash.Type}',
                ].join('\n'),
            ],
            isExported: true,
            name: `instantiate${toPascalCase(contractName)}`,
            parameters: [
                {
                    name: moduleClientId,
                    type: moduleClientType,
                },
                {
                    name: transactionMetadataId,
                    type: 'SDK.ContractTransactionMetadata',
                },
                ...(initParameter === undefined
                    ? []
                    : [
                          {
                              name: parameterId,
                              type: initParameterTypeId,
                          },
                      ]),
                {
                    name: signerId,
                    type: 'SDK.AccountSigner',
                },
            ],
            returnType: 'Promise<SDK.TransactionHash.Type>',
        })
        .setBodyText(
            [
                'return SDK.ModuleClient.createAndSendInitTransaction(',
                `    ${moduleClientId}.${internalModuleClientId},`,
                `    SDK.ContractName.fromStringUnchecked('${contractName}'),`,
                `    ${transactionMetadataId},`,
                ...(initParameter === undefined
                    ? []
                    : [`    ${createInitParameterFnId}(${parameterId}),`]),
                `    ${signerId}`,
                ');',
            ].join('\n')
        );
}

/**
 * Generate code for a smart contract instance client.
 * @param contractSourceFile The sourcefile of the contract client.
 * @param contractName The name of the smart contract.
 * @param contractClientId The identifier to use for the contract client.
 * @param contractClientType The identifier to use for the type of the contract client.
 * @param moduleRef The module reference.
 * @param contractSchema The contract schema to use in the client.
 */
function generateContractBaseCode(
    contractSourceFile: tsm.SourceFile,
    contractName: string,
    contractClientId: string,
    contractClientType: string,
    moduleRef: SDK.ModuleReference,
    contractSchema?: SDK.SchemaContractV3
) {
    const moduleRefId = 'moduleReference';
    const grpcClientId = 'grpcClient';
    const contractNameId = 'contractName';
    const genericContractId = 'genericContract';
    const contractAddressId = 'contractAddress';
    const blockHashId = 'blockHash';

    contractSourceFile.addImportDeclaration({
        namespaceImport: 'SDK',
        moduleSpecifier: '@concordium/common-sdk',
    });

    contractSourceFile.addVariableStatement({
        docs: [
            'The reference of the smart contract module supported by the provided client.',
        ],
        isExported: true,
        declarationKind: tsm.VariableDeclarationKind.Const,
        declarations: [
            {
                name: moduleRefId,
                type: 'SDK.ModuleReference',
                initializer: `new SDK.ModuleReference('${moduleRef.moduleRef}')`,
            },
        ],
    });

    contractSourceFile.addVariableStatement({
        docs: ['Name of the smart contract supported by this client.'],
        isExported: true,
        declarationKind: tsm.VariableDeclarationKind.Const,
        declarations: [
            {
                name: contractNameId,
                type: 'SDK.ContractName.Type',
                initializer: `SDK.ContractName.fromStringUnchecked('${contractName}')`,
            },
        ],
    });

    const contractClassDecl = contractSourceFile.addClass({
        docs: ['Smart contract client for a contract instance on chain.'],
        name: contractClientType,
        properties: [
            {
                docs: [
                    'Having a private field prevents similar structured objects to be considered the same type (similar to nominal typing).',
                ],
                scope: tsm.Scope.Private,
                name: '__nominal',
                initializer: 'true',
            },
            {
                docs: ['The gRPC connection used by this client.'],
                scope: tsm.Scope.Public,
                isReadonly: true,
                name: grpcClientId,
                type: 'SDK.ConcordiumGRPCClient',
            },
            {
                docs: ['The contract address used by this client.'],
                scope: tsm.Scope.Public,
                isReadonly: true,
                name: contractAddressId,
                type: 'SDK.ContractAddress.Type',
            },

            {
                docs: ['Generic contract client used internally.'],
                scope: tsm.Scope.Public,
                isReadonly: true,
                name: genericContractId,
                type: 'SDK.Contract',
            },
        ],
    });

    contractClassDecl
        .addConstructor({
            parameters: [
                { name: grpcClientId, type: 'SDK.ConcordiumGRPCClient' },
                {
                    name: contractAddressId,
                    type: 'SDK.ContractAddress.Type',
                },
                { name: genericContractId, type: 'SDK.Contract' },
            ],
        })
        .setBodyText(
            [grpcClientId, contractAddressId, genericContractId]
                .map((name) => `this.${name} = ${name};`)
                .join('\n')
        );

    contractSourceFile.addTypeAlias({
        docs: ['Smart contract client for a contract instance on chain.'],
        name: 'Type',
        isExported: true,
        type: contractClientType,
    });

    contractSourceFile
        .addFunction({
            docs: [
                [
                    `Construct an instance of \`${contractClientType}\` for interacting with a '${contractName}' contract on chain.`,
                    'Checking the information instance on chain.',
                    `@param {SDK.ConcordiumGRPCClient} ${grpcClientId} - The client used for contract invocations and updates.`,
                    `@param {SDK.ContractAddress.Type} ${contractAddressId} - Address of the contract instance.`,
                    `@param {SDK.BlockHash.Type} [${blockHashId}] - Hash of the block to check the information at. When not provided the last finalized block is used.`,
                    '@throws If failing to communicate with the concordium node or if any of the checks fails.',
                    `@returns {${contractClientType}}`,
                ].join('\n'),
            ],
            isExported: true,
            isAsync: true,
            name: 'create',
            parameters: [
                {
                    name: grpcClientId,
                    type: 'SDK.ConcordiumGRPCClient',
                },
                {
                    name: contractAddressId,
                    type: 'SDK.ContractAddress.Type',
                },
                {
                    name: blockHashId,
                    hasQuestionToken: true,
                    type: 'SDK.BlockHash.Type',
                },
            ],
            returnType: `Promise<${contractClientType}>`,
        })
        .setBodyText(
            [
                `const ${genericContractId} = new SDK.Contract(${grpcClientId}, ${contractAddressId}, ${contractNameId});`,
                `await ${genericContractId}.checkOnChain({ moduleReference: ${moduleRefId}, blockHash: ${blockHashId} });`,
                `return new ${contractClientType}(`,
                `    ${grpcClientId},`,
                `    ${contractAddressId},`,
                `    ${genericContractId}`,
                ');',
            ].join('\n')
        );

    contractSourceFile
        .addFunction({
            docs: [
                [
                    `Construct the \`${contractClientType}\` for interacting with a '${contractName}' contract on chain.`,
                    'Without checking the instance information on chain.',
                    `@param {SDK.ConcordiumGRPCClient} ${grpcClientId} - The client used for contract invocations and updates.`,
                    `@param {SDK.ContractAddress.Type} ${contractAddressId} - Address of the contract instance.`,
                    `@returns {${contractClientType}}`,
                ].join('\n'),
            ],
            isExported: true,
            name: 'createUnchecked',
            parameters: [
                {
                    name: grpcClientId,
                    type: 'SDK.ConcordiumGRPCClient',
                },
                {
                    name: contractAddressId,
                    type: 'SDK.ContractAddress.Type',
                },
            ],
            returnType: contractClientType,
        })
        .setBodyText(
            [
                `const ${genericContractId} = new SDK.Contract(${grpcClientId}, ${contractAddressId}, ${contractNameId});`,
                `return new ${contractClientType}(`,
                `    ${grpcClientId},`,
                `    ${contractAddressId},`,
                `    ${genericContractId},`,
                ');',
            ].join('\n')
        );

    contractSourceFile
        .addFunction({
            docs: [
                [
                    'Check if the smart contract instance exists on the blockchain and whether it uses a matching contract name and module reference.',
                    `@param {${contractClientType}} ${contractClientId} The client for a '${contractName}' smart contract instance on chain.`,
                    `@param {SDK.BlockHash.Type} [${blockHashId}] A optional block hash to use for checking information on chain, if not provided the last finalized will be used.`,
                    '@throws {SDK.RpcError} If failing to communicate with the concordium node or if any of the checks fails.',
                ].join('\n'),
            ],
            isExported: true,
            name: 'checkOnChain',
            parameters: [
                {
                    name: contractClientId,
                    type: contractClientType,
                },
                {
                    name: blockHashId,
                    hasQuestionToken: true,
                    type: 'SDK.BlockHash.Type',
                },
            ],
            returnType: 'Promise<void>',
        })
        .setBodyText(
            `return ${contractClientId}.${genericContractId}.checkOnChain({moduleReference: ${moduleRefId}, blockHash: ${blockHashId} });`
        );

    const eventParameterId = 'event';
    const eventParameterTypeId = 'Event';
    const eventParser = parseEventCode(eventParameterId, contractSchema?.event);
    if (eventParser !== undefined) {
        contractSourceFile.addTypeAlias({
            docs: [`Contract event type for the '${contractName}' contract.`],
            isExported: true,
            name: eventParameterTypeId,
            type: eventParser.type,
        });

        contractSourceFile
            .addFunction({
                docs: ['TODO'],
                isExported: true,
                name: 'parseEvent',
                parameters: [
                    {
                        name: eventParameterId,
                        type: 'SDK.ContractEvent.Type',
                    },
                ],
                returnType: eventParameterTypeId,
            })
            .setBodyText(
                [...eventParser.code, `return <any>${eventParser.id};`].join(
                    '\n'
                )
            );
    }
}

/**
 * Generate contract client code for each entrypoint.
 * @param contractSourceFile The sourcefile of the contract.
 * @param contractName The name of the contract.
 * @param contractClientId The identifier to use for the contract client.
 * @param contractClientType The identifier to use for the type of the contract client.
 * @param entrypointName The name of the entrypoint.
 * @param entrypointSchema The schema to use for the entrypoint.
 */
function generateContractEntrypointCode(
    contractSourceFile: tsm.SourceFile,
    contractName: string,
    contractClientId: string,
    contractClientType: string,
    entrypointName: string,
    entrypointSchema?: SDK.SchemaFunctionV2
) {
    const invokerId = 'invoker';
    const parameterId = 'parameter';
    const transactionMetadataId = 'transactionMetadata';
    const signerId = 'signer';
    const genericContractId = 'genericContract';
    const blockHashId = 'blockHash';

    const receiveParameter = createParameterCode(
        parameterId,
        entrypointSchema?.parameter
    );

    const receiveParameterTypeId = `${toPascalCase(entrypointName)}Parameter`;

    const createReceiveParameterFnId = `create${toPascalCase(
        entrypointName
    )}Parameter`;

    if (receiveParameter !== undefined) {
        contractSourceFile.addTypeAlias({
            docs: [
                `Parameter type for update transaction for '${entrypointName}' entrypoint of the '${contractName}' contract.`,
            ],
            isExported: true,
            name: receiveParameterTypeId,
            type: receiveParameter.type,
        });

        contractSourceFile
            .addFunction({
                docs: [
                    [
                        `Construct Parameter for update transactions for '${entrypointName}' entrypoint of the '${contractName}' contract.`,
                        `@param {${receiveParameterTypeId}} ${parameterId} The structured parameter to construct from.`,
                        '@returns {SDK.Parameter.Type} The smart contract parameter.',
                    ].join('\n'),
                ],
                isExported: true,
                name: createReceiveParameterFnId,
                parameters: [
                    {
                        type: receiveParameterTypeId,
                        name: parameterId,
                    },
                ],
                returnType: 'SDK.Parameter.Type',
            })
            .setBodyText(
                [
                    ...(receiveParameter.code ?? []),
                    `return ${receiveParameter.id}`,
                ].join('\n')
            );
    }

    contractSourceFile
        .addFunction({
            docs: [
                [
                    `Send an update-contract transaction to the '${entrypointName}' entrypoint of the '${contractName}' contract.`,
                    `@param {${contractClientType}} ${contractClientId} The client for a '${contractName}' smart contract instance on chain.`,
                    `@param {SDK.ContractTransactionMetadata} ${transactionMetadataId} - Metadata related to constructing a transaction for a smart contract.`,
                    ...(receiveParameter === undefined
                        ? []
                        : [
                              `@param {${receiveParameterTypeId}} ${parameterId} - Parameter to provide the smart contract entrypoint as part of the transaction.`,
                          ]),
                    `@param {SDK.AccountSigner} ${signerId} - The signer of the update contract transaction.`,
                    '@throws If the entrypoint is not successfully invoked.',
                    '@returns {SDK.TransactionHash.Type} Transaction hash',
                ].join('\n'),
            ],
            isExported: true,
            name: `send${toPascalCase(entrypointName)}`,
            parameters: [
                {
                    name: contractClientId,
                    type: contractClientType,
                },
                {
                    name: transactionMetadataId,
                    type: 'SDK.ContractTransactionMetadata',
                },
                ...(receiveParameter === undefined
                    ? []
                    : [
                          {
                              name: parameterId,
                              type: receiveParameterTypeId,
                          },
                      ]),
                {
                    name: signerId,
                    type: 'SDK.AccountSigner',
                },
            ],
            returnType: 'Promise<SDK.TransactionHash.Type>',
        })
        .setBodyText(
            [
                `return ${contractClientId}.${genericContractId}.createAndSendUpdateTransaction(`,
                `    SDK.EntrypointName.fromStringUnchecked('${entrypointName}'),`,
                '    SDK.Parameter.toBuffer,',
                `    ${transactionMetadataId},`,
                ...(receiveParameter === undefined
                    ? []
                    : [`    ${createReceiveParameterFnId}(${parameterId}),`]),
                `    ${signerId}`,
                ');',
            ].join('\n')
        );

    contractSourceFile
        .addFunction({
            docs: [
                [
                    `Dry-run an update-contract transaction to the '${entrypointName}' entrypoint of the '${contractName}' contract.`,
                    `@param {${contractClientType}} ${contractClientId} The client for a '${contractName}' smart contract instance on chain.`,
                    `@param {SDK.ContractAddress.Type | SDK.AccountAddress.Type} ${invokerId} - The address of the account or contract which is invoking this transaction.`,
                    ...(receiveParameter === undefined
                        ? []
                        : [
                              `@param {${receiveParameterTypeId}} ${parameterId} - Parameter to provide the smart contract entrypoint as part of the transaction.`,
                          ]),
                    `@param {SDK.BlockHash.Type} [${blockHashId}] - Optional block hash allowing for dry-running the transaction at the end of a specific block.`,
                    '@throws {SDK.RpcError} If failing to communicate with the concordium node or if any of the checks fails.',
                    '@returns {SDK.InvokeContractResult} The result of invoking the smart contract instance.',
                ].join('\n'),
            ],
            isExported: true,
            name: `dryRun${toPascalCase(entrypointName)}`,
            parameters: [
                {
                    name: contractClientId,
                    type: contractClientType,
                },
                {
                    name: invokerId,
                    type: 'SDK.ContractAddress.Type | SDK.AccountAddress.Type',
                },
                ...(receiveParameter === undefined
                    ? []
                    : [
                          {
                              name: parameterId,
                              type: receiveParameterTypeId,
                          },
                      ]),
                {
                    name: blockHashId,
                    hasQuestionToken: true,
                    type: 'SDK.BlockHash.Type',
                },
            ],
            returnType: 'Promise<SDK.InvokeContractResult>',
        })
        .setBodyText(
            [
                `return ${contractClientId}.${genericContractId}.dryRun.invokeMethod(`,
                `    SDK.EntrypointName.fromStringUnchecked('${entrypointName}'),`,
                `    ${invokerId},`,
                '    SDK.Parameter.toBuffer,',
                ...(receiveParameter === undefined
                    ? []
                    : [`    ${createReceiveParameterFnId}(${parameterId}),`]),
                `    ${blockHashId}`,
                ');',
            ].join('\n')
        );

    const invokeResultId = 'invokeResult';
    const returnValueTokens = parseReturnValueCode(
        `${invokeResultId}.returnValue`,
        entrypointSchema?.returnValue
    );
    if (returnValueTokens !== undefined) {
        const returnValueTypeId = `ReturnValue${toPascalCase(entrypointName)}`;

        contractSourceFile.addTypeAlias({
            docs: [
                `Return value for dry-running update transaction for '${entrypointName}' entrypoint of the '${contractName}' contract.`,
            ],
            isExported: true,
            name: returnValueTypeId,
            type: returnValueTokens.type,
        });

        contractSourceFile
            .addFunction({
                docs: [
                    [
                        `Get and parse the return value from dry-running update transaction for '${entrypointName}' entrypoint of the '${contractName}' contract.`,
                        'Returns undefined if the result is not successful.',
                        '@param {SDK.InvokeContractResult} invokeResult The result from dry-running the transaction.',
                        `@returns {${returnValueTypeId} | undefined} The structured return value or undefined if result was not a success.`,
                    ].join('\n'),
                ],
                isExported: true,
                name: `parseReturnValue${toPascalCase(entrypointName)}`,
                parameters: [
                    {
                        name: invokeResultId,
                        type: 'SDK.InvokeContractResult',
                    },
                ],
                returnType: `${returnValueTypeId} | undefined`,
            })
            .setBodyText(
                [
                    `if (${invokeResultId}.tag !== 'success') {`,
                    '    return undefined;',
                    '}',
                    `if (${invokeResultId}.returnValue === undefined) {`,
                    "    throw new Error('Invalid smart contract version.')",
                    '}',
                    ...returnValueTokens.code,
                    `return <any>${returnValueTokens.id}`,
                ].join('\n')
            );
    }

    const errorMessageTokens = parseReturnValueCode(
        `${invokeResultId}.returnValue`,
        entrypointSchema?.error
    );
    if (errorMessageTokens !== undefined) {
        const errorMessageTypeId = `ErrorMessage${toPascalCase(
            entrypointName
        )}`;

        contractSourceFile.addTypeAlias({
            docs: [
                `Error message for dry-running update transaction for '${entrypointName}' entrypoint of the '${contractName}' contract.`,
            ],
            isExported: true,
            name: errorMessageTypeId,
            type: errorMessageTokens.type,
        });

        contractSourceFile
            .addFunction({
                docs: [
                    [
                        `Get and parse the error message from dry-running update transaction for '${entrypointName}' entrypoint of the '${contractName}' contract.`,
                        'Returns undefined if the result is not a failure.',
                        '@param {SDK.InvokeContractResult} invokeResult The result from dry-running the transaction.',
                        `@returns {${errorMessageTypeId} | undefined} The structured error message or undefined if result was not a failure.`,
                    ].join('\n'),
                ],
                isExported: true,
                name: `parseErrorMessage${toPascalCase(entrypointName)}`,
                parameters: [
                    {
                        name: invokeResultId,
                        type: 'SDK.InvokeContractResult',
                    },
                ],
                returnType: `${errorMessageTypeId} | undefined`,
            })
            .setBodyText(
                [
                    `if (${invokeResultId}.tag !== 'failure') {`,
                    '    return undefined;',
                    '}',
                    `if (${invokeResultId}.returnValue === undefined) {`,
                    "    throw new Error('Invalid smart contract version')",
                    '}',
                    ...errorMessageTokens.code,
                    `return <any>${errorMessageTokens.id}`,
                ].join('\n')
            );
    }
}

/** Make the first character in a string uppercase */
function capitalize(str: string): string {
    return str.charAt(0).toUpperCase() + str.substring(1);
}

/**
 * Convert a string in snake_case or kebab-case into PascalCase.
 * This is used to transform contract names in the smart contract to follow formatting javascript convention.
 */
function toPascalCase(str: string): string {
    return str.split(/[-_]/g).map(capitalize).join('');
}

/** Type information from the schema. */
type SchemaNativeType = {
    /** The type to provide for a given schema type. */
    nativeType: string;
    /** Provided the identifier for the input (of the above type), this generates tokens for converting it into Schema JSON format. */
    nativeToJson: (
        nativeId: string,
        idGenerator: (name: string) => string
    ) => { code: string[]; id: string };
    /** Provided the identifier for the input (Schema JSON format), this generates tokens for converting it into a native type (the above type). */
    jsonToNative: (
        jsonId: string,
        idGenerator: (name: string) => string
    ) => { code: string[]; id: string };
};

function schemaAsNativeType(
    schemaType: SDK.SchemaType
): SchemaNativeType | undefined {
    switch (schemaType.type) {
        case 'Unit':
            return undefined;
        case 'Bool':
            return {
                nativeType: 'boolean',
                nativeToJson(id) {
                    return { code: [], id };
                },
                jsonToNative(id) {
                    return { code: [], id };
                },
            };
        case 'U8':
        case 'U16':
        case 'U32':
        case 'I8':
        case 'I16':
        case 'I32':
            return {
                nativeType: 'number',
                nativeToJson(id) {
                    return { code: [], id };
                },
                jsonToNative(id) {
                    return { code: [], id };
                },
            };
        case 'U64':
        case 'I64':
            return {
                nativeType: 'number | bigint',
                nativeToJson(id, idGenerator) {
                    const resultId = idGenerator('number');
                    return {
                        code: [`const ${resultId} = BigInt(${id});`],
                        id: resultId,
                    };
                },
                jsonToNative(id) {
                    return { code: [], id };
                },
            };
        case 'U128':
        case 'I128':
            return {
                nativeType: 'number | bigint',
                nativeToJson(id, idGenerator) {
                    const resultId = idGenerator('number');
                    return {
                        code: [`const ${resultId} = BigInt(${id}).toString();`],
                        id: resultId,
                    };
                },
                jsonToNative(id) {
                    return { code: [], id: `BigInt(${id})` };
                },
            };
        case 'Amount':
            return {
                nativeType: 'SDK.Amount.Type',
                nativeToJson(id, idGenerator) {
                    const resultId = idGenerator('amount');
                    return {
                        code: [
                            `const ${resultId} = SDK.Amount.toSchemaValue(${id});`,
                        ],
                        id: resultId,
                    };
                },
                jsonToNative(id, idGenerator) {
                    const resultId = idGenerator('amount');
                    return {
                        code: [
                            `const ${resultId} = SDK.Amount.fromSchemaValue(${id});`,
                        ],
                        id: resultId,
                    };
                },
            };
        case 'AccountAddress':
            return {
                nativeType: 'SDK.AccountAddress.Type',
                nativeToJson(id, idGenerator) {
                    const resultId = idGenerator('accountAddress');
                    return {
                        code: [
                            `const ${resultId} = SDK.AccountAddress.toSchemaValue(${id});`,
                        ],
                        id: resultId,
                    };
                },
                jsonToNative(id, idGenerator) {
                    const resultId = idGenerator('accountAddress');
                    return {
                        code: [
                            `const ${resultId} = SDK.AccountAddress.fromSchemaValue(${id});`,
                        ],
                        id: resultId,
                    };
                },
            };
        case 'ContractAddress':
            return {
                nativeType: 'SDK.ContractAddress.Type',
                nativeToJson(id, idGenerator) {
                    const resultId = idGenerator('contractAddress');
                    return {
                        code: [
                            `const ${resultId} = SDK.ContractAddress.toSchemaValue(${id});`,
                        ],
                        id: resultId,
                    };
                },
                jsonToNative(id, idGenerator) {
                    const resultId = idGenerator('contractAddress');
                    return {
                        code: [
                            `const ${resultId} = SDK.ContractAddress.fromSchemaValue(${id});`,
                        ],
                        id: resultId,
                    };
                },
            };
        case 'Timestamp':
            return {
                nativeType: 'SDK.Timestamp.Type',
                nativeToJson(id, idGenerator) {
                    const resultId = idGenerator('timestamp');
                    return {
                        code: [
                            `const ${resultId} = SDK.Timestamp.toSchemaValue(${id});`,
                        ],
                        id: resultId,
                    };
                },
                jsonToNative(id, idGenerator) {
                    const resultId = idGenerator('timestamp');
                    return {
                        code: [
                            `const ${resultId} = SDK.Timestamp.fromSchemaValue(${id});`,
                        ],
                        id: resultId,
                    };
                },
            };
        case 'Duration':
            return {
                nativeType: 'SDK.Duration.Type',
                nativeToJson(id, idGenerator) {
                    const resultId = idGenerator('duration');
                    return {
                        code: [
                            `const ${resultId} = SDK.Duration.toSchemaValue(${id});`,
                        ],
                        id: resultId,
                    };
                },
                jsonToNative(id, idGenerator) {
                    const resultId = idGenerator('duration');
                    return {
                        code: [
                            `const ${resultId} = SDK.Duration.fromSchemaValue(${id});`,
                        ],
                        id: resultId,
                    };
                },
            };
        case 'Pair':
            const first = schemaAsNativeType(schemaType.first);
            const second = schemaAsNativeType(schemaType.second);

            return {
                nativeType: `[${first?.nativeType}, ${second?.nativeType}]`,
                nativeToJson(id, idGenerator) {
                    const resultId = idGenerator('pair');
                    const firstTokens = first?.nativeToJson(
                        `${id}[0]`,
                        idGenerator
                    );
                    const secondTokens = second?.nativeToJson(
                        `${id}[1]`,
                        idGenerator
                    );
                    return {
                        code: [
                            ...(firstTokens?.code ?? []),
                            ...(secondTokens?.code ?? []),
                            `const ${resultId} = [${firstTokens?.id}, ${secondTokens?.id}];`,
                        ],
                        id: resultId,
                    };
                },
                jsonToNative(id, idGenerator) {
                    const resultId = idGenerator('pair');
                    const firstTokens = first?.jsonToNative(
                        `${id}[0]`,
                        idGenerator
                    );
                    const secondTokens = second?.jsonToNative(
                        `${id}[1]`,
                        idGenerator
                    );
                    return {
                        code: [
                            ...(firstTokens?.code ?? []),
                            ...(secondTokens?.code ?? []),
                            `const ${resultId} = [${firstTokens?.id}, ${secondTokens?.id}];`,
                        ],
                        id: resultId,
                    };
                },
            };
        case 'List': {
            const item = schemaAsNativeType(schemaType.item);
            return {
                nativeType: `Array<${item?.nativeType}>`,
                nativeToJson(id, idGenerator) {
                    const resultId = idGenerator('list');
                    const itemId = idGenerator('item');
                    const tokens = item?.jsonToNative(itemId, idGenerator);
                    // Check if any mapping is needed.
                    if (tokens?.id === itemId && tokens?.code.length === 0) {
                        return {
                            code: [],
                            id,
                        };
                    }
                    return {
                        code: [
                            `const ${resultId} = ${id}.map((${itemId}: any) => {`,
                            ...(tokens?.code ?? []),
                            `return ${tokens?.id};`,
                            '});',
                        ],
                        id: resultId,
                    };
                },
                jsonToNative(id, idGenerator) {
                    const resultId = idGenerator('list');
                    const itemId = idGenerator('item');
                    const tokens = item?.jsonToNative(itemId, idGenerator);
                    // Check if any mapping is needed.
                    if (tokens?.id === itemId && tokens?.code.length === 0) {
                        return {
                            code: [],
                            id,
                        };
                    }
                    return {
                        code: [
                            `const ${resultId} = ${id}.map((${itemId}: any) => {`,
                            ...(tokens?.code ?? []),
                            `return ${tokens?.id};`,
                            '});',
                        ],
                        id: resultId,
                    };
                },
            };
        }
        case 'Set': {
            const item = schemaAsNativeType(schemaType.item);
            return {
                nativeType: `Set<${item?.nativeType}>`,
                nativeToJson(id, idGenerator) {
                    const resultId = idGenerator('set');
                    const valueId = idGenerator('value');
                    const valuesId = idGenerator('values');
                    const valueTokens = item?.nativeToJson(
                        valueId,
                        idGenerator
                    );
                    return {
                        code: [
                            `const ${valuesId} = [...${id}.values()]..map((${valueId}: any) => {`,
                            ...(valueTokens?.code ?? []),
                            `return ${valueTokens?.id};`,
                            '});',
                        ],
                        id: resultId,
                    };
                },
                jsonToNative(id, idGenerator) {
                    const resultId = idGenerator('set');
                    const valueId = idGenerator('value');
                    const valuesId = idGenerator('values');
                    const valueTokens = item?.jsonToNative(
                        valueId,
                        idGenerator
                    );
                    return {
                        code: [
                            `const ${valuesId} = ${id}.map((${valueId}: any) => {`,
                            ...(valueTokens?.code ?? []),
                            `return ${valueTokens?.id}; `,
                            '});',
                            `const ${resultId} = new Set(${valuesId});`,
                        ],
                        id: resultId,
                    };
                },
            };
        }
        case 'Map': {
            const key = schemaAsNativeType(schemaType.key);
            const value = schemaAsNativeType(schemaType.value);
            return {
                nativeType: `Map<${key?.nativeType}, ${value?.nativeType}>`,
                nativeToJson(id, idGenerator) {
                    const resultId = idGenerator('map');
                    const keyId = idGenerator('key');
                    const valueId = idGenerator('value');
                    const keyTokens = key?.nativeToJson(keyId, idGenerator);
                    const valueTokens = value?.nativeToJson(
                        valueId,
                        idGenerator
                    );

                    return {
                        code: [
                            `const ${resultId} = [...${id}.entries()].map(([${keyId}, ${valueId}]) => {`,
                            ...(keyTokens?.code ?? []),
                            ...(valueTokens?.code ?? []),
                            `    return [${keyTokens?.id}, ${valueTokens?.id}];`,
                            '});',
                        ],
                        id: resultId,
                    };
                },
                jsonToNative(id, idGenerator) {
                    const resultId = idGenerator('map');
                    const entriesId = idGenerator('entries');
                    const keyId = idGenerator('key');
                    const valueId = idGenerator('value');
                    const keyTokens = key?.jsonToNative(keyId, idGenerator);
                    const valueTokens = value?.jsonToNative(
                        valueId,
                        idGenerator
                    );
                    return {
                        code: [
                            `const ${entriesId} = ${id}.map(([${keyId}, ${valueId}]) => {`,
                            ...(keyTokens?.code ?? []),
                            ...(valueTokens?.code ?? []),
                            `return [${keyTokens?.id}, ${valueTokens?.id}];`,
                            '});',
                            `const ${resultId} = Map.fromEntries(${entriesId});`,
                        ],
                        id: resultId,
                    };
                },
            };
        }
        case 'Array': {
            const item = schemaAsNativeType(schemaType.item);
            return {
                nativeType: `Array<${item?.nativeType}>`,
                nativeToJson(id, idGenerator) {
                    const resultId = idGenerator('array');
                    const itemId = idGenerator('item');
                    const tokens = item?.nativeToJson(itemId, idGenerator);
                    // Check if any mapping is needed.
                    if (tokens?.id === itemId && tokens?.code.length === 0) {
                        return {
                            code: [],
                            id,
                        };
                    }

                    return {
                        code: [
                            `const ${resultId} = ${id}.map((${itemId}: any) => {`,
                            ...(tokens?.code ?? []),
                            `    return ${tokens?.id};`,
                            '});',
                        ],
                        id: resultId,
                    };
                },
                jsonToNative(id, idGenerator) {
                    const resultId = idGenerator('array');
                    const itemId = idGenerator('item');
                    const tokens = item?.jsonToNative(itemId, idGenerator);
                    // Check if any mapping is needed.
                    if (tokens?.id === itemId && tokens?.code.length === 0) {
                        return {
                            code: [],
                            id,
                        };
                    }
                    return {
                        code: [
                            `const ${resultId} = ${id}.map((${itemId}: any) => {`,
                            ...(tokens?.code ?? []),
                            `    return ${tokens?.id};`,
                            '});',
                        ],
                        id: resultId,
                    };
                },
            };
        }
        case 'Struct':
            return fieldToTypeAndMapper(schemaType.fields);

        case 'Enum':
        case 'TaggedEnum': {
            const variants =
                schemaType.type === 'Enum'
                    ? schemaType.variants
                    : [...schemaType.variants.values()];

            const variantFieldSchemas = variants.map((variant) => ({
                name: variant.name,
                ...fieldToTypeAndMapper(variant.fields),
            }));

            const variantTypes = variantFieldSchemas.map(
                (variantSchema) =>
                    `{ type: '${variantSchema.name}'${
                        variantSchema.nativeType === undefined
                            ? ''
                            : `, content: ${variantSchema.nativeType}`
                    } }`
            );

            return {
                nativeType: variantTypes.join(' | '),
                nativeToJson(id, idGenerator) {
                    const resultId = idGenerator('match');

                    const variantCases = variantFieldSchemas.flatMap(
                        (variantSchema) => {
                            const tokens = variantSchema.nativeToJson?.(
                                `${id}.content`,
                                idGenerator
                            );
                            return [
                                `    case '${variantSchema.name}':`,
                                ...(tokens?.code ?? []),
                                `        ${resultId} = { ${
                                    identifierRegex.test(variantSchema.name)
                                        ? variantSchema.name
                                        : `'${variantSchema.name}'`
                                }: ${tokens?.id ?? '[]'} };`,
                                '    break;',
                            ];
                        }
                    );
                    return {
                        code: [
                            `let ${resultId};`,
                            `switch (${id}.type) {`,
                            ...variantCases,
                            '}',
                        ],
                        id: resultId,
                    };
                },
                jsonToNative(id, idGenerator) {
                    const resultId = idGenerator('match');
                    const variantKeyId = idGenerator('variantKey');

                    const variantCasesCode = variantFieldSchemas.flatMap(
                        (variantFieldSchema) => {
                            const variantId = idGenerator('variant');
                            const variantTokens =
                                variantFieldSchema.jsonToNative?.(
                                    variantId,
                                    idGenerator
                                );
                            return [
                                `    case '${variantFieldSchema.name}':`,
                                ...(variantTokens === undefined
                                    ? []
                                    : [
                                          `const ${variantId} = ${accessProp(
                                              id,
                                              variantFieldSchema.name
                                          )};`,
                                          ...variantTokens?.code,
                                      ]),
                                `${resultId} = {`,
                                `    type: '${variantFieldSchema.name}',`,
                                `    content: ${variantTokens?.id ?? '[]'},`,
                                '};',
                                'break;',
                            ];
                        }
                    );
                    return {
                        code: [
                            `const ${variantKeyId} = Object.keys(${id})[0];`,
                            `let ${resultId};`,
                            `switch (${variantKeyId}) {`,
                            ...variantCasesCode,
                            '}',
                        ],
                        id: resultId,
                    };
                },
            };
        }
        case 'String':
            return {
                nativeType: 'string',
                nativeToJson(id) {
                    return { code: [], id };
                },
                jsonToNative(id) {
                    return {
                        code: [],
                        id,
                    };
                },
            };
        case 'ContractName':
            return {
                nativeType: 'SDK.ContractName.Type',
                nativeToJson(id, idGenerator) {
                    const resultId = idGenerator('contractName');
                    return {
                        code: [
                            `const ${resultId} = SDK.ContractName.toSchemaValue(${id});`,
                        ],
                        id: resultId,
                    };
                },
                jsonToNative(id, idGenerator) {
                    const resultId = idGenerator('contractName');
                    return {
                        code: [
                            `const ${resultId} = SDK.ContractName.fromSchemaValue(${id});`,
                        ],
                        id: resultId,
                    };
                },
            };
        case 'ReceiveName':
            return {
                nativeType: 'SDK.ReceiveName.Type',
                nativeToJson(id, idGenerator) {
                    const resultId = idGenerator('receiveName');
                    return {
                        code: [
                            `const ${resultId} = SDK.ReceiveName.toSchemaValue(${id});`,
                        ],
                        id: resultId,
                    };
                },
                jsonToNative(id, idGenerator) {
                    const resultId = idGenerator('receiveName');
                    return {
                        code: [
                            `const ${resultId} = SDK.ReceiveName.fromSchemaValue(${id});`,
                        ],
                        id: resultId,
                    };
                },
            };
        case 'ULeb128':
        case 'ILeb128':
            return {
                nativeType: 'number | bigint',
                nativeToJson(id, idGenerator) {
                    const resultId = idGenerator('number');
                    return {
                        code: [`const ${resultId} = BigInt(${id}).toString();`],
                        id: resultId,
                    };
                },
                jsonToNative(id) {
                    return {
                        code: [],
                        id: `BigInt(${id})`,
                    };
                },
            };
        case 'ByteList':
        case 'ByteArray':
            return {
                nativeType: 'SDK.HexString',
                nativeToJson(id) {
                    return { code: [], id };
                },
                jsonToNative(id) {
                    return {
                        code: [],
                        id,
                    };
                },
            };
    }
}

function fieldToTypeAndMapper(
    fields: SDK.SchemaFields
): SchemaNativeType | undefined {
    switch (fields.type) {
        case 'Named': {
            const schemas = fields.fields.flatMap((named) => {
                const schema = schemaAsNativeType(named.field);
                return schema === undefined
                    ? []
                    : [
                          {
                              name: named.name,
                              ...schema,
                          },
                      ];
            });

            const objectFieldTypes = schemas.flatMap((s) =>
                identifierRegex.test(s.name)
                    ? `    ${s.name}: ${s.nativeType},`
                    : `    '${s.name}': ${s.nativeType},`
            );

            return {
                nativeType: `{\n${objectFieldTypes.join('\n')}\n}`,
                nativeToJson(id, idGenerator) {
                    const resultId = idGenerator('named');
                    const fields = schemas.map((s) => {
                        const fieldId = idGenerator('field');
                        const field = s.nativeToJson?.(fieldId, idGenerator);
                        return {
                            name: s.name,
                            constructTokens: [
                                `const ${fieldId} = ${accessProp(id, s.name)};`,
                                ...field.code,
                            ],
                            id: field.id,
                        };
                    });
                    const constructTokens = fields.flatMap(
                        (tokens) => tokens.constructTokens
                    );

                    return {
                        code: [
                            ...constructTokens,
                            `const ${resultId} = {`,
                            ...fields.map((tokens) =>
                                identifierRegex.test(tokens.name)
                                    ? `    ${tokens.name}: ${tokens.id},`
                                    : `    ['${tokens.name}']: ${tokens.id},`
                            ),
                            '};',
                        ],
                        id: resultId,
                    };
                },
                jsonToNative(id, idGenerator) {
                    const fields = schemas.map((s) => {
                        const fieldId = idGenerator('field');
                        const field = s.jsonToNative?.(fieldId, idGenerator);
                        return {
                            name: s.name,
                            constructTokens: [
                                `const ${fieldId} = ${accessProp(id, s.name)};`,
                                ...field.code,
                            ],
                            id: field.id,
                        };
                    });
                    const constructTokens = fields.flatMap(
                        (tokens) => tokens.constructTokens
                    );
                    const resultId = idGenerator('named');
                    return {
                        code: [
                            ...constructTokens,
                            `const ${resultId} = {`,
                            ...fields.map((tokens) =>
                                identifierRegex.test(tokens.name)
                                    ? `    ${tokens.name}: ${tokens.id},`
                                    : `    ['${tokens.name}']: ${tokens.id},`
                            ),
                            '};',
                        ],
                        id: resultId,
                    };
                },
            };
        }
        case 'Unnamed': {
            const schemas = fields.fields.flatMap((f) => {
                const schema = schemaAsNativeType(f);
                return schema === undefined ? [] : [schema];
            });
            if (schemas.length === 1) {
                const schema = schemas[0];
                return {
                    nativeType: schema.nativeType,
                    nativeToJson(id, idGenerator) {
                        const tokens = schema.nativeToJson(id, idGenerator);
                        return { code: tokens.code, id: `[${tokens.id}]` };
                    },
                    jsonToNative(id, idGenerator) {
                        return schema.nativeToJson(id, idGenerator);
                    },
                };
            } else {
                return {
                    nativeType: `[${schemas
                        .map((s) => s?.nativeType)
                        .join(', ')}]`,
                    nativeToJson(id, idGenerator) {
                        const resultId = idGenerator('unnamed');
                        const mapped = schemas.map((schema, index) =>
                            schema.nativeToJson(`${id}[${index}]`, idGenerator)
                        );
                        const constructFields = mapped.flatMap(
                            (tokens) => tokens.code
                        );
                        const fieldIds = mapped.map((s) => s.id);
                        return {
                            code: [
                                ...constructFields,
                                `const ${resultId} = [${fieldIds.join(', ')}];`,
                            ],
                            id: resultId,
                        };
                    },
                    jsonToNative(id, idGenerator) {
                        const resultId = idGenerator('unnamed');
                        const mapped = schemas.map((schema, index) =>
                            schema.jsonToNative(`${id}[${index}]`, idGenerator)
                        );
                        const constructFields = mapped.flatMap(
                            (tokens) => tokens.code
                        );
                        const fieldIds = mapped.map((s) => s.id);
                        return {
                            code: [
                                ...constructFields,
                                `const ${resultId} = [${fieldIds.join(', ')}];`,
                            ],
                            id: resultId,
                        };
                    },
                };
            }
        }
        case 'None':
            return undefined;
    }
}

/**
 * Information related to conversion between JSON and native type.
 */
type TypeConversionCode = {
    /** The native type. */
    type: string;
    /** Code to convert JSON either to or from native type.  */
    code: string[];
    /** Identifier for the result of the code. */
    id: string;
};

/**
 * Generate tokens for creating the parameter from input.
 * @param parameterId Identifier of the input.
 * @param schemaType The schema type to use for the parameter.
 * @returns Undefined if no parameter is expected.
 */
function createParameterCode(
    parameterId: string,
    schemaType?: SDK.SchemaType
): TypeConversionCode | undefined {
    // No schema type is present so fallback to plain parameter.
    if (schemaType === undefined) {
        return {
            type: 'SDK.Parameter.Type',
            code: [],
            id: parameterId,
        };
    }

    const typeAndMapper = schemaAsNativeType(schemaType);
    if (typeAndMapper === undefined) {
        // No parameter is needed according to the schema.
        return undefined;
    }

    const buffer = SDK.serializeSchemaType(schemaType);
    const base64Schema = Buffer.from(buffer).toString('base64');

    const mappedParameter = typeAndMapper.nativeToJson(
        parameterId,
        createIdGenerator()
    );
    const resultId = 'out';
    return {
        type: typeAndMapper.nativeType,
        code: [
            ...mappedParameter.code,
            `const ${resultId} = SDK.Parameter.fromBase64SchemaType('${base64Schema}', ${mappedParameter.id});`,
        ],
        id: resultId,
    };
}

/**
 * Generate tokens for parsing a contract event.
 * @param eventId Identifier of the event to parse.
 * @param schemaType The schema to take into account when parsing.
 * @returns Undefined if no code should be produce.
 */
function parseEventCode(
    eventId: string,
    schemaType?: SDK.SchemaType
): TypeConversionCode | undefined {
    // No schema type is present so generate any code.
    if (schemaType === undefined) {
        return undefined;
    }
    const typeAndMapper = schemaAsNativeType(schemaType);
    if (typeAndMapper === undefined) {
        // No event is emitted according to the schema.
        return undefined;
    }

    const base64Schema = Buffer.from(
        SDK.serializeSchemaType(schemaType)
    ).toString('base64');

    const schemaJsonId = 'schemaJson';
    const tokens = typeAndMapper.jsonToNative(
        schemaJsonId,
        createIdGenerator()
    );
    return {
        type: typeAndMapper.nativeType,
        code: [
            `const ${schemaJsonId} = (<any>SDK.ContractEvent.parseWithSchemaTypeBase64(${eventId}, '${base64Schema}'));`,
            ...tokens.code,
        ],
        id: tokens.id,
    };
}

/**
 * Generate tokens for parsing a return type.
 * @param returnTypeId Identifier of the return type to parse.
 * @param schemaType The schema to take into account when parsing return type.
 * @returns Undefined if no code should be produce.
 */
function parseReturnValueCode(
    returnTypeId: string,
    schemaType?: SDK.SchemaType
): TypeConversionCode | undefined {
    // No schema type is present so generate any code.
    if (schemaType === undefined) {
        return undefined;
    }
    const typeAndMapper = schemaAsNativeType(schemaType);
    if (typeAndMapper === undefined) {
        // No event is emitted according to the schema.
        return undefined;
    }

    const base64Schema = Buffer.from(
        SDK.serializeSchemaType(schemaType)
    ).toString('base64');

    const schemaJsonId = 'schemaJson';
    const tokens = typeAndMapper.jsonToNative(
        schemaJsonId,
        createIdGenerator()
    );
    return {
        type: typeAndMapper.nativeType,
        code: [
            `const ${schemaJsonId} = (<any>SDK.ReturnValue.parseWithSchemaTypeBase64(${returnTypeId}, '${base64Schema}'))`,
            ...tokens.code,
        ],
        id: tokens.id,
    };
}

/**
 * Create stateful function for suffixing a number, which increments everytime this is called.
 * Used to ensure identifiers are unique.
 */
function createIdGenerator() {
    let counter = 0;
    return (name: string) => `${name}${counter++}`;
}

/**
 * Create tokens for accessing a property on an object.
 * @param objectId Identifier for the object.
 * @param propId Identifier for the property.
 * @returns Tokens for accessing the prop.
 */
function accessProp(objectId: string, propId: string): string {
    return identifierRegex.test(propId)
        ? `${objectId}.${propId}`
        : `${objectId}['${propId}']`;
}

/**
 * Regular expression matching valid identifiers in javascript, without considering keywords.
 */
const identifierRegex = /^[$A-Z_][0-9A-Z_$]*$/i;<|MERGE_RESOLUTION|>--- conflicted
+++ resolved
@@ -491,40 +491,8 @@
             );
     }
 
-<<<<<<< HEAD
     moduleSourceFile
         .addFunction({
-=======
-        const contractOutputFilePath = path.format({
-            dir: outDirPath,
-            name: contract.contractName,
-            ext: '.ts',
-        });
-        const contractSourceFile = project.createSourceFile(
-            contractOutputFilePath,
-            '',
-            {
-                overwrite: true,
-            }
-        );
-
-        const moduleRefId = 'moduleReference';
-        const grpcClientId = 'grpcClient';
-        const contractNameId = 'contractName';
-        const genericContractId = 'genericContract';
-        const contractAddressId = 'contractAddress';
-        const blockHashId = 'blockHash';
-        const contractClientType = `${toPascalCase(
-            contract.contractName
-        )}Contract`;
-
-        contractSourceFile.addImportDeclaration({
-            namespaceImport: 'SDK',
-            moduleSpecifier: '@concordium/web-sdk',
-        });
-
-        contractSourceFile.addVariableStatement({
->>>>>>> 065e2219
             docs: [
                 [
                     `Send transaction for instantiating a new '${contractName}' smart contract instance.`,
@@ -607,7 +575,7 @@
 
     contractSourceFile.addImportDeclaration({
         namespaceImport: 'SDK',
-        moduleSpecifier: '@concordium/common-sdk',
+        moduleSpecifier: '@concordium/web-sdk',
     });
 
     contractSourceFile.addVariableStatement({
