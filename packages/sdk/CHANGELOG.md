--- conflicted
+++ resolved
@@ -21,21 +21,17 @@
   - `TokenAccountState`, `TokenState`, `TokenInfo`, and `TokenAccountInfo`, all representing PLT related data returned by the
     GRPC API of a Concordium node. 
 - A new package export scoped to hold types and functionality for interacting wit PLTs, available at
-<<<<<<< HEAD
-`@concordium/web-sdk/plt`.
+  `@concordium/web-sdk/plt`.
 - CBOR conversion functionality to `AccountAddress`.
 - An extension for `cbor2`, which registers CBOR encoders for all relevant concordium types and provides functionality
   for correspondingly decoding CBOR encodings into Concordium domain types. These are accessible at the
   `@concordium/web-sdk/extensions/cbor2` entrypoint.
-=======
-  `@concordium/web-sdk/plt`.
 
 ## 9.1.0
 
 ### Added
 
 - The "wasm" entrypoint `@concordium/web-sdk/wasm` from now supports react-native. This means that the partial support for react-native is now extended to full support.
->>>>>>> 247c280a
 
 ## 9.0.0
 
