--- conflicted
+++ resolved
@@ -1,14 +1,4 @@
-<<<<<<< HEAD
-import {
-    Address,
-    Base58String,
-    DigitString,
-    HexString,
-    BakerId,
-} from '../types.js';
-=======
-import { Address, Base58String, HexString, Amount, BakerId } from '../types.js';
->>>>>>> f0942d29
+import { Address, Base58String, HexString, BakerId } from '../types.js';
 import type * as ContractAddress from './ContractAddress.js';
 import type * as ReceiveName from './ReceiveName.js';
 import type * as CcdAmount from './CcdAmount.js';
@@ -183,17 +173,6 @@
     };
 }
 
-<<<<<<< HEAD
-/**
- * @deprecated This is type for describing return types for the JSON-RPC client and the V1 gRPC client, both of which have been deprecated
- */
-export interface InvalidInitMethodV1 {
-    tag: RejectReasonTag.InvalidInitMethod;
-    contents: [HexString, InitName.Type]; // [moduleRef, initName]
-}
-
-=======
->>>>>>> f0942d29
 export interface AmountTooLarge {
     tag: RejectReasonTag.AmountTooLarge;
     contents: {
