--- conflicted
+++ resolved
@@ -2,15 +2,13 @@
 
 ## Unreleased
 
-<<<<<<< HEAD
 ### Added
 
 - `deserializeTypeValue`
-=======
+
 ### Fixed
 
 - Updated dependencies from concordium-base. (Which includes a bugfix for serialization of negative integers in contracts)
->>>>>>> 8fe9bfce
 
 ## 0.10.0 2023-2-27
 
