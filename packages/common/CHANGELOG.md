--- conflicted
+++ resolved
@@ -1,24 +1,17 @@
 # Changelog
 
-<<<<<<< HEAD
-## Unreleased
-
-### Added
-
-- Add support for getAccountInfo, InvokeContract, getCryptographicParameters and getModuleSource with JSON-RPC
-=======
 ## 2.0.0
 
 ### Added
 
 - Support deserializing version 2 schemas.
 - Support serializing parameters for contracts using version 2 schemas.
+- Add support for getAccountInfo, InvokeContract, getCryptographicParameters and getModuleSource with JSON-RPC
 
 ### Breaking changes
 
 - `serializeInitContractParameters` and `serializeUpdateContractParameters` each have an additional parameter, which denotes the version of the schema provided. For existing users that are using V0 contracts, that parameter should be `SchemaVersion.V1`.
 - Deserialization of schemas have been changed: types and functions have been renamed and `getModuleFromBuffer` have an additional parameter.
->>>>>>> 787de787
 
 ## 1.0.1 2022-6-2
 
