--- conflicted
+++ resolved
@@ -1,10 +1,5 @@
 import { getNodeClient } from './testHelpers.js';
-<<<<<<< HEAD
-import { isInstanceInfoV0 } from '@concordium/common-sdk';
-=======
 import { ContractAddress, isInstanceInfoV0 } from '@concordium/common-sdk';
-import { Buffer } from 'buffer/index.js';
->>>>>>> b528f5a4
 import * as fs from 'fs';
 import { deserializeContractState } from '@concordium/common-sdk/schema';
 
