--- conflicted
+++ resolved
@@ -43,9 +43,7 @@
 export * from './blockSummaryHelpers';
 export * from './rewardStatusHelpers';
 
-<<<<<<< HEAD
+export { isHex } from './util';
+
 export { HttpProvider } from './providers/httpProvider';
-export { JsonRpcClient } from './JsonRpcClient';
-=======
-export { isHex } from './util';
->>>>>>> 6266b74a
+export { JsonRpcClient } from './JsonRpcClient';