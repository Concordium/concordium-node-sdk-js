--- conflicted
+++ resolved
@@ -8,15 +8,10 @@
     ContractTraceEvent,
     Energy,
     Parameter,
-<<<<<<< HEAD
+    ReceiveName,
+    ReturnValue,
 } from '@concordium/web-sdk';
 import { ConcordiumGRPCNodeClient } from '@concordium/web-sdk/nodejs';
-=======
-    ReceiveName,
-    ReturnValue,
-    createConcordiumClient,
-} from '@concordium/node-sdk';
->>>>>>> efc40473
 import { credentials } from '@grpc/grpc-js';
 
 import meow from 'meow';
