--- conflicted
+++ resolved
@@ -597,20 +597,12 @@
         }
         const input: BlockHash = { blockHash };
         const { value } = await this.client.getInstances(input).response;
-<<<<<<< HEAD
         const bigIntPropertyKeys: (keyof ContractAddress.Type)[] = [
-=======
-        const bigIntPropertyKeys: (keyof ContractAddress)[] = [
->>>>>>> b4d4657c
             'index',
             'subindex',
         ];
 
-<<<<<<< HEAD
         return convertJsonResponse<ContractAddress.Type[]>(
-=======
-        return convertJsonResponse<ContractAddress[]>(
->>>>>>> b4d4657c
             value,
             buildJsonResponseReviver([], bigIntPropertyKeys),
             intToStringTransformer(bigIntPropertyKeys)
@@ -789,11 +781,6 @@
             'allPoolTotalCapital',
         ];
 
-<<<<<<< HEAD
-        // const response = await this.sendRequest(this.client.getPoolStatus, req);
-
-=======
->>>>>>> b4d4657c
         return convertJsonResponse<PoolStatus>(
             value,
             buildJsonResponseReviver(dates, bigInts),
