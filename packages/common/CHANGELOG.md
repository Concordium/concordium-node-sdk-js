# Changelog

## 6.5.0 2023-5-03

### Added
- Utility functions `uleb128Decode` and `uleb128Encode` functions for decoding and encoding as unsigned leb128 respectively.
- `CIS2Contract` class for interacting with smart contracts adhering to the CIS-2 standard.
- `cis0Supports` function for checking standard support in smart contracts.
<<<<<<< HEAD
- Made the `streamToList` function public.
- Made the `unwrap` function public.
- Added `wasmToSchema` utility function.
- Added `getEmbeddedSchema` to client.>>>>>>> main
=======
- Made the `streamToList()` function public.
- Build function `buildAccountSigner` for creating `AccountSigner` objects from genesis format, wallet export format, and a simple representation of credentials with keys.
>>>>>>> b824687c

## 6.4.2 2023-04-21

### Changed

- `generateBakerKeys` now also returns the private baker keys.

## 6.4.1 2023-03-31

### Changed

- Replace use of `setImmediate` with `setTimeout` since the former is not
  supported in browsers.

## 6.4.0 2023-03-22

### Added

- General function for deserializing smart contract values `deserializeTypeValue`.

### Changed

- Bumped @concordium/rust-bindings to 0.11.0. (Includes a fix to serialization of negative numbers for smart contract values)
- `signMessage` and `verifyMessageSignature` can now handle the message being a buffer/Uint8Array instead of only a utf8 string.

### Fixed

- `serializeTypeValue` now reports an error when called with invalid data, such as a receive function with missing schema, or a schema that cannot be parsed.

## 6.3.0 2023-02-27

### Added

- Added a client for version 2 of the Concordium gRPC API to communicate with a Concordium node. 
    - including helper function `waitForTransactionFinalization` that returns a promise that resolves when the transaction finalizes.

- Serialization:
    - `serializeAccountTransactionPayload`
    - `serializeCredentialDeploymentPayload`

- Credential deployment helpers:
  - `createCredentialTransaction`
  - `createCredentialTransactionNoSeed`
  - `signCredentialTransaction`

- Function to generate baker keys: `generateBakerKeys`.

### Fixed

- `getInitContractParameterSchema`, `getUpdateContractParameterSchema`,
  `serializeInitContractParameters` and `serializeUpdateContractParameters` now
  report an error when called with invalid data, such as a receive function with
  missing schema, or a schema that cannot be parsed.

### Deprecated

- The JSON-RPC client has been deprecated in favor of the new gRPC v2 client.
- Various types and helper functions used by the JSON-RPC client (and the v1 gRPC client) have also been deprecated.

## 6.2.0 2023-01-04

### Added

- `serializeTypeValue` that allows smart contract types to be serialized using the specific schema, instead of only by providing the entire module's schema.
- `getInitContractParameterSchema` Given a buffer containing the schema for a module, extract the schema for a given contract's init function's parameters.
- `getReceiveContractParameterSchema` Given a buffer containing the schema for a module, extract the schema for a given contract's receive methods' parameters.

## 6.1.0 2022-11-30

### Added

- `IdStatementBuilder` class to help build id statements.
- `verifyIdStatement` function to verify that a statement is well-formed and complies with rules for id statements.
- `getIdProof` function to prove a statement holds for the given identity/account.
- Enums for sex and idDocType values.

## 6.0.0 2022-11-15

### Breaking changes

- Change AccountTransactionType names/string values to align with those in Concordium base.
- Change some field names in UpdateConcractPayload, InitContractPayload and DeployModule to align with those in Concordium base.
- Rename GtuAmount class to CcdAmount. And change the microGtuAmount field to microCcdAmount.
- Add custom toJSON methods for the classes CcdAmount, AccountAddress, ModuleReference, CredentialRegistrationId, DataBlob and TransactionExpiry, in order to match the serialisation of their equivalents in Concordium base.

### Added

- The ability to deserialize error values of receive and init functions using `deserializeReceiveError()` and `deserializeInitError()` respectfully.
- Refactored the `upserializeUpdateContractParameters()` and `serializeInitContractParameters()` to call into rust functions.

## 5.2.0 2022-11-8

### Added

- The ability to deserialize the return values of receive functions using `deserializeReceiveReturnValue()`.

## 5.1.0 2022-9-29

### Added

- Additional arguments to the JSON-RPC HttpProvider, to enable is to receive and forward cookies.

### Fixed

- getAccountInfo no longer relies on instanceof to determine the type of input.

## 5.0.0 2022-9-29

### Added

- `getCredentialId` to the HdWallet.

### Breaking changes

- Updated the signature of helper functions for accounts to sign messages. (and changed the prepend)

## 4.0.0 2022-8-26

### Breaking changes

- ConcordiumHdWallet methods now take the identity provider index as arguments.
- Bumped @concordium/rust-bindings to 0.4.0.

### Fixed

 - Added missing `accountAddress` field to `AccountInfo` types.

## 3.0.0 2022-8-26

### Added

- Support for new V2 schemas which can specify error types.

### Breaking changes

- SchemaVersion, Module, and schema types are now 0-indexed instead of 1-indexed. This means that the schemas used for V0 contracts are now version 0, and so is the associated types. And the first schema version for V1 contracts are now version 1.

## 2.4.0 2022-8-15

### Added

- `createIdentityRequest`, to create identity requests.
- `createCredentialV1`, to create credentials using a seedPhrase.
- `createIdentityRecoveryRequest`, to create identity recovery requests.
- Added `sendCredentialDeployment` to send credentials created from `createCredentialV1` to the chain.
- `getSignedCredentialDeploymentTransactionHash` to get the transaction hash of credentials created from `createCredentialV1`.
- Added `ConfigureBaker` to `AccountTransactionType` enum.
- Added `ConcordiumHdWallet` with functions to get keys and randomness from a seed phrase.

## 2.3.2 2022-7-26

### Fixed

- `deserializeTransaction` no longer throws an error on expired transactions.

## 2.3.1 2022-7-26

### Fixed

- `deserializeTransaction` is now exported from index.

## 2.3.0 2022-7-25

### Added

- `deserializeTransaction` function to deserialize transaction created by `serializeAccountTransactionForSubmission` and `serializeCredentialDeploymentTransactionForSubmission`. (Currently SimpleTransfer, SimpleTransferWithMemo and RegisterData are the only supported account transactions kinds)

## 2.2.0 2022-7-21

### Added

- Add support for getAccountInfo, InvokeContract, getCryptographicParameters and getModuleSource with JSON-RPC

## 2.1.1 2022-7-8

### Fixed

- Fixed contract schema serialization for ByteList

## 2.1.0 2022-7-5

### Added

- Support deserializing new schema types: ULeb128, ILeb128, ByteArray and ByteList.
- Support deserializing schemas with versioning information.

### Changes

- The function for deserializing a module schema `deserialModuleFromBuffer` now have the schema version as an optional argument. The function will try to extract the version from the buffer. When a version is provided it falls back to this, otherwise it throws an error.

## 2.0.1 2022-6-27

### Fixed

- @noble/ed25519 and cross-fetch moved from devDependencies to dependencies.

## 2.0.0 2022-6-24

### Added

- Support deserializing version 2 schemas.
- Support serializing parameters for contracts using version 2 schemas.
- Support for deploying versioned smart contract modules, which is the format used in cargo-concordium v2+. (This is done by not supplying the version field in the payload)

### Breaking changes

- `serializeInitContractParameters` and `serializeUpdateContractParameters` each have an additional parameter, which denotes the version of the schema provided. For existing users that are using V0 contracts, that parameter should be `SchemaVersion.V1`.
- Deserialization of schemas have been changed: types and functions have been renamed and `deserialModuleFromBuffer` have an additional parameter.

## 1.0.1 2022-6-2

### Fixed

-   Fixed JSON-RPC client crash on empty response when calling getInstanceInfo.
    (And update the format of the arguments  for the server)
-   Fixed issue by bumping rust bindings version

## 1.0.0 2022-5-25

-   Initial release<|MERGE_RESOLUTION|>--- conflicted
+++ resolved
@@ -6,15 +6,11 @@
 - Utility functions `uleb128Decode` and `uleb128Encode` functions for decoding and encoding as unsigned leb128 respectively.
 - `CIS2Contract` class for interacting with smart contracts adhering to the CIS-2 standard.
 - `cis0Supports` function for checking standard support in smart contracts.
-<<<<<<< HEAD
 - Made the `streamToList` function public.
 - Made the `unwrap` function public.
 - Added `wasmToSchema` utility function.
 - Added `getEmbeddedSchema` to client.>>>>>>> main
-=======
-- Made the `streamToList()` function public.
 - Build function `buildAccountSigner` for creating `AccountSigner` objects from genesis format, wallet export format, and a simple representation of credentials with keys.
->>>>>>> b824687c
 
 ## 6.4.2 2023-04-21
 
