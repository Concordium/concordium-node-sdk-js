import { ChannelCredentials, Metadata, ServiceError } from '@grpc/grpc-js';
import { P2PClient } from '../grpc/concordium_p2p_rpc_grpc_pb';
import { AccountAddress as Address } from './types/accountAddress';
import {
    AccountAddress,
    BlockHash,
    BlockHeight,
    Empty,
    GetAddressInfoRequest,
    PeerListResponse,
    PeersRequest,
    SendTransactionRequest,
    TransactionHash,
} from '../grpc/concordium_p2p_rpc_pb';
import { serializeAccountTransactionForSubmission } from './serialization';
import {
    AccountEncryptedAmount,
    AccountInfo,
    AccountReleaseSchedule,
    AccountTransaction,
    AccountTransactionSignature,
    ArInfo,
    BlockInfo,
    BlockSummary,
    ChainParameters,
    ConsensusStatus,
    ContractAddress,
    CryptographicParameters,
    ExchangeRate,
    FinalizationData,
    IpInfo,
    KeysWithThreshold,
    NextAccountNonce,
    PartyInfo,
    ReleaseSchedule,
    TransactionStatus,
    TransactionSummary,
    TransferredEvent,
    UpdateQueue,
<<<<<<< HEAD
    Versioned,
=======
    AccountBakerDetails,
    BakerReduceStakePendingChange,
    BakerRemovalPendingChange,
>>>>>>> 25412636
} from './types';
import {
    buildJsonResponseReviver,
    intToStringTransformer,
    isValidHash,
    unwrapBoolResponse,
    unwrapJsonResponse,
} from './util';

/**
 * A concordium-node specific gRPC client wrapper.
 *
 * @example
 * import ConcordiumNodeClient from "..."
 * const client = new ConcordiumNodeClient('127.0.0.1', 10000, credentials, metadata, 15000);
 */
export default class ConcordiumNodeClient {
    client: P2PClient;

    metadata: Metadata;

    address: string;

    port: number;

    timeout: number;

    /**
     * Initialize a gRPC client for a specific concordium node.
     * @param address the ip address of the node, e.g. 127.0.0.1
     * @param port the port to use when econnecting to the node
     * @param credentials credentials to use to connect to the node
     * @param timeout milliseconds to wait before timing out
     * @param options optional options for the P2PClient
     */
    constructor(
        address: string,
        port: number,
        credentials: ChannelCredentials,
        metadata: Metadata,
        timeout: number,
        options?: Record<string, unknown>
    ) {
        if (timeout < 0 || !Number.isSafeInteger(timeout)) {
            throw new Error(
                'The timeout must be a positive integer, but was: ' + timeout
            );
        }

        this.address = address;
        this.port = port;
        this.timeout = timeout;
        this.metadata = metadata;
        this.client = new P2PClient(`${address}:${port}`, credentials, options);
    }

    /**
     * Serializes and sends an account transaction to the node to be
     * put in a block on the chain.
     *
     * Note that a transaction can still fail even if it was accepted by the node.
     * To keep track of the transaction use getTransactionStatus.
     * @param accountTransaction the transaction to send to the node
     * @param signatures the signatures on the signing digest of the transaction
     * @returns true if the transaction was accepted, otherwise false
     */
    async sendAccountTransaction(
        accountTransaction: AccountTransaction,
        signatures: AccountTransactionSignature
    ): Promise<boolean> {
        const serializedAccountTransaction: Buffer = Buffer.from(
            serializeAccountTransactionForSubmission(
                accountTransaction,
                signatures
            )
        );

        const sendTransactionRequest = new SendTransactionRequest();
        sendTransactionRequest.setNetworkId(100);
        sendTransactionRequest.setPayload(serializedAccountTransaction);

        const response = await this.sendRequest(
            this.client.sendTransaction,
            sendTransactionRequest
        );
        return unwrapBoolResponse(response);
    }

    /**
     * Retrieves the account info for the given account. If the provided block
     * hash is in a block prior to the finalization of the account, then the account
     * information will not be available. If there is no account with the provided address,
     * then the node will check if there exists any credential with that address and
     * return information for that credential.
     * @param accountAddress base58 account address to get the account info for
     * @param blockHash the block hash to get the account info at
     * @returns the account info for the provided account address, undefined is the account does not exist
     */
    async getAccountInfo(
        accountAddress: Address,
        blockHash: string
    ): Promise<AccountInfo | undefined> {
        if (!isValidHash(blockHash)) {
            throw new Error('The input was not a valid hash: ' + blockHash);
        }

        const getAddressInfoRequest = new GetAddressInfoRequest();
        getAddressInfoRequest.setAddress(accountAddress.address);
        getAddressInfoRequest.setBlockHash(blockHash);

        const response = await this.sendRequest(
            this.client.getAccountInfo,
            getAddressInfoRequest
        );
        const datePropertyKeys: (keyof ReleaseSchedule)[] = ['timestamp'];
        const bigIntPropertyKeys: (
            | keyof AccountInfo
            | keyof AccountEncryptedAmount
            | keyof AccountReleaseSchedule
            | keyof ReleaseSchedule
            | keyof AccountBakerDetails
            | keyof BakerReduceStakePendingChange
            | keyof BakerRemovalPendingChange
        )[] = [
            'accountAmount',
            'accountNonce',
            'accountIndex',
            'startIndex',
            'total',
            'amount',
            'stakedAmount',
            'bakerId',
            'newStake',
            'epoch',
        ];
        return unwrapJsonResponse<AccountInfo>(
            response,
            buildJsonResponseReviver(datePropertyKeys, bigIntPropertyKeys),
            intToStringTransformer(bigIntPropertyKeys)
        );
    }

    /**
     * Retrieves the next account nonce for the given account. The account nonce is
     * used in all account transactions as part of their header.
     * @param accountAddress base58 account address to get the next account nonce for
     * @returns the next account nonce, and a boolean indicating if the nonce is reliable
     */
    async getNextAccountNonce(
        accountAddress: Address
    ): Promise<NextAccountNonce | undefined> {
        const accountAddressObject = new AccountAddress();
        accountAddressObject.setAccountAddress(accountAddress.address);

        const response = await this.sendRequest(
            this.client.getNextAccountNonce,
            accountAddressObject
        );

        const bigIntPropertyKeys: (keyof NextAccountNonce)[] = ['nonce'];

        return unwrapJsonResponse<NextAccountNonce>(
            response,
            buildJsonResponseReviver([], bigIntPropertyKeys),
            intToStringTransformer(bigIntPropertyKeys)
        );
    }

    /**
     * Retrieves a status for the given transaction.
     * @param transactionHash the transaction to get a status for
     * @returns the transaction status for the given transaction, or null if the transaction does not exist
     */
    async getTransactionStatus(
        transactionHash: string
    ): Promise<TransactionStatus | undefined> {
        if (!isValidHash(transactionHash)) {
            throw new Error(
                'The input was not a valid hash: ' + transactionHash
            );
        }

        const bigIntPropertyKeys: (keyof TransactionSummary)[] = [
            'cost',
            'energyCost',
            'index',
        ];

        const transactionHashObject = new TransactionHash();
        transactionHashObject.setTransactionHash(transactionHash);
        const response = await this.sendRequest(
            this.client.getTransactionStatus,
            transactionHashObject
        );
        return unwrapJsonResponse<TransactionStatus>(
            response,
            buildJsonResponseReviver([], bigIntPropertyKeys),
            intToStringTransformer(bigIntPropertyKeys)
        );
    }

    /**
     * Retrieves the block summary for a specific block. This contains information
     * about finalization, update sequence numbers (their nonce), update queues,
     * updateable chain parameters and transaction summaries for any transaction
     * in the block.
     * @param blockHash the block to get the summary for
     * @returns the block summary for the given block, or undefined if the block does not exist
     */
    async getBlockSummary(
        blockHash: string
    ): Promise<BlockSummary | undefined> {
        if (!isValidHash(blockHash)) {
            throw new Error('The input was not a valid hash: ' + blockHash);
        }

        const blockHashObject = new BlockHash();
        blockHashObject.setBlockHash(blockHash);

        const response = await this.sendRequest(
            this.client.getBlockSummary,
            blockHashObject
        );

        const bigIntPropertyKeys: (
            | keyof PartyInfo
            | keyof FinalizationData
            | keyof TransactionSummary
            | keyof ChainParameters
            | keyof ExchangeRate
            | keyof UpdateQueue
            | keyof KeysWithThreshold
            | keyof TransferredEvent
            | keyof ContractAddress
        )[] = [
            'bakerId',
            'weight',
            'finalizationIndex',
            'finalizationDelay',
            'cost',
            'energyCost',
            'index',
            'bakerCooldownEpochs',
            'minimumThresholdForBaking',
            'foundationAccountIndex',
            'numerator',
            'denominator',
            'nextSequenceNumber',
            'amount',
            'index',
            'subindex',
        ];

        return unwrapJsonResponse<BlockSummary>(
            response,
            buildJsonResponseReviver([], bigIntPropertyKeys)
        );
    }

    /**
     * Retrieves information about a specific block.
     * @param blockHash the block to get information about
     * @returns the block information for the given block, or null if the block does not exist
     */
    async getBlockInfo(blockHash: string): Promise<BlockInfo | undefined> {
        if (!isValidHash(blockHash)) {
            throw new Error('The input was not a valid hash: ' + blockHash);
        }

        const blockHashObject = new BlockHash();
        blockHashObject.setBlockHash(blockHash);
        const response = await this.sendRequest(
            this.client.getBlockInfo,
            blockHashObject
        );

        const datePropertyKeys: (keyof BlockInfo)[] = [
            'blockArriveTime',
            'blockReceiveTime',
            'blockSlotTime',
        ];
        const bigIntPropertyKeys: (keyof BlockInfo)[] = [
            'blockHeight',
            'blockBaker',
            'blockSlot',
            'transactionEnergyCost',
            'transactionCount',
            'transactionsSize',
        ];

        return unwrapJsonResponse<BlockInfo>(
            response,
            buildJsonResponseReviver(datePropertyKeys, bigIntPropertyKeys),
            intToStringTransformer(bigIntPropertyKeys)
        );
    }

    /**
     * Retrieves the blocks are the given height.
     * @param height the block height as a positive integer
     * @returns a string array containing the blocks at the given height, i.e. ['blockHash1', 'blockHash2', ...]
     */
    async getBlocksAtHeight(height: bigint): Promise<string[]> {
        if (height <= 0n) {
            throw new Error(
                'The block height has to be a positive integer, but it was: ' +
                    height
            );
        }
        const blockHeight = new BlockHeight();
        blockHeight.setBlockHeight(height.toString());
        const response = await this.sendRequest(
            this.client.getBlocksAtHeight,
            blockHeight
        );

        const blocksAtHeight = unwrapJsonResponse<string[]>(response);
        if (!blocksAtHeight) {
            return [];
        }
        return blocksAtHeight;
    }

    /**
     * Retrieves the consensus status information from the node. Note that the optional
     * fields will only be unavailable for a newly started node that has not processed
     * enough data yet.
     */
    async getConsensusStatus(): Promise<ConsensusStatus> {
        const response = await this.sendRequest(
            this.client.getConsensusStatus,
            new Empty()
        );

        const datePropertyKeys: (keyof ConsensusStatus)[] = [
            'blockLastReceivedTime',
            'blockLastArrivedTime',
            'genesisTime',
            'currentEraGenesisTime',
            'lastFinalizedTime',
        ];
        const bigIntPropertyKeys: (keyof ConsensusStatus)[] = [
            'epochDuration',
            'slotDuration',
            'bestBlockHeight',
            'lastFinalizedBlockHeight',
            'finalizationCount',
            'blocksVerifiedCount',
            'blocksReceivedCount',
            'protocolVersion',
        ];

        const consensusStatus = unwrapJsonResponse<ConsensusStatus>(
            response,
            buildJsonResponseReviver(datePropertyKeys, bigIntPropertyKeys),
            intToStringTransformer(bigIntPropertyKeys)
        );

        if (!consensusStatus) {
            throw new Error(
                'Nothing was returned when trying to get the consensus status.'
            );
        }

        return consensusStatus;
    }

    /**
     * Retrieves the global cryptographic parameters on the blockchain at
     * the provided block.
     * @param blockHash the block to get the cryptographic parameters at
     * @returns the global cryptographic parameters at the given block, or undefined it the block does not exist.
     */
    async getCryptographicParameters(
        blockHash: string
    ): Promise<Versioned<CryptographicParameters> | undefined> {
        if (!isValidHash(blockHash)) {
            throw new Error('The input was not a valid hash: ' + blockHash);
        }

        const blockHashObject = new BlockHash();
        blockHashObject.setBlockHash(blockHash);
        const response = await this.sendRequest(
            this.client.getCryptographicParameters,
            blockHashObject
        );

        return unwrapJsonResponse<
            Versioned<CryptographicParameters> | undefined
        >(response);
    }

    /**
     * Retrieves a list of the node's peers and connection information related to them.
     * @param includeBootstrappers whether or not any bootstrapper nodes should be included in the list
     * @returns a list of the node's peers and connection information related to them
     */
    async getPeerList(
        includeBootstrappers: boolean
    ): Promise<PeerListResponse> {
        const peersRequest = new PeersRequest();
        peersRequest.setIncludeBootstrappers(includeBootstrappers);
        const response = await this.sendRequest(
            this.client.peerList,
            peersRequest
        );
        return PeerListResponse.deserializeBinary(response);
    }

    /**
     * Retrieves the list of identity providers at the provided blockhash.
     * @param blockHash the block to get the identity providers at
     * @returns the list of identity providers at the given block
     */
    async getIdentityProviders(
        blockHash: string
    ): Promise<IpInfo[] | undefined> {
        const blockHashObject = new BlockHash();
        blockHashObject.setBlockHash(blockHash);
        const response = await this.sendRequest(
            this.client.getIdentityProviders,
            blockHashObject
        );
        return unwrapJsonResponse<IpInfo[]>(response);
    }

    /**
     * Retrieves the list of anonymity revokers at the provided blockhash.
     * @param blockHash the block to get the anonymity revokers at
     * @returns the list of anonymity revokers at the given block
     */
    async getAnonymityRevokers(
        blockHash: string
    ): Promise<ArInfo[] | undefined> {
        const blockHashObject = new BlockHash();
        blockHashObject.setBlockHash(blockHash);
        const response = await this.sendRequest(
            this.client.getAnonymityRevokers,
            blockHashObject
        );
        return unwrapJsonResponse<ArInfo[]>(response);
    }

    // eslint-disable-next-line @typescript-eslint/no-explicit-any, @typescript-eslint/explicit-module-boundary-types
    sendRequest<T>(command: any, input: T): Promise<Uint8Array> {
        const deadline = new Date(Date.now() + this.timeout);
        return new Promise<Uint8Array>((resolve, reject) => {
            this.client.waitForReady(deadline, (error) => {
                if (error) {
                    return reject(error);
                }

                return command.bind(this.client)(
                    input,
                    this.metadata,
                    // eslint-disable-next-line @typescript-eslint/no-explicit-any
                    (err: ServiceError | null, response: any) => {
                        if (err) {
                            return reject(err);
                        }
                        return resolve(response.serializeBinary());
                    }
                );
            });
        });
    }
}<|MERGE_RESOLUTION|>--- conflicted
+++ resolved
@@ -14,12 +14,15 @@
 } from '../grpc/concordium_p2p_rpc_pb';
 import { serializeAccountTransactionForSubmission } from './serialization';
 import {
+    AccountBakerDetails,
     AccountEncryptedAmount,
     AccountInfo,
     AccountReleaseSchedule,
     AccountTransaction,
     AccountTransactionSignature,
     ArInfo,
+    BakerReduceStakePendingChange,
+    BakerRemovalPendingChange,
     BlockInfo,
     BlockSummary,
     ChainParameters,
@@ -37,13 +40,7 @@
     TransactionSummary,
     TransferredEvent,
     UpdateQueue,
-<<<<<<< HEAD
     Versioned,
-=======
-    AccountBakerDetails,
-    BakerReduceStakePendingChange,
-    BakerRemovalPendingChange,
->>>>>>> 25412636
 } from './types';
 import {
     buildJsonResponseReviver,
@@ -168,17 +165,17 @@
             | keyof BakerReduceStakePendingChange
             | keyof BakerRemovalPendingChange
         )[] = [
-            'accountAmount',
-            'accountNonce',
-            'accountIndex',
-            'startIndex',
-            'total',
-            'amount',
-            'stakedAmount',
-            'bakerId',
-            'newStake',
-            'epoch',
-        ];
+                'accountAmount',
+                'accountNonce',
+                'accountIndex',
+                'startIndex',
+                'total',
+                'amount',
+                'stakedAmount',
+                'bakerId',
+                'newStake',
+                'epoch',
+            ];
         return unwrapJsonResponse<AccountInfo>(
             response,
             buildJsonResponseReviver(datePropertyKeys, bigIntPropertyKeys),
@@ -279,23 +276,23 @@
             | keyof TransferredEvent
             | keyof ContractAddress
         )[] = [
-            'bakerId',
-            'weight',
-            'finalizationIndex',
-            'finalizationDelay',
-            'cost',
-            'energyCost',
-            'index',
-            'bakerCooldownEpochs',
-            'minimumThresholdForBaking',
-            'foundationAccountIndex',
-            'numerator',
-            'denominator',
-            'nextSequenceNumber',
-            'amount',
-            'index',
-            'subindex',
-        ];
+                'bakerId',
+                'weight',
+                'finalizationIndex',
+                'finalizationDelay',
+                'cost',
+                'energyCost',
+                'index',
+                'bakerCooldownEpochs',
+                'minimumThresholdForBaking',
+                'foundationAccountIndex',
+                'numerator',
+                'denominator',
+                'nextSequenceNumber',
+                'amount',
+                'index',
+                'subindex',
+            ];
 
         return unwrapJsonResponse<BlockSummary>(
             response,
@@ -350,7 +347,7 @@
         if (height <= 0n) {
             throw new Error(
                 'The block height has to be a positive integer, but it was: ' +
-                    height
+                height
             );
         }
         const blockHeight = new BlockHeight();
