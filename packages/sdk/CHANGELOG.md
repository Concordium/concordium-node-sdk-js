# Changelog

## Unreleased

### Breaking changes

- Add `TokenUpdateSummary` to the possible transaction outcomes declared by
  `AccountTransactionSummary`, and correspondingly `TokenUpdateEvent` to `TransactionEvent`.
- Added new variant `TokenUpdate` to `TransactionEventTag`, `AccountTransactionType` and correspondingly `TransactionKindString`.
- Added new variant `CreatePLT` to `UpdateType`.
- Updated `AccountInfo` to hold information about the PLTs held by an account.
- Removed `toProto` and `fromProto` from the exposed API for all custom types in the SDK. This should have no impact, as
  the parameter/return values are internal-only.
- Added `TokenUpdatePayload` to `AccountTransactionPayload` union type.
- Added reject reasons related to PLT transactions to `RejectReason` union type.
- `CcdAmount.fromDecimal` no longer supports creation from a string with comma used as the decimal separator, e.g.
  "10,123".

### Added

- A new package export scoped to hold types and functionality for interacting with PLTs, available at
  `@concordium/web-sdk/plt`.
- New types representing entities within the domain of protocol level tokens (PLTs)
  - `Cbor`: Represents CBOR encoded details for PLT module state, events, and operations
  - `CborMemo`: Represents CBOR encoded memos for PLT transactions
  - `TokenId`: A unique text identifier of a PLT
  - `TokenAmount`: A representation of a PLT amount
  - `TokenModuleReference`: The module reference of a PLT instance
  - `TokenMetadataUrl`: An object containing the url for token metadata
  - `TokenHolder`: A representation of the different token holder entities. Currently, only accounts are supported.
  - `TokenAccountState`, `TokenState`, `TokenInfo`, and `TokenAccountInfo`, all representing PLT related data returned by the
    GRPC API of a Concordium node. 
- `Token`, which is a client for interacting with PLTs
- `parseModuleEvent`, which attempts to parse an `EncodedTokenModuleEvent` into a `TokenModuleEvent`.
- CBOR conversion functionality to `AccountAddress`.
- An extension for `cbor2`, which registers CBOR encoders for all relevant Concordium types. This is accessible at the
  `@concordium/web-sdk/extensions/cbor2` entrypoint.
- `cborEncode` and `cborDecode` functions for deterministic encoding/decoding of objects composed of Concordium domain
  types.
- `registerCborDecoders` and `registerCborEncoders` for registering Concordium domain type encoders/decoders globally
  for `cbor2`
  - **NOTE**: By registering decoders globally without using the returned cleanup function, the registration overrides
  any previously registered decoder for the corresponding CBOR tag.
- `TokenUpdateHandler`, which is also accessible by passing the corresponding `TransactionType` to `getAccountTransactionHandler`.
- Function `parseSimpleWallet` which parses a `SimpleWalletFormat` (also a subset of `GenesisFormat`), which can be used
  with `buildAccountSigner`
- A new optional field `createPlt` to `AuthorizationsV1` which exposes the access structure for PLT creation.

<<<<<<< HEAD
## 10.0.0-alpha.10 (Unreleased)

- Energy cost of PLT mint/burn changed from 100 to 50
=======
## 10.0.0-alpha.10

### Fixed

- Fixed a bug where PLT transfer validation would fail when the reciever had no balance if the token had a deny list.
>>>>>>> dc88343e

## 10.0.0-alpha.9

### Breaking changes

- Consolidate `TokenHolderPayload` and `TokenGovernancePayload` into `TokenUpdatePayload`, and correspondingly on the
  enums `AccountTransactionType` and `TransactionKindString`.
- Consolidate `TokenHolderUpdateHandler` and `TokenGovernanceUpdateHandler` into `TokenUpdateHandler`.
- Consolidate `TokenHolderSummary` and `TokenGovernanceSummary` into `TokenUpdateSummary`, and correspondingly on the `TransactionEvent` enum.
- Consolidate `TokenHolderTransactionFailedRejectReason` and `TokenGovernanceTransactionFailedRejectReason`
  into `TokenUpdateTransactionFailedRejectReason`, and correspondingly on the `RejectReasonTag` enum.
- Functionality exposed on `V1.Token` and `V1.Governance` is now available on `Token`, which is a client for interacting with PLTs.
  Any functionality previously exposed on the `V1` namespace, has been moved to the root of `@concordium/web-sdk/plt`.
- Removed `UnauthorizedTokenGovernance` type and the corresponding `RejectReasonTag.UnauthorizedTokenGovernance`. This will now happen
  as a `EncodedTokenModuleEvent` instead.
- Changed the representation of accounts on any PLT related type from `AccountAddress` to `TokenHolder`.

### Added

- `TokenHolder`: A representation of the different token holder entities. Currently, only accounts are supported.

## 10.0.0-alpha.8

### Breaking changes

- Add `TokenHolderSummary` and `TokenGovernanceSummary` to the possible transaction outcomes declared by
- `AccountTransactionSummary`, and correspondingly `TokenHolderEvent` and `TokenGovernanceEvent` to `TransactionEvent`.
- Added new variants `TokenHolder` and `TokenGovernance` to `TransactionEventTag`, `AccountTransactionType` and correspondingly `TransactionKindString`.
- Added new variant `CreatePLT` to `UpdateType`.
- Updated `AccountInfo` to hold information about the PLTs held by an account.
- Removed `toProto` and `fromProto` from the exposed API for all custom types in the SDK. This should have no impact, as
  the parameter/return values are internal-only.
- Added `TokenHolderPayload` and `TokenGovernancePayload` to `AccountTransactionPayload` union type.
- Added reject reasons related to PLT transactions to `RejectReason` union type.
- `CcdAmount.fromDecimal` no longer supports creation from a string with comma used as the decimal separator, e.g.
  "10,123".

### Added

- A new package export scoped to hold types and functionality for interacting with PLTs, available at
  `@concordium/web-sdk/plt`.
- New types representing entities within the domain of protocol level tokens (PLTs)
  - `Cbor`: Represents CBOR encoded details for PLT module state, events, and operations
  - `CborMemo`: Represents CBOR encoded memos for PLT transactions
  - `TokenId`: A unique text identifier of a PLT
  - `TokenAmount`: A representation of a PLT amount
  - `TokenModuleReference`: The module reference of a PLT instance
  - `TokenMetadataUrl`: An object containing the url for token metadata
  - `TokenHolder`: A representation of the different token holder entities. Currently, only accounts are supported.
  - `TokenAccountState`, `TokenState`, `TokenInfo`, and `TokenAccountInfo`, all representing PLT related data returned by the
    GRPC API of a Concordium node. 
- `Token`, which is a client for interacting with PLTs
- `parseModuleEvent`, which attempts to parse an `EncodedTokenModuleEvent` into a `TokenModuleEvent`.
- CBOR conversion functionality to `AccountAddress`.
- An extension for `cbor2`, which registers CBOR encoders for all relevant Concordium types. This is accessible at the
  `@concordium/web-sdk/extensions/cbor2` entrypoint.
- `cborEncode` and `cborDecode` functions for deterministic encoding/decoding of objects composed of Concordium domain
  types.
- `registerCborDecoders` and `registerCborEncoders` for registering Concordium domain type encoders/decoders globally
  for `cbor2`
  - **NOTE**: By registering decoders globally without using the returned cleanup function, the registration overrides
  any previously registered decoder for the corresponding CBOR tag.
- `TokenUpdateHandler`, which is also accessible by passing the corresponding `TransactionType` to `getAccountTransactionHandler`.
- Function `parseSimpleWallet` which parses a `SimpleWalletFormat` (also a subset of `GenesisFormat`), which can be used
  with `buildAccountSigner`
- A new optional field `createPlt` to `AuthorizationsV1` which exposes the access structure for PLT creation.

## 9.1.1

### Changes

- Update transitive dependency `base-x` for the compiled library distribution

## 9.1.0

### Added

- The "wasm" entrypoint `@concordium/web-sdk/wasm` from now supports react-native. This means that the partial support for react-native is now extended to full support.

## 9.0.0

### Breaking changes

- Protocol version 8:
  - Add `isSuspended` field to `AccountBakerDetails` and `BakerPoolStatusDetails`.
  - Add `BakerSuspendedEvent` and `BakerResumedEvent` to `BakerEvent` union type.
  - Add `BlockSpecialEventValidatorSuspended` and `BlockSpecialEventValidatorPrimedForSuspension` to `BlockSpecialEvent` union type.
  - Add `PendingValidatorScoreUpdate` to `UpdateInstructionPayload` union type.
  - Add `ChainParametersV3` to `ChainParameters` union type.
  - Add `isPrimedForSuspension` and `missedRounds` fields to `CurrentPaydayBakerPoolStatus`.
  - Add suspended field to the `ConfigureBakerPayload`.
  - Add `validatorScoreParameters` to `NextUpdateSequenceNumbers`.

## 8.1.1

### Fixed

- `getEnergyCost` returning energy amounts that were off by one due to not including the transaction type in the
  transaction payload serialization.

## 8.1.0

### Added

- Add `legalCountry` as an allowed attribute for set/not-set membership proofs.
- Add attributes `lei`, `legalName`, `legalCountry`, `businessNumber`, and `registrationAuth` to `IDENTITY_SUBJECT_SCHEMA`.

## 8.0.1

### Breaking changes

- `getEmbeddedModuleSchema` now uses the module version to determine in which custom wasm sections to look for the schema.
- `ConcordiumGRPCClient.getEmbeddedSchema` now delegates to `getEmbeddedModuleSchema` instead of `wasmToSchema`
  (which was removed as it was just a less capable version of `getEmbeddedModuleSchema`).
  This means that it returns the complete `RawModuleSchema` instead of only the schema bytes.
  It also means that it returns `null` instead of an error when no embedded schema was found.
- Update `AccountInfo` and `BakerPoolStatus` according to the changes introduced in the GRPC types introduced with node version 7

## 7.5.1

### Fixed

- Update `@concordium/rust-bindings` to `3.2.1` which fixes an issue causing runtime error `unreachable` for the internal WebAssembly module.
- Update JSON serialization of `AccountTransactionPayload` through `AccountTransactionPayloadHandler` to correctly serialize `CcdAmount` as `string`

## 7.5.0

### Added

- Bumped @concordium/rust-bindings to 3.2.0: Support company related attributes: `lei`, `legalName`, `legalCountry`, `businessNumber` and `registrationAuth`, allow for company account creation using the SDK.

## 7.4.0

### Added

- `toString`, `toJSON`, and `fromJSON` to most concordium domain types.
- Deprecated types and functions related to typed JSON serialization and deserialization.
- Various types related to CIS-2, CIS-3, and CIS-4 events and errors in the `CIS2`, `CIS3`, and `CIS4` namespaces.
- `deserializeCIS2Event`, `deserializeCIS3Event`, and `deserializeCIS4Event` for deserializing a CIS event from a `ContractEvent`.
- `deserializeCIS2Events` and `deserializeCIS2EventsFromSummary` for deserializing all CIS-2 events from `InvokeContractSuccessResult`s and `BlockItemSummary`s, respectively, as well as similar functions for CIS-3 and CIS-4 events.
- `parseCIS2RejectionError` for parsing a CIS-2 rejection error from a `InvokeContractFailureResult`.
- `CIS3Contract` class for interacting with contracts adhering to the CIS-3 standard.
- `Parameter.parseWithSchemaTypeBase64` and `Parameter.parseWithSchemaType` to
  help parsing smart contract parameters into typed structures.
- Documentation on when`TransactionExpiry.toJSON` throws an error.
- `Timestamp.futureMinutes` for creating a `Timestamp` a number of minutes in the future.
- `verifyPresentation` function to `@concordium/web-sdk/wasm`, which can be used to verify the credential proofs in the presentation object.
- `getPublicData` function to `@concordium/web-sdk/web3-id`, which is a helper function for accessing the public data of a `VerifiablePresentation` from chain.
- `verifyCredentialMetadata` function to `@concordium/web-sdk/web3-id`, which is a helper function for fetching and verifying metadata associated with a credential proof.

### Fixed

- Serialization of nonces with `serializeCIS4RevocationDataHolder` to serialize as little endian.

## 7.3.2

### Added

- Export all types from `accountTransaction.ts`.

## 7.3.1

### Fixed

- Return type of `getAccountTransactionHandler`.

## 7.3.0

### Added

- `fromJSON` and `toJSON` methods to the `AccountTransactionHandler` interface,
  and implementations for all transaction handlers.

## 7.2.0

### Added

- `ContractAddress.toString` function that converts the address to a string in
  the `<index, subindex>` format.
- Method (`createIdRequestWithKeysV1`) for creating an identity request by supplying the secret key material instead of the seed.
- Method (`createIdentityRecoveryRequestWithKeys`) for creating an identity recovery request by supplying the secret key material instead of the seed.

### Fixed

- Error messages in `GenericContract` now display the data, e.g., the contract
  address, rather than `[object Object]`.
- Incorrect check in isRewardStatusV1.

## 7.1.0

### Added

- `jsonUnwrapStringify` function, which can be used to unwrap concordium domain types to their inner values before serializing, to ease compatibility with dependants deserializing stringified JSON.


## 7.0.3

### Fixed

- An issue with the serialization of init contract account transactions.

## 7.0.2

### Fixed

- Missing files (react native build) in published version.

## 7.0.1

### Added

- Support for using the SDK in a react native environment. Requires polyfilling functionality used within the SDK.
  Please refer to the guide found at [the react native compatibility guide](https://developer.concordium.software/concordium-node-sdk-js/pages/misc-pages/react-native.html)

### Fixed

- Export type `BlockItem` in the public API again, this was removed accidentally in v7.0.0.

## 7.0.0

### Breaking changes

- The package is published as an ES module, instead of commonJS. Migration steps can be seen in [the upgrade guide](../../docs/pages/misc-pages/upgrade-guide.md)
- The package has been split into several entrypoints that can be used to limit the scope of what is included from the SDK.
  - `@concordium/common-sdk` exposes the full API of the SDK.
  - `@concordium/common-sdk/cis0` entrypoint exposes functionality for working with contracts adhering to the [CIS-0](https://proposals.concordium.software/CIS/cis-0.html) standard.
  - `@concordium/common-sdk/cis2` entrypoint exposes functionality for working with contracts adhering to the [CIS-2](https://proposals.concordium.software/CIS/cis-2.html) standard.
  - `@concordium/common-sdk/cis4` entrypoint exposes functionality for working with contracts adhering to the [CIS-4](https://proposals.concordium.software/CIS/cis-4.html) standard.
  - `@concordium/common-sdk/grpc` entrypoint exposes the grpc client for interacting with a nodes GRPCv2 interface.
  - `@concordium/common-sdk/id` entrypoint exposes functionality for working with ID proofs.
  - `@concordium/common-sdk/schema` entrypoint exposes functionality for working with smart contract schemas, i.e.(de)serializing types using a smart contract schema.
    - This uses the wasm entrypoint at `@concordium/rust-bindings/dapp`.
  - `@concordium/common-sdk/types` entrypoint exposes functionality for working with concordium domain types.
  - `@concordium/common-sdk/wasm` entrypoint exposes a variety of functionality for working with concordium domain types, which requires WASM.
    - This uses the wasm entrypoint at `@concorodium/rust-bindings/wallet`.
  - `@concordium/common-sdk/web3-id` entrypoint exposes functionality for working with web3-id proofs.
  - This change makes the library **incompatible** with node versions <16 and requires bundlers to respect the `exports` field of `package.json`.
  - For TypeScript projects the minimum required version of typescript is:
    - NodeJS: 4.7, `"moduleResolution": "node16" // or "nodenext"`
    - Bundled applications (webpack, esbuild, rollup, etc...): 5.0, `"moduleResolution": "bundler"`
- The following functions now parse using `json-bigint` meaning that they return bigints instead of numbers _for all numbers no matter size_
  - `deserializeContractState`
  - `deserializeReceiveReturnValue`
  - `deserializeReceiveError`
  - `deserializeInitError`
  - `deserializeTypeValue`

The API now uses dedicated types instead of language primitives:

- Use `AccountAddress` instead of a string with base58 encoding. Use `AccountAddress.fromBase58('<base58>')` to construct it.
- Use `BlockHash` instead of a string with hex encoding. Use `BlockHash.fromHexString('<hex>')` to construct it.
- Use `TranactionHash` instead of a string with hex encoding. Use `TransactionHash.fromHexString('<hex>')` to construct it.
- Use `Energy` instead of a bigint. Use `Energy.create(<integer>)` to construct it.
- Use `ReceiveName` instead of a string. Use `ReceiveName.fromString('<contract>.<function>')` to construct it.
- Use `InitName` instead of a string. Use `Init.fromString('init_<contract>')` to construct it.
- Use `ContractName` instead of a string. Use `ContractName.fromString('<contract>')` to construct it.
- Use `EntrypointName` instead of a string. Use `EntrypointName.fromString('<function>')` to construct it.
- Use `Parameter` instead of a string with hex encoding. Use `Parameter.fromHexString('<hex>')`.
- Use `SequenceNumber` (formerly called nonce) instead of a bigint. Use `SequenceNumber.create(<integer>)` to construct it.
- Use `Timestamp` instead of a bigint. Can be constructed using `Timestamp.fromMillis(<integer>)`.
- Use `Duration` instead of a bigint. Can be constructed using `Duration.fromMillis(<integer>)`.
- Use `ContractEvent` instead of a string with hex encoding. Can be constructed using `ContractEvent.fromHexString('<hex>')`.
- Use `CcdAmount` instead of a bigint. Can be constructed using `CcdAmount.fromMicroCcd(<integer>)`.
- Use `TransactionExpiry` instead of a Date object. Can be constructed using `TransactionExpiry.fromDate(<date>)`.
- Use `ModuleReference` instead of a string with hex encoding. Can be constructed using `ModuleReference.fromHexString('<hex-string>')`.

Several types have been replaced with a module containing the type itself together with functions for constructing and converting the type:

- `AccountAddress` is now a module with functions related to account addresses:
  - To refer to `AccountAddress` as a type use `AccountAddress.Type`.
  - Constructing `new AccountAddress("<address>")` is now `AccountAddress.fromBase58("<address>")`.
  - `isAlias` and `getAlias` are now accessable from `AccountAddress.isAlias` and `AccountAddress.getAlias`.
- `ContractAddresss` is now a module with functions related to contract addresses:
  - To refer to `ContractAddress` as a type use `ContractAddress.Type`.
  - To construct the type use `ContractAddress.create(index, subindex)`.
- `CredentialRegistrationId` is now a module with functions related to credential registration IDs:
  - To refer to `CredentialRegistrationId` as a type use `CredentialRegistrationId.Type`.
  - Constructing `new CredentialRegistrationId("<hex-string>")` is now `CredentialRegistrationId.fromHexString("<hex-string>")`.
- `CcdAmount` is now a module with functions related to amounts of CCDs:
  - To refer to `CcdAmount` as a type use `CcdAmount.Type`.
  - Constructing `new CcdAmount(<integer>)` is now `CcdAmount.fromMicroCcd(<integer>)`.
  - The methods `toMicroCcd` and `toCcd` are now functions refered to as `CcdAmount.toMicroCcd` and `CcdAmount.toCcd` respectively.
- `TransactionExpiry` is now a module with functions related to amounts of expiry time of transactions:
  - To refer to `TransactionExpiry` as a type use `TransactionExpiry.Type`.
  - Constructing `new TransactionExpiry(<expiry>, <allowExpired>)` is now `TransactionExpiry.fromDate(<expiry>)`, and the check of being a time in the future is removed and done when sending the transaction instead.
- `ModuleReference` is now a module with functions related to references to smart contract modules:
  - To refer to `ModuleReference` as a type use `ModuleReference.Type`.
  - Constructing `new ModuleReference("<hex-string>")` is now `ModuleReference.fromHexString("<hex-string>")`.
  - The static method `ModuleReference.fromBytes` is now `ModuleReference.fromBuffer`.
- Removed `JsonRpcClient` and types and functionality associated solely with this class.
- Renamed `AccountSequenceNumber` module to `SequenceNumber`.
- Fix type for `TranferredEvent` from `ContractTraceEvent` to only be from contract addresses to account addresses.
- Added `effectiveTime` field to `PendingUpdate`.

### Added

- All JSON serialization in `serialization.ts` is now handled by `json-bigint` meaning that all functions now correctly handles bigint inputs
- `Timestamp` is now a module with functions related to time.
  - To refer to `Timestamp` as a type use `Timestamp.Type`.
- `Duration` is now a module with functions related to durations of time.
- `EntrypointName` is now a module with functions related to entrypoint names of a smart contract.
- `ReceiveName` is now a module with functions related to receive-function names of a smart contract.
- `ReturnValue` is now a module with functions related to return values from invoking a smart contract.
- Functions `jsonStringify` and `jsonParse`, which acts as a regular `JSON.stringify` and `JSON.parse` correspondingly,
  with the addition of stringifying concordium domain types in a wrapper object that can be parsed into the respective types.
- Introduce function `versionedModuleSourceToBuffer` for serializing a versioned module to a buffer, which can be stored in a file.

### Changes

- Added version discriminators to types versioned by the protocol version of Concordium nodes:
  - `MintDistribution`
  - `GasRewards`
  - `RewardParameters`
  - `ChainParameters`
  - `Authorizations`
  - `RewardStatus`
  - `BlockInfo`
  - `ConsensusStatus`
  - `AccountBakerDetails`
  - `ElectionInfo`
- Added type discriminator to different forms of `AccountInfo`.

## 6.5.1

### Fixed

- An issue where `BakerRewardPeriodInfo` incorrectly mapped `delegatedCapital` field

## 6.5.0

### Added

New consensus endpoints:

- `getBakerEarliestWinTime`
- `getBlockCertificates`
- `getBakersRewardPeriod`
- `getWinningBakersEpoch`
- `getFirstBlockEpoch`
- `commissionRates` is now added to the `getPoolInfo` under `bakerPoolStatus.PoolInfo`

## 6.4.0

### Added

- `sendUpdateInstruction` to the gRPC Client.
- `healthCheck` to the gRPC Client.
- Function `calculateModuleReference` for getting the module reference.
- Function `parseModuleInterface` for getting the interface from the source of a smart contract module.
- Function `getEmbeddedModuleSchema` for getting the module schema embedded into a smart contract module source.
- Smart contract related types `ContractName`, `EntrypointName` and helper functions `isInitName`, `isReceiveName`, `getContractNameFromInit` and `getNamesFromReceive`.
- Add `ModuleClient` module and type for interaction with a smart contract module deployed on chain.
- Add `Energy` module with helpers for transaction energy.
- Add `BlockHash` module with helpers for block hashes.
- Add `TransactionHash` module with helpers for transaction hashes.
- Add `InitName` module with helpers for smart contract init-function names.
- Add `ContractName` module with helpers for smart contract names.
- Add `Parameter` module with helpers for smart contract parameters.
- Add `AccountSequenceNumber` module with helpers for account sequence numbers (formerly referred to as nonce).
- Add methods `getInstanceInfo` and `checkOnChain` on the generic contract client `Contract`.

### Fixed

- Added missing fields to `getBlockChainParameters` response. (rootKeys, level1Keys, level2Keys)
- Use of bigint exponentiation causing issues in web.

## 6.3.0

### Added

- `sendRawAccountTransaction` to the gRPC Client.

### Changed

- Stopped using `replaceDateWithTimeStampAttribute` and `reviveDateFromTimeStampAttribute` for serializing and parsing verifiable presentation.
- AttributeType no longer contains `Date`, but now instead has `TimestampAttribute`. The statement builders have their types extended to keep allowing for both `Date` and `TimestampAttribute`.

## 6.2.1

### Fixed

- Missing buffer import causing issues in web.

## 6.2.0

### Breaking changes

- `sendCredentialDeploymentTransaction` method of `ConcordiumGRPCClient` signature changed to take an already serialized payload.

### Added

- `CIS4Contract` class for seemlessly interacting with contracts adhering to the CIS4 standard.
- Validation of type values when verifying statements.
- Exposed `replaceDateWithTimeStampAttribute` and `reviveDateFromTimeStampAttribute`.

### Fixed

- Aligned credential schema types with the tested types in the browser wallet.
- `addMinimumAge` now creates the precise age statement instead of one day off.

## 6.1.1

### Fixes

- `verifyWeb3IdCredentialSignature` now supports dates/timestamp attributes.
- `canProveAtomicStatement` now supports timestamp attributes, handles undefined attribute value correctly and handles strings correctly for range statements.

## 6.1.0

### Added

Added a functions that handle conversions between CCD and micro CCD. The CCD amounts are handled as `Big`'s:

- `toMicroCcd` returns the amount of micro CCD as a `Big`.
- `toCcd`: returns the amount of CCD as a `Big`.
- `fromCcd`: constructs a `CcdAmount` from an amount of CCD passed as a `Big`
- `ccdToMicroCcd`: Converts CCD to micro CCD, both as `Big`'s
- `microCcdToCcd`: Converts micro CCD to CCD, both as `Big`'s
- The `CcdAmount` class constructor now also accepts a `BigSource` letting users create them from `Big`'s and strings

All function parameters now also accepts strings, these strings can use comma as a decimal seperator.

- `Web3StatementBuilder` function.
- `getVerifiablePresentation` function.
- Various helper methods for web3Id statements and verifiable presentations.

### Fixes

- The max smart contract parameter length was changed to 65535 bytes in protocol version 5 and onwards.
  Functions which checks the parameter length will now reflect that.

## 6.0.0

### Breaking changes

- Renamed `AccountTransactionType.TransferWithScheduleWithMemo` to `AccountTransactionType.TransferWithScheduleAndMemo`.

### Changed

- Bumped @concordium/rust-bindings to 1.1.0 (adds `display_type_schema_template` function)

### Added

- `getTransactionKindString` function.
- `displayTypeSchemaTemplate` function.

## 5.0.0

### Breaking changes

- Bumped @concordium/rust-bindings to 1.0.0. (Throws proper `Error`s when execution fails for any WASM entrypoint, with improved error messages)
- Updated `types.ts` to conform to updated GRPC API, which includes adding more variants to existing types (all new variants take effect from protocol version 6):
  - `ChainParametersV2` added to `ChainParameters`
  - `BlockInfo` changed to `BlockInfoV0 | BlockInfoV1`
  - `ConsensusStatus` changed to `ConsensusStatusV0 | ConsensusStatusV1`
  - `ElectionInfo` changed to `ElectionInfoV0 | ElectionInfoV1`

### Fixed

- Cost calculation for `deployModule` transaction.
- Fixed a bug where protocol version was different (i.e. 1 less than what it should be) when using the gRPCv2 API (compared to what is returned by the gRPCv1 API).

### Changes

- Function `uleb128Decode` now parses correctly and throws an error if the given input contains more than a single ULEB128 encoded number.

### Added

- A `parseWallet` function to parse wallet export files
- Helper functions to determine version of versioned types mentioned in "Breaking Changes" have been added.
- Support for new chain update types.
- Function `uleb128DecodeWithIndex` that can also parse more than a single ULEB128 bigint
- Added `tokenAddressFromBase58` and `tokenAddressToBase58` to CIS2

### Changed

- The following functions now all have an additional parameter controlling whether errors are in a verbose format or not:
  - `deserializeContractState`
  - `deserializeReceiveReturnValue`
  - `deserializeReceiveError`
  - `deserializeInitError`
  - `deserializeTypeValue`
  - `serializeInitContractParameters`
  - `serializeUpdateContractParameters`
  - `serializeTypeValue`

## 4.0.1 2023-05-25

### Fixed

- Cost calculation for `deployModule` transaction.

## 4.0.0 2023-05-15

### Breaking changes

- Updated `blockInfo` so that the `bakerId` field is optional, since it will be undefined for genesis blocks.
- `waitForTransactionFinalization` now returns a `BlockItemSummaryInBlock`
- Added missing version return type in `getModuleSchema`. It now returns an object containing the schema source and version.

### Added

- Helpers for calculating energy cost for a transaction and microCCD cost from energy cost:
  - `getEnergyCost`
  - `getExchangeRate`
  - `convertEnergyToMicroCcd`
- Utility functions for extracting information from `BlockItemSummary`:
  - `isInitContractSummary`
  - `isUpdateContractSummary`
  - `isTransferLikeSummary`
  - `isRejectTransaction`
  - `isSuccessTransaction`
  - `getTransactionRejectReason`
  - `getReceiverAccount`
  - `affectedContracts`
  - `affectedAccounts`
- Utility functions for extracting information from `BlockSpecialEvent`:
  - `specialEventAffectedAccounts`
- Helper methods on `GRPCClient` for chain traversal:
  - `getFinalizedBlocksFrom`
  - `findEarliestFinalized`
  - `findInstanceCreation`
  - `findFirstFinalizedBlockNoLaterThan`
- Extended HdWallet with support for verifiable credential key deriviation.

### Changed

- Bumped @concordium/rust-bindings to 0.12.0. (Adds key derivation for verifiable credentials)

## 3.5.0 2023-5-03

### Added

- Utility functions `uleb128Decode` and `uleb128Encode` functions for decoding and encoding as unsigned leb128 respectively.
- `CIS2Contract` class for interacting with smart contracts adhering to the CIS-2 standard.
- `cis0Supports` function for checking standard support in smart contracts.
- Made the `streamToList` function public.
- Made the `unwrap` function public.
- Added `wasmToSchema` utility function.
- Added `getEmbeddedSchema` to client.
- Exposed `RpcError` type and created helper `isRpcError`.
- Build function `buildAccountSigner` for creating `AccountSigner` objects from genesis format, wallet export format, and a simple representation of credentials with keys.

### Changed

- Fixed bug where `AccountCreationSummary` type did not have fields: `index`, `energyCost`, `hash`

## 3.4.2 2023-04-21

### Changed

- `generateBakerKeys` now also returns the private baker keys.

## 3.4.1 2023-03-31

### Changed

- Replace use of `setImmediate` with `setTimeout` since the former is not
    supported in browsers.

## 3.4.0 2023-03-22

### Added

- General function for deserializing smart contract values `deserializeTypeValue`.

### Changed

- Bumped @concordium/rust-bindings to 0.11.0. (Includes a fix to serialization of negative numbers for smart contract values)
- `signMessage` and `verifyMessageSignature` can now handle the message being a buffer/Uint8Array instead of only a utf8 string.

### Fixed

- `serializeTypeValue` now reports an error when called with invalid data, such as a receive function with missing schema, or a schema that cannot be parsed.

## 3.3.0 2023-02-27

### Added

- Added a client for version 2 of the Concordium gRPC API to communicate with a Concordium node.

  - including helper function `waitForTransactionFinalization` that returns a promise that resolves when the transaction finalizes.

- Serialization:

  - `serializeAccountTransactionPayload`
  - `serializeCredentialDeploymentPayload`

- Credential deployment helpers:

  - `createCredentialTransaction`
  - `createCredentialTransactionNoSeed`
  - `signCredentialTransaction`

- Function to generate baker keys: `generateBakerKeys`.

### Fixed

- `getInitContractParameterSchema`, `getUpdateContractParameterSchema`,
    `serializeInitContractParameters` and `serializeUpdateContractParameters` now
    report an error when called with invalid data, such as a receive function with
    missing schema, or a schema that cannot be parsed.

### Deprecated

- The JSON-RPC client has been deprecated in favor of the new gRPC v2 client.
- Various types and helper functions used by the JSON-RPC client (and the v1 gRPC client) have also been deprecated.

## 3.2.0 2023-01-04

### Added

- `serializeTypeValue` that allows smart contract types to be serialized using the specific schema, instead of only by providing the entire module's schema.
- `getInitContractParameterSchema` Given a buffer containing the schema for a module, extract the schema for a given contract's init function's parameters.
- `getReceiveContractParameterSchema` Given a buffer containing the schema for a module, extract the schema for a given contract's receive methods' parameters.

## 3.1.0 2022-11-30

### Added

- `IdStatementBuilder` class to help build id statements.
- `verifyIdStatement` function to verify that a statement is well-formed and complies with rules for id statements.
- `getIdProof` function to prove a statement holds for the given identity/account.
- Enums for sex and idDocType values.

## 3.0.0 2022-11-15

### Breaking changes

- Change AccountTransactionType names/string values to align with those in Concordium base.
- Change some field names in UpdateConcractPayload, InitContractPayload and DeployModule to align with those in Concordium base.
- Rename GtuAmount class to CcdAmount. And change the microGtuAmount field to microCcdAmount.
- Add custom toJSON methods for the classes CcdAmount, AccountAddress, ModuleReference, CredentialRegistrationId, DataBlob and TransactionExpiry, in order to match the serialisation of their equivalents in Concordium base.

### Added

- The ability to deserialize error values of receive and init functions using `deserializeReceiveError()` and `deserializeInitError()` respectfully.
- Refactored the `upserializeUpdateContractParameters()` and `serializeInitContractParameters()` to call into rust functions.

## 2.2.0 2022-11-8

### Added

- The ability to deserialize the return values of receive functions using `deserializeReceiveReturnValue()`.

## 2.1.0 2022-9-29

### Added

- Additional arguments to the JSON-RPC HttpProvider, to enable is to receive and forward cookies.

### Fixed

- getAccountInfo no longer relies on instanceof to determine the type of input.

## 2.0.0 2022-9-29

### Added

- `getCredentialId` to the HdWallet.

### Breaking changes

- Updated the signature of helper functions for accounts to sign messages. (and changed the prepend)

## 1.0.0 2022-8-26

### Breaking changes

- ConcordiumHdWallet methods now take the identity provider index as arguments.
- Bumped @concordium/rust-bindings to 0.4.0.

### Fixed

- Added missing `accountAddress` field to `AccountInfo` types.

## 0.5.0 2022-8-26

### Added

- Support for new V2 schemas which can specify error types.

### Breaking changes

- SchemaVersion, Module, and schema types are now 0-indexed instead of 1-indexed. This means that the schemas used for V0 contracts are now version 0, and so is the associated types. And the first schema version for V1 contracts are now version 1.

## 0.4.0 2022-8-15

### Added

- `deserializeTransaction` function to deserialize transaction created by `serializeAccountTransactionForSubmission` and `serializeCredentialDeploymentTransactionForSubmission`. (Currently SimpleTransfer, SimpleTransferWithMemo and RegisterData are the only supported account transactions kinds)
- `createIdentityRequest`, to create identity requests.
- `createCredentialV1`, to create credentials using a seedPhrase.
- `createIdentityRecoveryRequest`, to create identity recovery requests.
- Added `sendCredentialDeployment` to send credentials created from `createCredentialV1` to the chain.
- `getSignedCredentialDeploymentTransactionHash` to get the transaction hash of credentials created from `createCredentialV1`.
- Added `ConfigureBaker` to `AccountTransactionType` enum.
- Added `ConcordiumHdWallet` with functions to get keys and randomness from a seed phrase.

### Fixed

- `deserializeTransaction` no longer throws an error on expired transactions.
- `deserializeTransaction` is now exported from index.

## 0.3.0 2022-7-21

### Added

- Support deserializing new schema types: ULeb128, ILeb128, ByteArray and ByteList.
- Support deserializing schemas with versioning information.
- Add support for getAccountInfo, InvokeContract, getCryptographicParameters and getModuleSource with JSON-RPC

### Fixed

- Fixed contract schema serialization for ByteList

### Changes

- The function for deserializing a module schema `deserialModuleFromBuffer` now have the schema version as an optional argument. The function will try to extract the version from the buffer. When a version is provided it falls back to this, otherwise it throws an error.

## 0.2.1 2022-6-27

### Fixed

- @noble/ed25519 and cross-fetch moved from devDependencies to dependencies.

## 0.2.0 2022-6-24

### Added

- Support deserializing version 2 schemas.
- Support serializing parameters for contracts using version 2 schemas.
- Support for deploying versioned smart contract modules, which is the format used in cargo-concordium v2+. (This is done by not supplying the version field in the payload)

### Breaking changes

- `serializeInitContractParameters` and `serializeUpdateContractParameters` each have an additional parameter, which denotes the version of the schema provided. For existing users that are using V0 contracts, that parameter should be `SchemaVersion.V1`.
- Deserialization of schemas have been changed: types and functions have been renamed and `deserialModuleFromBuffer` have an additional parameter.

## 0.1.1 2022-6-2

### Fixed

- Fixed JSON-RPC client crash on empty response when calling getInstanceInfo.
    (And update the format of the arguments for the server)
- Fixed issue by bumping rust bindings version

## 0.1.0 2022-5-25

- Initial release<|MERGE_RESOLUTION|>--- conflicted
+++ resolved
@@ -46,17 +46,17 @@
   with `buildAccountSigner`
 - A new optional field `createPlt` to `AuthorizationsV1` which exposes the access structure for PLT creation.
 
-<<<<<<< HEAD
-## 10.0.0-alpha.10 (Unreleased)
+## 10.0.0-alpha.11 (Unreleased)
+
+### Changed
 
 - Energy cost of PLT mint/burn changed from 100 to 50
-=======
+
 ## 10.0.0-alpha.10
 
 ### Fixed
 
 - Fixed a bug where PLT transfer validation would fail when the reciever had no balance if the token had a deny list.
->>>>>>> dc88343e
 
 ## 10.0.0-alpha.9
 
