import { AccountAddress, AccountSigner, TransactionExpiry, TransactionHash } from '../../pub/types.js';
import { governanceTransaction, scaleAmount } from '../Token.js';
import { TokenAmount } from '../index.js';
import { Type as Token } from './Token.js';
import {
    TokenAddAllowListOperation,
    TokenAddDenyListOperation,
    TokenBurnOperation,
    TokenGovernanceOperation,
    TokenMintOperation,
    TokenOperationType,
    TokenRemoveAllowListOperation,
    TokenRemoveDenyListOperation,
    createTokenGovernancePayload,
} from './types.js';

type SupplyUpdateOptions = {
    /** Whether to automatically scale a token amount to the correct number of decimals as the token */
    autoScale?: boolean;
    /** Whether to validate the payload executing it */
    validate?: boolean;
};

/**
 * Mints a specified amount of tokens.
 *
 * @param {Token} token - The token to mint.
 * @param {AccountAddress.Type} sender - The account address of the sender.
 * @param {TokenAmount.Type | TokenAmount.Type[]} amounts - The amount(s) of tokens to mint.
 * @param {AccountSigner} signer - The signer responsible for signing the transaction.
 * @param {TransactionExpiry.Type} [expiry=TransactionExpiry.futureMinutes(5)] - The expiry time for the transaction.
 * @param {SupplyUpdateOptions} [opts={ autoScale: true, validate: true }] - Options for supply update operations.
 *
 * @returns A promise that resolves to the transaction hash.
 * @throws {InvalidTokenAmountError} If the token amount is not compatible with the token.
 * @throws {UnauthorizedGovernanceOperationError} If the sender is not the token issuer.
 */
export async function mint(
    token: Token,
    sender: AccountAddress.Type,
    amounts: TokenAmount.Type | TokenAmount.Type[],
    signer: AccountSigner,
    expiry: TransactionExpiry.Type = TransactionExpiry.futureMinutes(5),
    opts: SupplyUpdateOptions = { autoScale: true, validate: true }
): Promise<TransactionHash.Type> {
    const amountsList = [amounts].flat();
<<<<<<< HEAD
    // TODO: re-enable validation when it's covered by unit tests
    // amountsList.forEach((amount) => validateAmount(token, amount));

    const ops: TokenMintOperation[] = amountsList.map((amount) => ({
        [TokenOperationType.Mint]: { amount: scaleAmount(token, amount) },
    }));
    return batchOperations(token, sender, ops, signer, expiry);
=======
    const ops: TokenMintOperation[] = amountsList.map((amount) => {
        const scaled = opts.autoScale ? scaleAmount(token, amount) : amount;
        return {
            [TokenOperationType.Mint]: { amount: scaled },
        };
    });
    return batchOperations(token, sender, ops, signer, expiry, opts.validate);
>>>>>>> 7b5ac008
}

/**
 * Burns a specified amount of tokens.
 *
 * @param {Token} token - The token to burn.
 * @param {AccountAddress.Type} sender - The account address of the sender.
 * @param {TokenAmount.Type | TokenAmount.Type[]} amounts - The amount(s) of tokens to burn.
 * @param {AccountSigner} signer - The signer responsible for signing the transaction.
 * @param {TransactionExpiry.Type} [expiry=TransactionExpiry.futureMinutes(5)] - The expiry time for the transaction.
 * @param {SupplyUpdateOptions} [opts={ autoScale: true, validate: true }] - Options for supply update operations.
 *
 * @returns A promise that resolves to the transaction hash.
 * @throws {InvalidTokenAmountError} If the token amount is not compatible with the token.
 * @throws {UnauthorizedGovernanceOperationError} If the sender is not the token issuer.
 */
export async function burn(
    token: Token,
    sender: AccountAddress.Type,
    amounts: TokenAmount.Type | TokenAmount.Type[],
    signer: AccountSigner,
    expiry: TransactionExpiry.Type = TransactionExpiry.futureMinutes(5),
    opts: SupplyUpdateOptions = { autoScale: true, validate: true }
): Promise<TransactionHash.Type> {
    const amountsList = [amounts].flat();
<<<<<<< HEAD
    // TODO: re-enable validation when it's covered by unit tests
    // amountsList.forEach((amount) => validateAmount(token, amount));

    const ops: TokenBurnOperation[] = amountsList.map((amount) => ({
        [TokenOperationType.Burn]: { amount: scaleAmount(token, amount) },
    }));
    return batchOperations(token, sender, ops, signer, expiry);
=======
    const ops: TokenBurnOperation[] = amountsList.map((amount) => {
        const scaled = opts.autoScale ? scaleAmount(token, amount) : amount;
        return {
            [TokenOperationType.Burn]: { amount: scaled },
        };
    });
    return batchOperations(token, sender, ops, signer, expiry, opts.validate);
>>>>>>> 7b5ac008
}

type UpdateListOptions = {
    /** Whether to validate the payload executing it */
    validate?: boolean;
};

/**
 * Adds an account to the allow list of a token.
 *
 * @param {Token} token - The token for which to add the list entry.
 * @param {AccountAddress.Type} sender - The account address of the sender.
 * @param {AccountAddress.Type | AccountAddress.Type[]} targets - The account address(es) to be added to the list.
 * @param {AccountSigner} signer - The signer responsible for signing the transaction.
 * @param {TransactionExpiry.Type} [expiry=TransactionExpiry.futureMinutes(5)] - The expiry time for the transaction.
 * @param {UpdateListOptions} [opts={ validate: true }] - Options for updating the allow/deny list.
 *
 * @returns A promise that resolves to the transaction hash.
 * @throws {UnauthorizedGovernanceOperationError} If the sender is not the token issuer.
 */
export async function addAllowList(
    token: Token,
    sender: AccountAddress.Type,
    targets: AccountAddress.Type | AccountAddress.Type[],
    signer: AccountSigner,
    expiry: TransactionExpiry.Type = TransactionExpiry.futureMinutes(5),
    { validate }: UpdateListOptions = { validate: true }
): Promise<TransactionHash.Type> {
    const ops: TokenAddAllowListOperation[] = [targets]
        .flat()
        .map((target) => ({ [TokenOperationType.AddAllowList]: { target } }));
    return batchOperations(token, sender, ops, signer, expiry, validate);
}

/**
 * Removes an account from the allow list of a token.
 *
 * @param {Token} token - The token for which to add the list entry.
 * @param {AccountAddress.Type} sender - The account address of the sender.
 * @param {AccountAddress.Type | AccountAddress.Type[]} targets - The account address(es) to be added to the list.
 * @param {AccountSigner} signer - The signer responsible for signing the transaction.
 * @param {TransactionExpiry.Type} [expiry=TransactionExpiry.futureMinutes(5)] - The expiry time for the transaction.
 * @param {UpdateListOptions} [opts={ validate: true }] - Options for updating the allow/deny list.
 *
 * @returns A promise that resolves to the transaction hash.
 * @throws {UnauthorizedGovernanceOperationError} If the sender is not the token issuer.
 */
export async function removeAllowList(
    token: Token,
    sender: AccountAddress.Type,
    targets: AccountAddress.Type | AccountAddress.Type[],
    signer: AccountSigner,
    expiry: TransactionExpiry.Type = TransactionExpiry.futureMinutes(5),
    { validate }: UpdateListOptions = { validate: true }
): Promise<TransactionHash.Type> {
    const ops: TokenRemoveAllowListOperation[] = [targets]
        .flat()
        .map((target) => ({ [TokenOperationType.RemoveAllowList]: { target } }));
    return batchOperations(token, sender, ops, signer, expiry, validate);
}

/**
 * Adds an account to the deny list of a token.
 *
 * @param {Token} token - The token for which to add the list entry.
 * @param {AccountAddress.Type} sender - The account address of the sender.
 * @param {AccountAddress.Type | AccountAddress.Type[]} targets - The account address(es) to be added to the list.
 * @param {AccountSigner} signer - The signer responsible for signing the transaction.
 * @param {TransactionExpiry.Type} [expiry=TransactionExpiry.futureMinutes(5)] - The expiry time for the transaction.
 * @param {UpdateListOptions} [opts={ validate: true }] - Options for updating the allow/deny list.
 *
 * @returns A promise that resolves to the transaction hash.
 * @throws {UnauthorizedGovernanceOperationError} If the sender is not the token issuer.
 */
export async function addDenyList(
    token: Token,
    sender: AccountAddress.Type,
    targets: AccountAddress.Type | AccountAddress.Type[],
    signer: AccountSigner,
    expiry: TransactionExpiry.Type = TransactionExpiry.futureMinutes(5),
    { validate }: UpdateListOptions = { validate: true }
): Promise<TransactionHash.Type> {
    const ops: TokenAddDenyListOperation[] = [targets]
        .flat()
        .map((target) => ({ [TokenOperationType.AddDenyList]: { target } }));
    return batchOperations(token, sender, ops, signer, expiry, validate);
}

/**
 * Removes an account from the deny list of a token.
 *
 * @param {Token} token - The token for which to add the list entry.
 * @param {AccountAddress.Type} sender - The account address of the sender.
 * @param {AccountAddress.Type | AccountAddress.Type[]} targets - The account address(es) to be added to the list.
 * @param {AccountSigner} signer - The signer responsible for signing the transaction.
 * @param {TransactionExpiry.Type} [expiry=TransactionExpiry.futureMinutes(5)] - The expiry time for the transaction.
 * @param {UpdateListOptions} [opts={ validate: true }] - Options for updating the allow/deny list.
 *
 * @returns A promise that resolves to the transaction hash.
 * @throws {UnauthorizedGovernanceOperationError} If the sender is not the token issuer.
 */
export async function removeDenyList(
    token: Token,
    sender: AccountAddress.Type,
    targets: AccountAddress.Type | AccountAddress.Type[],
    signer: AccountSigner,
    expiry: TransactionExpiry.Type = TransactionExpiry.futureMinutes(5),
    { validate }: UpdateListOptions = { validate: true }
): Promise<TransactionHash.Type> {
    const ops: TokenRemoveDenyListOperation[] = [targets]
        .flat()
        .map((target) => ({ [TokenOperationType.RemoveDenyList]: { target } }));
    return batchOperations(token, sender, ops, signer, expiry, validate);
}

/**
 * Executes a batch of governance operations on a token.
 *
 * @param {Token} token - The token on which to perform the operations.
 * @param {AccountAddress.Type} sender - The account address of the sender.
 * @param {TokenGovernanceOperation[]} operations - An array of governance operations to execute.
 * @param {AccountSigner} signer - The signer responsible for signing the transaction.
 * @param {TransactionExpiry.Type} [expiry=TransactionExpiry.futureMinutes(5)] - The expiry time for the transaction.
 * @param {boolean} [validate=true] - Whether to validate the operations before executing.
 *
 * @returns A promise that resolves to the transaction hash.
 * @throws {InvalidTokenAmountError} If a token amount is not compatible with the token.
 * @throws {UnauthorizedGovernanceOperationError} If the sender is not the token issuer.
 */
export async function batchOperations(
    token: Token,
    sender: AccountAddress.Type,
    operations: TokenGovernanceOperation[],
    signer: AccountSigner,
    expiry: TransactionExpiry.Type = TransactionExpiry.futureMinutes(5),
    validate: boolean = true
): Promise<TransactionHash.Type> {
    const payload = createTokenGovernancePayload(token.info.id, operations);
    return governanceTransaction(token, sender, payload, signer, expiry, validate);
}<|MERGE_RESOLUTION|>--- conflicted
+++ resolved
@@ -43,24 +43,20 @@
     expiry: TransactionExpiry.Type = TransactionExpiry.futureMinutes(5),
     opts: SupplyUpdateOptions = { autoScale: true, validate: true }
 ): Promise<TransactionHash.Type> {
-    const amountsList = [amounts].flat();
-<<<<<<< HEAD
-    // TODO: re-enable validation when it's covered by unit tests
-    // amountsList.forEach((amount) => validateAmount(token, amount));
+    let amountsList = [amounts].flat();
+    if (opts.autoScale) {
+        amountsList = amountsList.map((amount) => scaleAmount(token, amount));
+    }
+
+    if (opts.validate) {
+        // TODO: re-enable validation when it's covered by unit tests
+        // amountsList.forEach((amount) => validateAmount(token, amount));
+    }
 
     const ops: TokenMintOperation[] = amountsList.map((amount) => ({
-        [TokenOperationType.Mint]: { amount: scaleAmount(token, amount) },
+        [TokenOperationType.Mint]: { amount },
     }));
     return batchOperations(token, sender, ops, signer, expiry);
-=======
-    const ops: TokenMintOperation[] = amountsList.map((amount) => {
-        const scaled = opts.autoScale ? scaleAmount(token, amount) : amount;
-        return {
-            [TokenOperationType.Mint]: { amount: scaled },
-        };
-    });
-    return batchOperations(token, sender, ops, signer, expiry, opts.validate);
->>>>>>> 7b5ac008
 }
 
 /**
@@ -85,24 +81,20 @@
     expiry: TransactionExpiry.Type = TransactionExpiry.futureMinutes(5),
     opts: SupplyUpdateOptions = { autoScale: true, validate: true }
 ): Promise<TransactionHash.Type> {
-    const amountsList = [amounts].flat();
-<<<<<<< HEAD
-    // TODO: re-enable validation when it's covered by unit tests
-    // amountsList.forEach((amount) => validateAmount(token, amount));
+    let amountsList = [amounts].flat();
+    if (opts.autoScale) {
+        amountsList = amountsList.map((amount) => scaleAmount(token, amount));
+    }
+
+    if (opts.validate) {
+        // TODO: re-enable validation when it's covered by unit tests
+        // amountsList.forEach((amount) => validateAmount(token, amount));
+    }
 
     const ops: TokenBurnOperation[] = amountsList.map((amount) => ({
-        [TokenOperationType.Burn]: { amount: scaleAmount(token, amount) },
+        [TokenOperationType.Burn]: { amount },
     }));
     return batchOperations(token, sender, ops, signer, expiry);
-=======
-    const ops: TokenBurnOperation[] = amountsList.map((amount) => {
-        const scaled = opts.autoScale ? scaleAmount(token, amount) : amount;
-        return {
-            [TokenOperationType.Burn]: { amount: scaled },
-        };
-    });
-    return batchOperations(token, sender, ops, signer, expiry, opts.validate);
->>>>>>> 7b5ac008
 }
 
 type UpdateListOptions = {
