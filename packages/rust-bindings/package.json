{
    "name": "@concordium/rust-bindings",
    "version": "0.12.0",
    "license": "Apache-2.0",
    "engines": {
        "node": ">=14.16.0"
    },
    "repository": {
        "type": "git",
        "url": "https://github.com/Concordium/concordium-node-sdk-js",
        "directory": "packages/rust-bindings"
    },
    "main": "pkg/node/concordium_rust_bindings.js",
    "browser": "pkg/bundler/concordium_rust_bindings.js",
    "types": "pkg/bundler/concordium_rust_bindings.d.ts",
    "files": [
        "/pkg/**/concordium_rust_bindings*"
    ],
    "scripts": {
<<<<<<< HEAD
=======
        "fmt": "cargo +nightly-2023-04-01-x86_64-unknown-linux-gnu fmt -- --color=always --check",
        "clippy": "cargo +1.62 clippy --color=always --tests --benches -- -Dclippy::all",
>>>>>>> 67fba179
        "build": "wasm-pack build --target web --out-dir pkg/bundler \"$@\" && wasm-pack build --target nodejs --out-dir pkg/node \"$@\"",
        "build-dev": "yarn build --dev",
        "build:rust-bindings": "yarn build"
    }
}<|MERGE_RESOLUTION|>--- conflicted
+++ resolved
@@ -17,11 +17,8 @@
         "/pkg/**/concordium_rust_bindings*"
     ],
     "scripts": {
-<<<<<<< HEAD
-=======
         "fmt": "cargo +nightly-2023-04-01-x86_64-unknown-linux-gnu fmt -- --color=always --check",
         "clippy": "cargo +1.62 clippy --color=always --tests --benches -- -Dclippy::all",
->>>>>>> 67fba179
         "build": "wasm-pack build --target web --out-dir pkg/bundler \"$@\" && wasm-pack build --target nodejs --out-dir pkg/node \"$@\"",
         "build-dev": "yarn build --dev",
         "build:rust-bindings": "yarn build"
