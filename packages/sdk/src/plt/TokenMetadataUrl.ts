<<<<<<< HEAD
import { registerEncoder } from 'cbor2/encoder';
=======
import { Buffer } from 'buffer/index.js';
>>>>>>> 039a5417

import { HexString, cborDecode, cborEncode } from '../index.js';
import { Cbor } from './index.js';

/** The JSON representation of a {@linkcode Type} */
export type JSON = {
    /** The inner url */
    url: string;
    /** The checksum SHA-256 of the URL */
    checksumSha256?: HexString;
    /** Any additional values. These are hex representations of CBOR encoded values. */
    _additional?: Record<string, HexString>;
};

/** The intermediary CBOR representation of a {@linkcode Type} */
export type CBOR = {
    /** The inner url */
    url: string;
    /** The checksum SHA-256 of the URL */
    checksumSha256?: Uint8Array;
    /**
     * Any additional values. These are CBOR intermediary representations of values and might include custom tags if
     * not handled by adding decoders for these.
     */
    [key: string]: unknown;
};

/**
 * Protocol level token (PLT) metadata URL.
 */
class TokenMetadataUrl {
    #nominal = true;

    /**
     * Constructs a new TokenMetadataUrl instance.
     */
    constructor(
        /** The inner url */
        public readonly url: string,
        /** The checksum SHA-256 of the URL */
        public readonly checksumSha256?: Uint8Array,
        /**
         * Additional metadata url fields. Any keys in this object must not collide with the explicit fields for the
         * type.
         */
        public readonly additional?: Record<string, unknown>
    ) {}

    /**
     * Get a string representation of the token metadata URL.
     * @returns {string} The string representation.
     */
    public toString(): string {
        return this.url;
    }

    /**
     * Get a JSON-serializable representation of the token metadata URL. This is called implicitly when serialized with JSON.stringify.
     * @returns {JSON} The JSON representation.
     */
    public toJSON(): JSON {
        let _additional: Record<string, HexString> | undefined;
        if (this.additional !== undefined) {
            const pairs = Object.entries(this.additional).map(([key, value]) => [key, Cbor.encode(value).toJSON()]);
            _additional = Object.fromEntries(pairs);
        }

        return {
            url: this.url,
            checksumSha256:
                this.checksumSha256 !== undefined ? Buffer.from(this.checksumSha256).toString('hex') : undefined,
            _additional,
        };
    }
}

/**
 * Protocol level token (PLT) metadata URL.
 */
export type Type = TokenMetadataUrl;

/**
 * Create a protocol level token metadata URL.
 *
 * @param {string} url - The URL of the token metadata.
 * @param {Uint8Array} [checksumSha256] - The SHA-256 checksum of the URL.
 * @param {Record<string, unknown>} [additional] - Additional metadata fields.
 * @returns {TokenMetadataUrl} A new token metadata URL instance.
 */
export function create(
    url: string,
    checksumSha256?: Uint8Array,
    additional?: Record<string, unknown>
): TokenMetadataUrl {
    return new TokenMetadataUrl(url, checksumSha256, additional);
}

/**
 * Create a protocol level token metadata URL from a string value. If the url should be
 * accompanied by a checksum or any other additional values, use {@linkcode create} instead.
 *
 * @param {string} url - The string to create the token ID from.
 * @returns {TokenMetadataUrl} A new token metadata URL instance.
 */
export function fromString(url: string): TokenMetadataUrl {
    return new TokenMetadataUrl(url);
}

/**
 * Type predicate for {@linkcode Type}
 *
 * @param value value to check.
 * @returns whether `value` is of type {@linkcode Type}
 */
export function instanceOf(value: unknown): value is TokenMetadataUrl {
    return value instanceof TokenMetadataUrl;
}

/**
 * Converts {@linkcode JSON} to a token amount.
 *
 * @param {string} json The JSON representation of token metadata URL.
 * @returns {TokenMetadataUrl} The token metadata URL.
 */
export function fromJSON({ url, checksumSha256, _additional }: JSON): TokenMetadataUrl {
    let additional: Record<string, unknown> | undefined;
    if (_additional !== undefined) {
        const pairs = Object.entries(_additional).map(([key, value]) => [key, Cbor.decode(Cbor.fromJSON(value))]);
        additional = Object.fromEntries(pairs);
    }

    const checksumSha256Parsed =
        checksumSha256 !== undefined ? Uint8Array.from(Buffer.from(checksumSha256, 'hex')) : undefined;
    return create(url, checksumSha256Parsed, additional);
}

/**
 * Converts a TokenMetadataUrl object to it's intermediary {@linkcode CBOR} representation.
 *
 * @param tokenMetadataUrl - The TokenMetadataUrl object to convert.
 * @returns A CBOR-compatible value representation of the TokenMetadataUrl.
 */
export function toCBORValue(tokenMetadataUrl: TokenMetadataUrl): CBOR {
    return {
        ...tokenMetadataUrl.additional,
        url: tokenMetadataUrl.url,
        checksumSha256: tokenMetadataUrl.checksumSha256,
    };
}

/**
 * Encodes a TokenMetadataUrl object into a CBOR-formatted Uint8Array.
 *
 * @param tokenMetadataUrl - The TokenMetadataUrl object to encode.
 * @returns A Uint8Array containing the CBOR encoding of the TokenMetadataUrl.
 */
export function toCBOR(tokenMetadataUrl: TokenMetadataUrl): Uint8Array {
    return cborEncode(toCBORValue(tokenMetadataUrl));
}

/**
 * Constructs a TokenMetadataUrl object from it's {@linkcode CBOR}.
 *
 * @param value - The CBOR-compatible value to decode. The expected format is {@linkcode CBOR}.
 * @returns The decoded TokenMetadataUrl object.
 * @throws Will throw an error if the value is not a valid CBOR representation of TokenMetadataUrl.
 */
export function fromCBORValue(value: unknown): TokenMetadataUrl {
    if (typeof value !== 'object' || value === null) {
        throw new Error('Invalid CBOR value for TokenMetadataUrl');
    }
    if (!('url' in value) || typeof value.url !== 'string') {
        throw new Error('Missing or invalid "url" field in TokenMetadataUrl');
    }
    // check that checksumSha256 is either undefined or a Uint8Array of length 32
    if (
        'checksumSha256' in value &&
        (!(value.checksumSha256 instanceof Uint8Array) || value.checksumSha256.length !== 32)
    ) {
        throw new Error('Invalid "checksumSha256" field in TokenMetadataUrl');
    }

    const { url, checksumSha256, ...other } = value as CBOR;
    let additional: Record<string, unknown> | undefined;
    if (Object.keys(other).some((key) => typeof key !== 'string')) {
        throw new Error('Invalid additional fields in TokenMetadataUrl. Can only contain string keys.');
    }
    if (Object.keys(other).length > 0) {
        additional = other;
    }
    return create(url, checksumSha256, additional);
}

/**
 * Decodes a CBOR-encoded Uint8Array into a TokenMetadataUrl object.
 *
 * @param cbor - The CBOR-encoded Uint8Array to decode.
 * @returns The decoded TokenMetadataUrl object.
 * @throws Will throw an error if the CBOR data is not a valid representation of TokenMetadataUrl.
 */
export function fromCBOR(cbor: Uint8Array): TokenMetadataUrl {
    return fromCBORValue(cborDecode(cbor));
}

/**
 * Registers a CBOR encoder for the TokenMetadataUrl type with the `cbor2` library.
 * This allows TokenMetadataUrl instances to be automatically encoded when used with
 * the `cbor2` library's encode function.
 *
 * @returns {void}
 * @example
 * // Register the encoder
 * registerCBOREncoder();
 * // Now TokenMetadataUrl instances can be encoded directly
 * const encoded = encode(myTokenMetadataUrl);
 */
export function registerCBOREncoder(): void {
    registerEncoder(TokenMetadataUrl, (value) => [NaN, toCBORValue(value)]);
}<|MERGE_RESOLUTION|>--- conflicted
+++ resolved
@@ -1,8 +1,5 @@
-<<<<<<< HEAD
+import { Buffer } from 'buffer/index.js';
 import { registerEncoder } from 'cbor2/encoder';
-=======
-import { Buffer } from 'buffer/index.js';
->>>>>>> 039a5417
 
 import { HexString, cborDecode, cborEncode } from '../index.js';
 import { Cbor } from './index.js';
