import { Buffer } from 'buffer/';

/**
 * Representation of a module reference, which enforces that it:
 * - Hash length exactly 64
 * - Is a valid 64 length hex string
 */
export class ModuleReference {
    moduleRef: string;

    decodedModuleRef: Uint8Array;

    constructor(moduleRef: string) {
        if (moduleRef.length !== 64) {
            throw new Error(
                'The provided moduleRef ' +
                    moduleRef +
                    ' is invalid as its length was not 64'
            );
        }
        try {
<<<<<<< HEAD
            this.decodedModuleRef = Buffer.from(moduleRef, 'hex');
=======
            this.decodedModuleRef = Buffer.from(moduleRef, "hex");
>>>>>>> 7a882443
            this.moduleRef = moduleRef;
        } catch (error) {
            throw error;
        }
    }
}<|MERGE_RESOLUTION|>--- conflicted
+++ resolved
@@ -19,11 +19,7 @@
             );
         }
         try {
-<<<<<<< HEAD
-            this.decodedModuleRef = Buffer.from(moduleRef, 'hex');
-=======
             this.decodedModuleRef = Buffer.from(moduleRef, "hex");
->>>>>>> 7a882443
             this.moduleRef = moduleRef;
         } catch (error) {
             throw error;
