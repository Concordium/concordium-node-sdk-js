# Changelog

<<<<<<< HEAD
### Breaking changes

- Updated `types.ts` to conform to updated GRPC API, which includes adding more variants to existing types (all new variants take effect from protocol version 6):
  - `ChainParametersV2` added to `ChainParameters`
  - `BlockInfo` changed to `BlockInfoV0 | BlockInfoV1`
  - `ConsensusStatus` changed to `ConsensusStatusV0 | ConsensusStatusV1`
  - `ElectionInfo` changed to `ElectionInfoV0 | ElectionInfoV1`
=======
## 8.0.0

### Breaking changes

- Bumped @concordium/rust-bindings to 1.0.0. (Throws proper `Error`s when execution fails for any WASM entrypoint, with improved error messages)
>>>>>>> 4d5898cc

### Fixed

- Cost calculation for `deployModule` transaction.

### Added

- A `parseWallet` function to parse wallet export files
- Helper functions to determine version of versioned types mentioned in "Breaking Changes" have been added.
- Support for new chain update types.

### Changed

- The following functions now all have an additional parameter controlling whether errors are in a verbose format or not:
    - `deserializeContractState`
    - `deserializeReceiveReturnValue`
    - `deserializeReceiveError`
    - `deserializeInitError`
    - `deserializeTypeValue`
    - `serializeInitContractParameters`
    - `serializeUpdateContractParameters`
    - `serializeTypeValue`

## 7.0.1 2023-05-25

### Fixed

- Cost calculation for `deployModule` transaction.

## 7.0.0 2023-05-15 

### Breaking changes

- Updated `blockInfo` so that the `bakerId` field is optional, since it will be undefined for genesis blocks.
- `waitForTransactionFinalization` now returns a `BlockItemSummaryInBlock`
- Added missing version return type in `getModuleSchema`. It now returns an object containing the schema source and version.

### Added

- Helpers for calculating energy cost for a transaction and microCCD cost from energy cost:
  - `getEnergyCost`
  - `getExchangeRate`
  - `convertEnergyToMicroCcd`
- Utility functions for extracting information from `BlockItemSummary`:
    - `isInitContractSummary`
    - `isUpdateContractSummary`
    - `isTransferLikeSummary`
    - `isRejectTransaction`
    - `isSuccessTransaction`
    - `getTransactionRejectReason`
    - `getReceiverAccount`
    - `affectedContracts`
    - `affectedAccounts`
- Utility functions for extracting information from `BlockSpecialEvent`:
    - `specialEventAffectedAccounts`
- Helper methods on `GRPCClient` for chain traversal: 
    - `getFinalizedBlocksFrom`
    - `findEarliestFinalized`
    - `findInstanceCreation`
    - `findFirstFinalizedBlockNoLaterThan`
- Extended HdWallet with support for verifiable credential key deriviation.

### Changed

- Bumped @concordium/rust-bindings to 0.12.0. (Adds key derivation for verifiable credentials)

## 6.5.0 2023-5-03

### Added
- Utility functions `uleb128Decode` and `uleb128Encode` functions for decoding and encoding as unsigned leb128 respectively.
- `CIS2Contract` class for interacting with smart contracts adhering to the CIS-2 standard.
- `cis0Supports` function for checking standard support in smart contracts.
- Made the `streamToList` function public.
- Made the `unwrap` function public.
- Added `wasmToSchema` utility function.
- Added `getEmbeddedSchema` to client.
- Exposed `RpcError` type and created helper `isRpcError`.
- Build function `buildAccountSigner` for creating `AccountSigner` objects from genesis format, wallet export format, and a simple representation of credentials with keys.

### Changed
- Fixed bug where `AccountCreationSummary` type did not have fields: `index`, `energyCost`, `hash`

## 6.4.2 2023-04-21

### Changed

- `generateBakerKeys` now also returns the private baker keys.

## 6.4.1 2023-03-31

### Changed

- Replace use of `setImmediate` with `setTimeout` since the former is not
  supported in browsers.

## 6.4.0 2023-03-22

### Added

- General function for deserializing smart contract values `deserializeTypeValue`.

### Changed

- Bumped @concordium/rust-bindings to 0.11.0. (Includes a fix to serialization of negative numbers for smart contract values)
- `signMessage` and `verifyMessageSignature` can now handle the message being a buffer/Uint8Array instead of only a utf8 string.

### Fixed

- `serializeTypeValue` now reports an error when called with invalid data, such as a receive function with missing schema, or a schema that cannot be parsed.

## 6.3.0 2023-02-27

### Added

- Added a client for version 2 of the Concordium gRPC API to communicate with a Concordium node. 
    - including helper function `waitForTransactionFinalization` that returns a promise that resolves when the transaction finalizes.

- Serialization:
    - `serializeAccountTransactionPayload`
    - `serializeCredentialDeploymentPayload`

- Credential deployment helpers:
  - `createCredentialTransaction`
  - `createCredentialTransactionNoSeed`
  - `signCredentialTransaction`

- Function to generate baker keys: `generateBakerKeys`.

### Fixed

- `getInitContractParameterSchema`, `getUpdateContractParameterSchema`,
  `serializeInitContractParameters` and `serializeUpdateContractParameters` now
  report an error when called with invalid data, such as a receive function with
  missing schema, or a schema that cannot be parsed.

### Deprecated

- The JSON-RPC client has been deprecated in favor of the new gRPC v2 client.
- Various types and helper functions used by the JSON-RPC client (and the v1 gRPC client) have also been deprecated.

## 6.2.0 2023-01-04

### Added

- `serializeTypeValue` that allows smart contract types to be serialized using the specific schema, instead of only by providing the entire module's schema.
- `getInitContractParameterSchema` Given a buffer containing the schema for a module, extract the schema for a given contract's init function's parameters.
- `getReceiveContractParameterSchema` Given a buffer containing the schema for a module, extract the schema for a given contract's receive methods' parameters.

## 6.1.0 2022-11-30

### Added

- `IdStatementBuilder` class to help build id statements.
- `verifyIdStatement` function to verify that a statement is well-formed and complies with rules for id statements.
- `getIdProof` function to prove a statement holds for the given identity/account.
- Enums for sex and idDocType values.

## 6.0.0 2022-11-15

### Breaking changes

- Change AccountTransactionType names/string values to align with those in Concordium base.
- Change some field names in UpdateConcractPayload, InitContractPayload and DeployModule to align with those in Concordium base.
- Rename GtuAmount class to CcdAmount. And change the microGtuAmount field to microCcdAmount.
- Add custom toJSON methods for the classes CcdAmount, AccountAddress, ModuleReference, CredentialRegistrationId, DataBlob and TransactionExpiry, in order to match the serialisation of their equivalents in Concordium base.

### Added

- The ability to deserialize error values of receive and init functions using `deserializeReceiveError()` and `deserializeInitError()` respectfully.
- Refactored the `upserializeUpdateContractParameters()` and `serializeInitContractParameters()` to call into rust functions.

## 5.2.0 2022-11-8

### Added

- The ability to deserialize the return values of receive functions using `deserializeReceiveReturnValue()`.

## 5.1.0 2022-9-29

### Added

- Additional arguments to the JSON-RPC HttpProvider, to enable is to receive and forward cookies.

### Fixed

- getAccountInfo no longer relies on instanceof to determine the type of input.

## 5.0.0 2022-9-29

### Added

- `getCredentialId` to the HdWallet.

### Breaking changes

- Updated the signature of helper functions for accounts to sign messages. (and changed the prepend)

## 4.0.0 2022-8-26

### Breaking changes

- ConcordiumHdWallet methods now take the identity provider index as arguments.
- Bumped @concordium/rust-bindings to 0.4.0.

### Fixed

 - Added missing `accountAddress` field to `AccountInfo` types.

## 3.0.0 2022-8-26

### Added

- Support for new V2 schemas which can specify error types.

### Breaking changes

- SchemaVersion, Module, and schema types are now 0-indexed instead of 1-indexed. This means that the schemas used for V0 contracts are now version 0, and so is the associated types. And the first schema version for V1 contracts are now version 1.

## 2.4.0 2022-8-15

### Added

- `createIdentityRequest`, to create identity requests.
- `createCredentialV1`, to create credentials using a seedPhrase.
- `createIdentityRecoveryRequest`, to create identity recovery requests.
- Added `sendCredentialDeployment` to send credentials created from `createCredentialV1` to the chain.
- `getSignedCredentialDeploymentTransactionHash` to get the transaction hash of credentials created from `createCredentialV1`.
- Added `ConfigureBaker` to `AccountTransactionType` enum.
- Added `ConcordiumHdWallet` with functions to get keys and randomness from a seed phrase.

## 2.3.2 2022-7-26

### Fixed

- `deserializeTransaction` no longer throws an error on expired transactions.

## 2.3.1 2022-7-26

### Fixed

- `deserializeTransaction` is now exported from index.

## 2.3.0 2022-7-25

### Added

- `deserializeTransaction` function to deserialize transaction created by `serializeAccountTransactionForSubmission` and `serializeCredentialDeploymentTransactionForSubmission`. (Currently SimpleTransfer, SimpleTransferWithMemo and RegisterData are the only supported account transactions kinds)

## 2.2.0 2022-7-21

### Added

- Add support for getAccountInfo, InvokeContract, getCryptographicParameters and getModuleSource with JSON-RPC

## 2.1.1 2022-7-8

### Fixed

- Fixed contract schema serialization for ByteList

## 2.1.0 2022-7-5

### Added

- Support deserializing new schema types: ULeb128, ILeb128, ByteArray and ByteList.
- Support deserializing schemas with versioning information.

### Changes

- The function for deserializing a module schema `deserialModuleFromBuffer` now have the schema version as an optional argument. The function will try to extract the version from the buffer. When a version is provided it falls back to this, otherwise it throws an error.

## 2.0.1 2022-6-27

### Fixed

- @noble/ed25519 and cross-fetch moved from devDependencies to dependencies.

## 2.0.0 2022-6-24

### Added

- Support deserializing version 2 schemas.
- Support serializing parameters for contracts using version 2 schemas.
- Support for deploying versioned smart contract modules, which is the format used in cargo-concordium v2+. (This is done by not supplying the version field in the payload)

### Breaking changes

- `serializeInitContractParameters` and `serializeUpdateContractParameters` each have an additional parameter, which denotes the version of the schema provided. For existing users that are using V0 contracts, that parameter should be `SchemaVersion.V1`.
- Deserialization of schemas have been changed: types and functions have been renamed and `deserialModuleFromBuffer` have an additional parameter.

## 1.0.1 2022-6-2

### Fixed

-   Fixed JSON-RPC client crash on empty response when calling getInstanceInfo.
    (And update the format of the arguments  for the server)
-   Fixed issue by bumping rust bindings version

## 1.0.0 2022-5-25

-   Initial release<|MERGE_RESOLUTION|>--- conflicted
+++ resolved
@@ -1,20 +1,15 @@
 # Changelog
 
-<<<<<<< HEAD
-### Breaking changes
-
+## 8.0.0
+
+### Breaking changes
+
+- Bumped @concordium/rust-bindings to 1.0.0. (Throws proper `Error`s when execution fails for any WASM entrypoint, with improved error messages)
 - Updated `types.ts` to conform to updated GRPC API, which includes adding more variants to existing types (all new variants take effect from protocol version 6):
   - `ChainParametersV2` added to `ChainParameters`
   - `BlockInfo` changed to `BlockInfoV0 | BlockInfoV1`
   - `ConsensusStatus` changed to `ConsensusStatusV0 | ConsensusStatusV1`
   - `ElectionInfo` changed to `ElectionInfoV0 | ElectionInfoV1`
-=======
-## 8.0.0
-
-### Breaking changes
-
-- Bumped @concordium/rust-bindings to 1.0.0. (Throws proper `Error`s when execution fails for any WASM entrypoint, with improved error messages)
->>>>>>> 4d5898cc
 
 ### Fixed
 
