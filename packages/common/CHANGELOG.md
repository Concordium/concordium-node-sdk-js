# Changelog

## Unreleased

### Added

- Helpers for calculating energy cost for a transaction and microCCD cost from energy cost:
  - `getEnergyCost`
  - `getExchangeRate`
  - `convertEnergyToMicroCcd`
- Utility functions for extracting information from `BlockItemSummary`:
    - `isInitContractSummary`
    - `isUpdateContractSummary`
    - `isTransferLikeSummary`
    - `isRejectTransaction`
    - `isSuccessTransaction`
    - `getTransactionRejectReason`
    - `getReceiverAccount`
    - `affectedContracts`
    - `affectedAccounts`
- Utility functions for extracting information from `BlockSpecialEvent`:
    - `specialEventAffectedAccounts`
- Helper methods on `GRPCClient` for chain traversal: 
    - `getFinalizedBlocksFrom`
    - `findEarliestFinalized`
    - `findInstanceCreation`
    - `findFirstFinalizedBlockNoLaterThan`

<<<<<<< HEAD
### Breaking changes
- `waitForTransactionFinalization` now returns a `BlockItemSummary`
=======
>>>>>>> 7c7c32c1

## 6.5.0 2023-5-03

### Added
- Utility functions `uleb128Decode` and `uleb128Encode` functions for decoding and encoding as unsigned leb128 respectively.
- `CIS2Contract` class for interacting with smart contracts adhering to the CIS-2 standard.
- `cis0Supports` function for checking standard support in smart contracts.
- Made the `streamToList` function public.
- Made the `unwrap` function public.
- Added `wasmToSchema` utility function.
- Added `getEmbeddedSchema` to client.
- Exposed `RpcError` type and created helper `isRpcError`.
- Build function `buildAccountSigner` for creating `AccountSigner` objects from genesis format, wallet export format, and a simple representation of credentials with keys.

### Changed
- Fixed bug where `AccountCreationSummary` type did not have fields: `index`, `energyCost`, `hash`

## 6.4.2 2023-04-21

### Changed

- `generateBakerKeys` now also returns the private baker keys.

## 6.4.1 2023-03-31

### Changed

- Replace use of `setImmediate` with `setTimeout` since the former is not
  supported in browsers.

## 6.4.0 2023-03-22

### Added

- General function for deserializing smart contract values `deserializeTypeValue`.

### Changed

- Bumped @concordium/rust-bindings to 0.11.0. (Includes a fix to serialization of negative numbers for smart contract values)
- `signMessage` and `verifyMessageSignature` can now handle the message being a buffer/Uint8Array instead of only a utf8 string.

### Fixed

- `serializeTypeValue` now reports an error when called with invalid data, such as a receive function with missing schema, or a schema that cannot be parsed.

## 6.3.0 2023-02-27

### Added

- Added a client for version 2 of the Concordium gRPC API to communicate with a Concordium node. 
    - including helper function `waitForTransactionFinalization` that returns a promise that resolves when the transaction finalizes.

- Serialization:
    - `serializeAccountTransactionPayload`
    - `serializeCredentialDeploymentPayload`

- Credential deployment helpers:
  - `createCredentialTransaction`
  - `createCredentialTransactionNoSeed`
  - `signCredentialTransaction`

- Function to generate baker keys: `generateBakerKeys`.

### Fixed

- `getInitContractParameterSchema`, `getUpdateContractParameterSchema`,
  `serializeInitContractParameters` and `serializeUpdateContractParameters` now
  report an error when called with invalid data, such as a receive function with
  missing schema, or a schema that cannot be parsed.

### Deprecated

- The JSON-RPC client has been deprecated in favor of the new gRPC v2 client.
- Various types and helper functions used by the JSON-RPC client (and the v1 gRPC client) have also been deprecated.

## 6.2.0 2023-01-04

### Added

- `serializeTypeValue` that allows smart contract types to be serialized using the specific schema, instead of only by providing the entire module's schema.
- `getInitContractParameterSchema` Given a buffer containing the schema for a module, extract the schema for a given contract's init function's parameters.
- `getReceiveContractParameterSchema` Given a buffer containing the schema for a module, extract the schema for a given contract's receive methods' parameters.

## 6.1.0 2022-11-30

### Added

- `IdStatementBuilder` class to help build id statements.
- `verifyIdStatement` function to verify that a statement is well-formed and complies with rules for id statements.
- `getIdProof` function to prove a statement holds for the given identity/account.
- Enums for sex and idDocType values.

## 6.0.0 2022-11-15

### Breaking changes

- Change AccountTransactionType names/string values to align with those in Concordium base.
- Change some field names in UpdateConcractPayload, InitContractPayload and DeployModule to align with those in Concordium base.
- Rename GtuAmount class to CcdAmount. And change the microGtuAmount field to microCcdAmount.
- Add custom toJSON methods for the classes CcdAmount, AccountAddress, ModuleReference, CredentialRegistrationId, DataBlob and TransactionExpiry, in order to match the serialisation of their equivalents in Concordium base.

### Added

- The ability to deserialize error values of receive and init functions using `deserializeReceiveError()` and `deserializeInitError()` respectfully.
- Refactored the `upserializeUpdateContractParameters()` and `serializeInitContractParameters()` to call into rust functions.

## 5.2.0 2022-11-8

### Added

- The ability to deserialize the return values of receive functions using `deserializeReceiveReturnValue()`.

## 5.1.0 2022-9-29

### Added

- Additional arguments to the JSON-RPC HttpProvider, to enable is to receive and forward cookies.

### Fixed

- getAccountInfo no longer relies on instanceof to determine the type of input.

## 5.0.0 2022-9-29

### Added

- `getCredentialId` to the HdWallet.

### Breaking changes

- Updated the signature of helper functions for accounts to sign messages. (and changed the prepend)

## 4.0.0 2022-8-26

### Breaking changes

- ConcordiumHdWallet methods now take the identity provider index as arguments.
- Bumped @concordium/rust-bindings to 0.4.0.

### Fixed

 - Added missing `accountAddress` field to `AccountInfo` types.

## 3.0.0 2022-8-26

### Added

- Support for new V2 schemas which can specify error types.

### Breaking changes

- SchemaVersion, Module, and schema types are now 0-indexed instead of 1-indexed. This means that the schemas used for V0 contracts are now version 0, and so is the associated types. And the first schema version for V1 contracts are now version 1.

## 2.4.0 2022-8-15

### Added

- `createIdentityRequest`, to create identity requests.
- `createCredentialV1`, to create credentials using a seedPhrase.
- `createIdentityRecoveryRequest`, to create identity recovery requests.
- Added `sendCredentialDeployment` to send credentials created from `createCredentialV1` to the chain.
- `getSignedCredentialDeploymentTransactionHash` to get the transaction hash of credentials created from `createCredentialV1`.
- Added `ConfigureBaker` to `AccountTransactionType` enum.
- Added `ConcordiumHdWallet` with functions to get keys and randomness from a seed phrase.

## 2.3.2 2022-7-26

### Fixed

- `deserializeTransaction` no longer throws an error on expired transactions.

## 2.3.1 2022-7-26

### Fixed

- `deserializeTransaction` is now exported from index.

## 2.3.0 2022-7-25

### Added

- `deserializeTransaction` function to deserialize transaction created by `serializeAccountTransactionForSubmission` and `serializeCredentialDeploymentTransactionForSubmission`. (Currently SimpleTransfer, SimpleTransferWithMemo and RegisterData are the only supported account transactions kinds)

## 2.2.0 2022-7-21

### Added

- Add support for getAccountInfo, InvokeContract, getCryptographicParameters and getModuleSource with JSON-RPC

## 2.1.1 2022-7-8

### Fixed

- Fixed contract schema serialization for ByteList

## 2.1.0 2022-7-5

### Added

- Support deserializing new schema types: ULeb128, ILeb128, ByteArray and ByteList.
- Support deserializing schemas with versioning information.

### Changes

- The function for deserializing a module schema `deserialModuleFromBuffer` now have the schema version as an optional argument. The function will try to extract the version from the buffer. When a version is provided it falls back to this, otherwise it throws an error.

## 2.0.1 2022-6-27

### Fixed

- @noble/ed25519 and cross-fetch moved from devDependencies to dependencies.

## 2.0.0 2022-6-24

### Added

- Support deserializing version 2 schemas.
- Support serializing parameters for contracts using version 2 schemas.
- Support for deploying versioned smart contract modules, which is the format used in cargo-concordium v2+. (This is done by not supplying the version field in the payload)

### Breaking changes

- `serializeInitContractParameters` and `serializeUpdateContractParameters` each have an additional parameter, which denotes the version of the schema provided. For existing users that are using V0 contracts, that parameter should be `SchemaVersion.V1`.
- Deserialization of schemas have been changed: types and functions have been renamed and `deserialModuleFromBuffer` have an additional parameter.

## 1.0.1 2022-6-2

### Fixed

-   Fixed JSON-RPC client crash on empty response when calling getInstanceInfo.
    (And update the format of the arguments  for the server)
-   Fixed issue by bumping rust bindings version

## 1.0.0 2022-5-25

-   Initial release<|MERGE_RESOLUTION|>--- conflicted
+++ resolved
@@ -26,11 +26,8 @@
     - `findInstanceCreation`
     - `findFirstFinalizedBlockNoLaterThan`
 
-<<<<<<< HEAD
 ### Breaking changes
 - `waitForTransactionFinalization` now returns a `BlockItemSummary`
-=======
->>>>>>> 7c7c32c1
 
 ## 6.5.0 2023-5-03
 
