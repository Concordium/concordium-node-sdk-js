--- conflicted
+++ resolved
@@ -1,22 +1,16 @@
 # Changelog
 
-<<<<<<< HEAD
-### Added
-
+## Unreleased
+
+### Added
+
+- `sendUpdateInstruction` to the gRPC Client.
+- `healthCheck` to the gRPC Client.
 -   `Module` class for functionality related to smart contract modules, such as parsing the WebAssembly and interface of the module.
 -   Smart contract related types `ContractName`, `EntrypointName` and helper functions `isInitName`, `isReceiveName`, `getContractNameFromInit` and `getNamesFromReceive`.
 
-=======
-## Unreleased
-
-### Added
-
-- `sendUpdateInstruction` to the gRPC Client.
-- `healthCheck` to the gRPC Client.
-
 ### Fixed
 - Added missing fields to `getBlockChainParameters` response. (rootKeys, level1Keys, level2Keys)
->>>>>>> 95a5ebe1
 
 ## 9.3.0
 
