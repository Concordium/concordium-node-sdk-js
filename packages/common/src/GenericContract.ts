import { Buffer } from 'buffer/';
import { stringify } from 'json-bigint';

<<<<<<< HEAD
import {
    checkParameterLength,
    getContractName,
    getContractNameFromInit,
} from './contractHelpers';
import { ConcordiumGRPCClient } from './GRPCClient';
=======
import { checkParameterLength, getContractName } from './contractHelpers';
import { ConcordiumGRPCClient } from './grpc/GRPCClient';
>>>>>>> 583070a6
import { AccountSigner, signTransaction } from './signHelpers';
import {
    AccountTransactionType,
    Base58String,
    Base64String,
    ContractAddress,
    Energy,
    HexString,
    InstanceInfo,
    InvokeContractResult,
    MakeOptional,
    SmartContractTypeValues,
    UpdateContractPayload,
} from './types';
import { AccountAddress } from './types/accountAddress';
import { CcdAmount } from './types/ccdAmount';
import { TransactionExpiry } from './types/transactionExpiry';
import { ModuleReference } from './types/moduleReference';
import * as BlockHash from './BlockHash';

/**
 * Metadata necessary for smart contract transactions
 */
export type ContractTransactionMetadata = {
    /** Amount (in microCCD) to include in the transaction. Defaults to 0n */
    amount?: bigint;
    /** The sender address of the transaction */
    senderAddress: HexString;
    /** Expiry date of the transaction. Defaults to 5 minutes in the future */
    expiry?: Date;
    /** Max energy to be used for the transaction */
    energy: Energy;
};

/**
 * Metadata necessary for creating a {@link UpdateTransaction}
 */
export type CreateContractTransactionMetadata = Pick<
    ContractTransactionMetadata,
    'amount' | 'energy'
>;

/**
 * Holds either a contract module schema, or the schema for a single parameters of a contract entrypoint
 */
export type ContractSchema = {
    /** Base64 encoded schema for the parameter type */
    value: Base64String;
    /** Type of the schema */
    type: 'parameter' | 'module';
};

/**
 * An update transaction without header.
 */
export type ContractUpdateTransaction = {
    /** The type of the transaction, which will always be of type {@link AccountTransactionType.Update} */
    type: AccountTransactionType.Update;
    /** The payload of the transaction, which will always be of type {@link UpdateContractPayload} */
    payload: UpdateContractPayload;
};

/**
 * An update transaction without header, including schema information.
 * This is useful for sending through a wallet, which supplies the header information.
 *
 * @template J - The type of the parameter formatted as JSON compatible with the corresponding contract schema
 */
export type ContractUpdateTransactionWithSchema<
    J extends SmartContractTypeValues = SmartContractTypeValues
> = ContractUpdateTransaction & {
    /** Parameter of the update */
    parameter: {
        /** Hex encoded parameter for the update */
        hex: HexString;
        /** JSON representation of the parameter to be used with the corresponding contract schema */
        json: J;
    };
    /** The schema needed to serialize the parameter */
    schema: ContractSchema;
};

/**
 * Default expiry date used for contract update transactions.
 */
export function getContractUpdateDefaultExpiryDate(): Date {
    const future5Minutes = Date.now() + 5 * 60 * 1000;
    return new Date(future5Minutes);
}

/**
 * Converts an address (either contract address or account address in its base58 form) to a contract update "invoker"
 */
export const getInvoker = (
    address: Base58String | ContractAddress
): ContractAddress | AccountAddress =>
    typeof address !== 'string' ? address : new AccountAddress(address);

/**
 * Defines methods for performing dry-run invocations of updates on a Contract with entrypoints `E`
 *
 * @template E - union of entrypoints
 */
export class ContractDryRun<E extends string = string> {
    constructor(
        protected grpcClient: ConcordiumGRPCClient,
        protected contractAddress: ContractAddress,
        protected contractName: string
    ) {}

    /**
     * Performs a dry-run of a contract entrypoint invocation.
     * Useful for getting an indication of the result of an invocation of the entrypoint (e.g. getting a cost estimate).
     *
     * @template T - The type of the input given
     *
     * @param {string} entrypoint - The name of the receive function to invoke.
     * @param {ContractAddress | AccountAddress} invoker - The address of the invoker.
     * @param {Function} serializer - A function for serializing the input to bytes.
     * @param {T} input - Input for for contract function.
     * @param {HexString} [blockHash] - The hash of the block to perform the invocation of. Defaults to the latest finalized block on chain.
     *
     * @returns {InvokeContractResult} the contract invocation result, which includes whether or not the invocation succeeded along with the energy spent.
     */
    public invokeMethod<T>(
        entrypoint: E,
        invoker: ContractAddress | AccountAddress,
        serializer: (input: T) => Buffer,
        input: T,
        blockHash?: HexString
    ): Promise<InvokeContractResult> {
        const parameter = serializer(input);
        checkParameterLength(parameter);

        return this.grpcClient.invokeContract(
            {
                contract: this.contractAddress,
                parameter,
                invoker,
                method: `${this.contractName}.${entrypoint}`,
            },
            blockHash
        );
    }
}

/** Options for checking contract instance information on chain. */
export type ContractCheckOnChainOptions = {
    /**
     * Hash of the block to check the information at.
     * When not provided the last finalized block is used.
     */
    blockHash?: BlockHash.Type;
    /**
     * The expected module reference to be used by the contract instance.
     * When not provided no check is done against the module reference.
     */
    moduleReference?: ModuleReference;
};

/**
 * Either a module schema, or a `Record` of parameter schemas per entrypoint `E`
 *
 * @template E - union of entrypoints
 */
export type Schema<E extends string = string> =
    | Base64String
    | Record<E, Base64String>;

/**
 * Base class for interacting with arbitrary contracts. Public version is {@link Contract}.
 *
 * @template E - union of update entrypoints
 * @template V - union of view entrypoints
 */
class ContractBase<E extends string = string, V extends string = string> {
    /** The dry-run instance, accessible through {@link ContractBase.dryRun} */
    protected dryRunInstance: ContractDryRun<E>;

    constructor(
        protected grpcClient: ConcordiumGRPCClient,
        protected contractAddress: ContractAddress,
        protected contractName: string,
        protected schema?: Schema<E>
    ) {
        this.dryRunInstance = new ContractDryRun(
            grpcClient,
            contractAddress,
            contractName
        );
    }

    /**
     * Helper function for getting the {@link InstanceInfo} of a contract
     *
     * @param {ConcordiumGRPCClient} grpcClient - The GRPC client for accessing a node.
     * @param {ContractAddress} contractAddress - The address of the contract.
     *
     * @throws if the {@link InstanceInfo} of the contract could not be found.
     *
     * @returns {InstanceInfo} the instance info.
     */
    protected static async getInstanceInfo(
        grpcClient: ConcordiumGRPCClient,
        contractAddress: ContractAddress
    ): Promise<InstanceInfo> {
        try {
            return await grpcClient.getInstanceInfo(contractAddress);
        } catch (e) {
            throw new Error(
                `Could not get contract instance info for contract at address ${stringify(
                    contractAddress
                )}: ${(e as Error).message ?? e}`
            );
        }
    }

    /**
     * Helper function for getting the name of a contract
     *
     * @param {ConcordiumGRPCClient} grpcClient - The GRPC client for accessing a node.
     * @param {ContractAddress} contractAddress - The address of the contract.
     *
     * @throws if the {@link InstanceInfo} of the contract could not be found.
     *
     * @returns {string} the name of the contract.
     */
    protected static async getContractName(
        grpcClient: ConcordiumGRPCClient,
        contractAddress: ContractAddress
    ): Promise<string> {
        const instanceInfo = await this.getInstanceInfo(
            grpcClient,
            contractAddress
        );
        return getContractName(instanceInfo);
    }

    /**
     * Get information on this smart contract instance.
     *
     * @param {BlockHash.Type} [blockHash] Hash of the block to check information at. When not provided the last finalized block is used.

     * @throws if the {@link InstanceInfo} of the contract could not be found.

     * @returns {InstanceInfo} The instance info.
     */
    public async getInstanceInfo(
        blockHash?: BlockHash.Type
    ): Promise<InstanceInfo> {
        const blockHashHex =
            blockHash === undefined
                ? undefined
                : BlockHash.toHexString(blockHash);
        return this.grpcClient.getInstanceInfo(
            this.contractAddress,
            blockHashHex
        );
    }

    /**
     * Check if the smart contract instance exists on the blockchain and whether it uses a matching contract name.
     * Optionally a module reference can be provided to check if the contract instance uses this module.
     *
     * @param {ContractCheckOnChainOptions} [options] Options for checking information on chain.
     *
     * @throws {RpcError} If failing to communicate with the concordium node or if the instance does not exist on chain or fails the checks.
     */
    public async checkOnChain(
        options: ContractCheckOnChainOptions = {}
    ): Promise<void> {
        const info = await this.getInstanceInfo(options.blockHash);

        const contractNameOnChain = getContractNameFromInit(info.name);
        if (contractNameOnChain !== this.contractName) {
            throw new Error(
                `Instance ${this.contractAddress} have contract name '${contractNameOnChain}' on chain. The client expected: '${this.contractName}'.`
            );
        }

        if (
            options.moduleReference !== undefined &&
            info.sourceModule.moduleRef !== options.moduleReference.moduleRef
        ) {
            throw new Error(
                `Instance ${this.contractAddress} uses module with reference '${info.sourceModule.moduleRef}' expected '${options.moduleReference.moduleRef}'`
            );
        }
    }

    /**
     * A dry-run instance, providing access to methods for performing dry-run invocations of update instructions.
     */
    public get dryRun(): ContractDryRun<E> {
        return this.dryRunInstance;
    }

    /**
     * Creates a {@link ContractUpdateTransactionWithSchema} contract update transaction, holding the necessary parts to sign/submit to the chain.
     *
     * @template T - The type of the input
     *
     * @param {string} entrypoint - The name of the receive function to invoke.
     * @param {Function} serializeInput - A function to serialize the `input` to bytes.
     * @param {ContractTransactionMetadata} metadata - Metadata to be used for the transaction creation (with defaults).
     * @param {T} input - Input for for contract function.
     *
     * @throws If the query could not be invoked successfully.
     *
     * @returns {ContractUpdateTransaction} Details necesary for submitting the contract update transaction.
     */
    public createUpdateTransaction<T>(
        entrypoint: E,
        serializeInput: (input: T) => Buffer,
        metadata: CreateContractTransactionMetadata,
        input: T
    ): ContractUpdateTransaction;

    /**
     * Creates a {@link ContractUpdateTransactionWithSchema} contract update transaction, holding the necessary parts to sign/submit to the chain.
     *
     * @template T - The type of the input
     * @template J - The type of the input formatted as JSON compatible with the corresponding contract schema
     *
     * @param {string} entrypoint - The name of the receive function to invoke.
     * @param {Function} serializeInput - A function to serialize the `input` to bytes.
     * @param {ContractTransactionMetadata} metadata - Metadata to be used for the transaction creation (with defaults).
     * @param {T} input - Input for for contract function.
     * @param {Function} inputJsonFormatter - A function to format the `input` as JSON format serializable by the contract schema.
     *
     * @throws If the query could not be invoked successfully.
     *
     * @returns {ContractUpdateTransactionWithSchema} Details necessary for submitting the contract update transaction (with JSON to be serialized with corresponding schema)
     */
    public createUpdateTransaction<T, J extends SmartContractTypeValues>(
        entrypoint: E,
        serializeInput: (input: T) => Buffer,
        metadata: CreateContractTransactionMetadata,
        input: T,
        inputJsonFormatter: (input: T) => J
    ): MakeOptional<ContractUpdateTransactionWithSchema<J>, 'schema'>;
    public createUpdateTransaction<T, J extends SmartContractTypeValues>(
        entrypoint: E,
        serializeInput: (input: T) => Buffer,
        { amount = 0n, energy }: CreateContractTransactionMetadata,
        input: T,
        inputJsonFormatter?: (input: T) => J
    ):
        | ContractUpdateTransaction
        | MakeOptional<ContractUpdateTransactionWithSchema<J>, 'schema'> {
        const parameter = serializeInput(input);
        checkParameterLength(parameter);

        const payload: UpdateContractPayload = {
            amount: new CcdAmount(amount),
            address: this.contractAddress,
            receiveName: `${this.contractName}.${entrypoint}`,
            maxContractExecutionEnergy: energy,
            message: parameter,
        };
        const transaction: ContractUpdateTransaction = {
            type: AccountTransactionType.Update,
            payload,
        };

        if (inputJsonFormatter === undefined) {
            return transaction;
        }

        const jsonParameter = inputJsonFormatter(input);

        let schema: ContractSchema | undefined;
        if (typeof this.schema === 'string') {
            schema = {
                value: this.schema,
                type: 'module',
            };
        } else if (this.schema?.[entrypoint] !== undefined) {
            schema = {
                value: this.schema[entrypoint],
                type: 'parameter',
            };
        }

        return {
            ...transaction,
            parameter: {
                hex: parameter.toString('hex'),
                json: jsonParameter,
            },
            schema,
        };
    }

    /**
     * Submits a {@link ContractUpdateTransaction} contract update transaction.
     *
     * @param {ContractUpdateTransaction} transactionBase - The details of the transaction to send.
     * @param {ContractTransactionMetadata} metadata - Metadata to be used for the transaction (with defaults).
     * @param {AccountSigner} signer - An object to use for signing the transaction.
     *
     * @throws If the query could not be invoked successfully.
     *
     * @returns {HexString} The transaction hash of the update transaction
     */
    protected async sendUpdateTransaction(
        transactionBase: ContractUpdateTransaction,
        {
            senderAddress,
            expiry = getContractUpdateDefaultExpiryDate(),
        }: ContractTransactionMetadata,
        signer: AccountSigner
    ): Promise<HexString> {
        const sender = new AccountAddress(senderAddress);
        const { nonce } = await this.grpcClient.getNextAccountNonce(sender);
        const header = {
            expiry: new TransactionExpiry(expiry),
            nonce: nonce,
            sender,
        };
        const transaction = {
            ...transactionBase,
            header,
        };
        const signature = await signTransaction(transaction, signer);
        return this.grpcClient.sendAccountTransaction(transaction, signature);
    }

    /**
     * Creates and sends a contract update transaction with parameter `input` to `entrypoint`.
     *
     * @template T - The type of the input
     *
     * @param {string} entrypoint - The name of the receive function to invoke.
     * @param {Function} serializeInput - A function to serialize the `input` to bytes.
     * @param {CIS2.TransactionMetadata} metadata - Metadata to be used for the transaction (with defaults).
     * @param {T} input - Input for for contract function.
     * @param {AccountSigner} signer - An object to use for signing the transaction.
     *
     * @throws If the query could not be invoked successfully.
     *
     * @returns {HexString} The transaction hash of the update transaction
     */
    public async createAndSendUpdateTransaction<T>(
        entrypoint: E,
        serializeInput: (input: T) => Buffer,
        metadata: ContractTransactionMetadata,
        input: T,
        signer: AccountSigner
    ): Promise<HexString> {
        const transactionBase = this.createUpdateTransaction(
            entrypoint,
            serializeInput,
            metadata,
            input
        );
        return this.sendUpdateTransaction(transactionBase, metadata, signer);
    }

    /**
     * Invokes `entrypoint` view function on contract.
     *
     * @template T - The type of the input
     * @template R - The type the invocation response should be deserialized into.
     *
     * @param {string} entrypoint - The name of the view function to invoke.
     * @param {Function} serializeInput - A function to serialize the `input` to bytes.
     * @param {Function} deserializeResponse - A function to deserialize the value returned from the view invocation.
     * @param {T | T[]} input - Input for for contract function.
     * @param {HexString} [blockHash] - The hash of the block to perform the invocation of. Defaults to the latest finalized block on chain.
     *
     * @throws If the query could not be invoked successfully.
     *
     * @returns {R} The transaction hash of the update transaction
     */
    public async invokeView<T, R>(
        entrypoint: V,
        serializeInput: (input: T) => Buffer,
        deserializeResponse: (value: HexString) => R,
        input: T,
        blockHash?: HexString
    ): Promise<R> {
        const parameter = serializeInput(input);
        checkParameterLength(parameter);

        const response = await this.grpcClient.invokeContract(
            {
                contract: this.contractAddress,
                parameter,
                method: `${this.contractName}.${entrypoint}`,
            },
            blockHash
        );
        if (
            response === undefined ||
            response.tag === 'failure' ||
            response.returnValue === undefined
        ) {
            throw new Error(
                `Failed to invoke view ${entrypoint} for contract at ${stringify(
                    this.contractAddress
                )}${
                    response.tag === 'failure' &&
                    ` with error ${stringify(response.reason)}`
                }`
            );
        }

        return deserializeResponse(response.returnValue);
    }
}

/**
 * Base class for interacting with arbitrary contracts. Public version is {@link Contract}.
 *
 * @template E - union of update entrypoints
 * @template V - union of view entrypoints
 */
export class Contract<
    E extends string = string,
    V extends string = string
> extends ContractBase<E, V> {
    /**
     * Creates a new `Contract` instance by querying the node for the necessary information through the supplied `grpcClient`.
     *
     * @param {ConcordiumGRPCClient} grpcClient - The client used for contract invocations and updates.
     * @param {ContractAddress} contractAddress - Address of the contract instance.
     * @param {Schema} [schema] - The schema of the contract, either defined as parameter schemas per entrypoint `E` or as a single module schema.
     * If no schema is defined, an attempt to get an embedded schema from the contract is made.
     *
     * @throws If `InstanceInfo` could not be received for the contract,
     *
     * or if the contract name could not be parsed from the information received from the node.
     */
    public static async create<
        E extends string = string,
        V extends string = string
    >(
        grpcClient: ConcordiumGRPCClient,
        contractAddress: ContractAddress,
        schema?: Schema<E>
    ): Promise<Contract<E, V>> {
        const instanceInfo = await super.getInstanceInfo(
            grpcClient,
            contractAddress
        );
        const contractName = getContractName(instanceInfo);

        let mSchema: string | undefined;
        if (!schema) {
            try {
                const raw = await grpcClient.getEmbeddedSchema(
                    instanceInfo.sourceModule
                );
                const encoded = raw.toString('base64');

                if (encoded) {
                    mSchema = encoded;
                }
            } catch {
                // Do nothing.
            }
        }

        return new Contract(
            grpcClient,
            contractAddress,
            contractName,
            schema ?? mSchema
        );
    }
}

/**
 * Abstract class for defining "clients" for enabling users to seemlessly interact with
 * contracts adhering to standards (i.e. CIS contracts)
 *
 * @template E - union of update entrypoints
 * @template V - union of view entrypoints
 * @template D - {@link ContractDryRun} extension
 */
export abstract class CISContract<
    E extends string,
    V extends string,
    D extends ContractDryRun<E>
> extends ContractBase<E, V> {
    /** Parameter schema for each entrypoint `E` */
    protected abstract override schema: Record<E, Base64String>;
    /** The dry-run instance accessible through the {@link CISContract.dryRun} `dryRun` getter */
    protected override dryRunInstance: D;

    constructor(
        protected grpcClient: ConcordiumGRPCClient,
        protected contractAddress: ContractAddress,
        protected contractName: string
    ) {
        super(grpcClient, contractAddress, contractName);

        this.dryRunInstance = this.makeDryRunInstance(
            grpcClient,
            contractAddress,
            contractName
        );
    }

    /**
     * Function for creating the {@CISContract.dryRunInstance}.
     */
    protected abstract makeDryRunInstance(
        grpcClient: ConcordiumGRPCClient,
        contractAddress: ContractAddress,
        contractName: string
    ): D;

    /**
     * A dry-run instance, providing access to methods for performing dry-run invocations of update instructions.
     */
    public override get dryRun(): D {
        return this.dryRunInstance;
    }

    /**
     * Creates a {@link ContractUpdateTransactionWithSchema} contract update transaction, holding the necessary parts to sign/submit to the chain.
     *
     * @param {string} entrypoint - The name of the receive function to invoke.
     * @param {Function} serializeInput - A function to serialize the `input` to bytes.
     * @param {ContractTransactionMetadata} metadata - Metadata to be used for the transaction creation (with defaults).
     * @param {T} input - Input for for contract function.
     *
     * @throws If the query could not be invoked successfully.
     *
     * @returns {ContractUpdateTransaction} The transaction hash of the update transaction
     */
    public createUpdateTransaction<T>(
        entrypoint: E,
        serializeInput: (input: T) => Buffer,
        metadata: CreateContractTransactionMetadata,
        input: T
    ): ContractUpdateTransaction;

    /**
     * Creates a {@link ContractUpdateTransactionWithSchema} contract update transaction, holding the necessary parts to sign/submit to the chain.
     *
     * @param {string} entrypoint - The name of the receive function to invoke.
     * @param {Function} serializeInput - A function to serialize the `input` to bytes.
     * @param {ContractTransactionMetadata} metadata - Metadata to be used for the transaction creation (with defaults).
     * @param {T} input - Input for for contract function.
     * @param {Function} inputJsonFormatter - A function to format the `input` as JSON format serializable by the contract schema.
     *
     * @throws If the query could not be invoked successfully.
     *
     * @returns {ContractUpdateTransactionWithSchema} The transaction hash of the update transaction
     */
    public createUpdateTransaction<T, J extends SmartContractTypeValues>(
        entrypoint: E,
        serializeInput: (input: T) => Buffer,
        metadata: CreateContractTransactionMetadata,
        input: T,
        inputJsonFormatter: (input: T) => J
    ): ContractUpdateTransactionWithSchema<J>;
    public override createUpdateTransaction<
        T,
        J extends SmartContractTypeValues
    >(
        entrypoint: E,
        serializeInput: (input: T) => Buffer,
        metadata: CreateContractTransactionMetadata,
        input: T,
        inputJsonFormatter?: (input: T) => J
    ): ContractUpdateTransaction | ContractUpdateTransactionWithSchema<J> {
        if (inputJsonFormatter === undefined) {
            return super.createUpdateTransaction(
                entrypoint,
                serializeInput,
                metadata,
                input
            );
        }

        const transaction = super.createUpdateTransaction(
            entrypoint,
            serializeInput,
            metadata,
            input,
            inputJsonFormatter
        );

        if (transaction.schema === undefined) {
            throw new Error(
                `Could not find schema for entrypoint ${entrypoint}`
            );
        }

        return transaction;
    }
}<|MERGE_RESOLUTION|>--- conflicted
+++ resolved
@@ -1,17 +1,12 @@
 import { Buffer } from 'buffer/';
 import { stringify } from 'json-bigint';
 
-<<<<<<< HEAD
 import {
     checkParameterLength,
     getContractName,
     getContractNameFromInit,
 } from './contractHelpers';
-import { ConcordiumGRPCClient } from './GRPCClient';
-=======
-import { checkParameterLength, getContractName } from './contractHelpers';
 import { ConcordiumGRPCClient } from './grpc/GRPCClient';
->>>>>>> 583070a6
 import { AccountSigner, signTransaction } from './signHelpers';
 import {
     AccountTransactionType,
@@ -30,7 +25,7 @@
 import { CcdAmount } from './types/ccdAmount';
 import { TransactionExpiry } from './types/transactionExpiry';
 import { ModuleReference } from './types/moduleReference';
-import * as BlockHash from './BlockHash';
+import * as BlockHash from './types/BlockHash';
 
 /**
  * Metadata necessary for smart contract transactions
