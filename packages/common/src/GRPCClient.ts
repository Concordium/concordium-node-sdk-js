import { Buffer } from 'buffer/';
import * as v1 from './types';
import * as v2 from '../grpc/v2/concordium/types';
import { Base58String, HexString, isRpcError } from './types';
import { QueriesClient } from '../grpc/v2/concordium/service.client';
import type { RpcTransport } from '@protobuf-ts/runtime-rpc';
import { CredentialRegistrationId } from './types/CredentialRegistrationId';
import * as translate from './GRPCTypeTranslation';
import { AccountAddress } from './types/accountAddress';
import { getAccountTransactionHandler } from './accountTransactions';
import { calculateEnergyCost } from './energyCost';
import {
    countSignatures,
    isHex,
    isValidHash,
    isValidIp,
    mapStream,
    unwrap,
    wasmToSchema,
} from './util';
import {
    serializeAccountTransactionPayload,
    serializeCredentialDeploymentPayload,
} from './serialization';
import { BlockItemStatus, BlockItemSummary } from './types/blockItemSummary';
import { ModuleReference } from './types/moduleReference';
import { DEFAULT_INVOKE_ENERGY } from './constants';

export type FindInstanceCreationReponse = {
    hash: HexString;
    height: bigint;
    instanceInfo: v1.InstanceInfo;
};

/**
 * A concordium-node specific gRPC client wrapper.
 *
 * @example
 * import ConcordiumNodeClient from "..."
 * const client = new ConcordiumNodeClient('127.0.0.1', 20000, credentials, metadata, 15000);
 */
export default class ConcordiumNodeClient {
    client: QueriesClient;

    /**
     * Initialize a gRPC client for a specific concordium node.
     * @param transport RpcTransport to send communication over
     */
    constructor(transport: RpcTransport) {
        this.client = new QueriesClient(transport);
    }

    /**
     * Retrieves the next account nonce for the given account. The account nonce is
     * used in all account transactions as part of their header.
     *
<<<<<<< HEAD
     * git:/examples/client/getNextAccountSequenceNumber.ts#54,62
     *
=======
>>>>>>> 67fba179
     * @param accountAddress base58 account address to get the next account nonce for.
     *
     * @returns the next account nonce, and a boolean indicating if the nonce is reliable.
     */
    async getNextAccountNonce(
        accountAddress: AccountAddress
    ): Promise<v1.NextAccountNonce> {
        const address: v2.AccountAddress = {
            value: new Uint8Array(accountAddress.decodedAddress),
        };

        const response = await this.client.getNextAccountSequenceNumber(address)
            .response;
        return translate.nextAccountSequenceNumber(response);
    }

    /**
     * Retrieves the consensus status information from the node. Note that the optional
     * fields will only be unavailable for a newly started node that has not processed
     * enough data yet.
     *
     * example:client/getCryptographicParameters.ts#48,53
     *
     * @param blockHash optional block hash to get the cryptographic parameters at, otherwise retrieves from last finalized block.
     * @returns the global cryptographic parameters at the given block, or undefined it the block does not exist.
     */
    async getCryptographicParameters(
        blockHash?: HexString
    ): Promise<v1.CryptographicParameters> {
        const blockHashInput = getBlockHashInput(blockHash);

        const response = await this.client.getCryptographicParameters(
            blockHashInput
        ).response;
        return translate.cryptographicParameters(response);
    }

    /**
     * Retrieves the account info for the given account. If the provided block
     * hash is in a block prior to the finalization of the account, then the account
     * information will not be available.
     * A credential registration id can also be provided, instead of an address. In this case
     * the node will return the account info of the account, which the corresponding credential
     * is (or was) deployed to. An account index can also be provided.
     *
<<<<<<< HEAD
     * example:client/getAccountInfo.ts#61,78
     *
=======
>>>>>>> 67fba179
     * @param accountIdentifier base58 account address, or a credential registration id or account index to get the account info for
     * @param blockHash optional block hash to get the account info at, otherwise retrieves from last finalized block
     *
     * @returns the account info for the provided account address.
     * @throws An error of type `RpcError` if not found in the block.
     */
    async getAccountInfo(
        accountIdentifier: v1.AccountIdentifierInput,
        blockHash?: HexString
    ): Promise<v1.AccountInfo> {
        const accountInfoRequest: v2.AccountInfoRequest = {
            blockHash: getBlockHashInput(blockHash),
            accountIdentifier: getAccountIdentifierInput(accountIdentifier),
        };

        const response = await this.client.getAccountInfo(accountInfoRequest)
            .response;
        return translate.accountInfo(response);
    }

    /**
     * Retrieves a status for the given transaction/block item.
     *
<<<<<<< HEAD
     * example:client/getBlockItemStatus.ts
     *
=======
>>>>>>> 67fba179
     * @param transactionHash the transaction/block item to get a status for.
     *
     * @returns the status for the given transaction/block item, or undefined if it does not exist.
     */
    async getBlockItemStatus(
        transactionHash: HexString
    ): Promise<BlockItemStatus> {
        assertValidHash(transactionHash);
        const transactionHashV2: v2.TransactionHash = {
            value: Buffer.from(transactionHash, 'hex'),
        };

        const response = await this.client.getBlockItemStatus(transactionHashV2)
            .response;
        return translate.blockItemStatus(response);
    }

    /**
     * Retrieves the consensus status information from the node. Note that the optional
     * fields will only be unavailable for a newly started node that has not processed
     * enough data yet.
     *
     * example:client/getConsensusStatus.ts
     */
    async getConsensusStatus(): Promise<v1.ConsensusStatus> {
        const response = await this.client.getConsensusInfo(v2.Empty).response;
        return translate.consensusInfo(response);
    }

    /**
     * Retrieves the source of the given module at the provided block.
     *
<<<<<<< HEAD
     * example:client/getModuleSource.ts
     *
=======
>>>>>>> 67fba179
     * @param moduleRef the module's reference, represented by the ModuleReference class.
     * @param blockHash optional block hash to get the module source at, otherwise retrieves from last finalized block
     *
     * @returns the source of the module as raw bytes.
     * @throws An error of type `RpcError` if not found in the block.
     */
    async getModuleSource(
        moduleRef: ModuleReference,
        blockHash?: HexString
    ): Promise<v1.VersionedModuleSource> {
        const moduleSourceRequest: v2.ModuleSourceRequest = {
            blockHash: getBlockHashInput(blockHash),
            moduleRef: { value: moduleRef.decodedModuleRef },
        };

        const response = await this.client.getModuleSource(moduleSourceRequest)
            .response;
        if (response.module.oneofKind === 'v0') {
            return {
                version: 0,
                source: Buffer.from(response.module.v0.value),
            };
        } else if (response.module.oneofKind === 'v1') {
            return {
                version: 1,
                source: Buffer.from(response.module.v1.value),
            };
        } else {
            throw Error('Invalid ModuleSource response received!');
        }
    }

    /**
     * Retrieves the embedded schema of the given module at the provided block.
     *
<<<<<<< HEAD
     * example:client/getEmbeddedSchema.ts
     *
=======
>>>>>>> 67fba179
     * @param moduleRef the module's reference, represented by the ModuleReference class.
     * @param blockHash optional block hash to get the module embedded schema at, otherwise retrieves from last finalized block
     *
     * @returns the module schema as a buffer.
     * @throws An error of type `RpcError` if not found in the block.
     */
    async getEmbeddedSchema(
        moduleRef: ModuleReference,
        blockHash?: HexString
    ): Promise<Buffer> {
        const versionedSource = await this.getModuleSource(
            moduleRef,
            blockHash
        );
        return wasmToSchema(versionedSource.source);
    }

    /**
     * Retrieve information about a given smart contract instance.
     *
<<<<<<< HEAD
     * example:client/getInstanceInfo.ts
     *
=======
>>>>>>> 67fba179
     * @param contractAddress the address of the smart contract.
     * @param blockHash optional block hash to get the smart contact instances at, otherwise retrieves from last finalized block
     *
     * @returns An object with information about the contract instance.
     * @throws An error of type `RpcError` if not found in the block.
     */
    async getInstanceInfo(
        contractAddress: v1.ContractAddress,
        blockHash?: HexString
    ): Promise<v1.InstanceInfo> {
        const instanceInfoRequest: v2.InstanceInfoRequest = {
            blockHash: getBlockHashInput(blockHash),
            address: contractAddress,
        };

        const response = await this.client.getInstanceInfo(instanceInfoRequest)
            .response;
        return translate.instanceInfo(response);
    }

    /**
     * Invokes a smart contract.
     *
<<<<<<< HEAD
     * example:client/invokeContract.ts
     *
=======
>>>>>>> 67fba179
     * @param context.contract The address of the smart contract that shall be evoked.
     * @param context.amount The amount of microCCD to invoke the contract with.
     * @param context.method The entrypoint (receive function) that shall be invoked.
     * @param context.parameter The serialized parameters that the contract will be invoked with.
     * @param context.energy The maximum amount of energy to allow for execution.
     * @param context.invoker The address of the invoker, if undefined uses the zero account address.
     * @param blockHash the block hash at which the contract should be invoked at. The contract is invoked in the state at the end of this block.
     *
     * @returns If the node was able to invoke, then a object describing the outcome is returned.
     * The outcome is determined by the `tag` field, which is either `success` or `failure`.
     * The `usedEnergy` field will always be present, and is the amount of NRG was used during the execution.
     * If the tag is `success`, then an `events` field is present, and it contains the events that would have been generated.
     * If invoking a V1 contract and it produces a return value, it will be present in the `returnValue` field.
     * If the tag is `failure`, then a `reason` field is present, and it contains the reason the update would have been rejected.
     * If either the block does not exist, or then node fails to parse of any of the inputs, then undefined is returned.
     */
    async invokeContract(
        context: v1.ContractContext,
        blockHash?: HexString
    ): Promise<v1.InvokeContractResult> {
        const blockHashInput = getBlockHashInput(blockHash);

        const invokeInstanceRequest: v2.InvokeInstanceRequest = {
            blockHash: blockHashInput,
            invoker: getInvokerInput(context.invoker),
            instance: context.contract,
            amount: { value: context.amount?.microCcdAmount || 0n },
            entrypoint: { value: context.method },
            parameter: { value: context.parameter || Buffer.alloc(0) },
            energy: { value: context.energy || DEFAULT_INVOKE_ENERGY },
        };

        const response = await this.client.invokeInstance(invokeInstanceRequest)
            .response;
        return translate.invokeInstanceResponse(response);
    }

    /**
     * Serializes and sends an account transaction to the node to be
     * put in a block on the chain.
     *
     * Note that a transaction can still fail even if it was accepted by the node.
     * To keep track of the transaction use getTransactionStatus.
     *
     * example:common/simpleTransfer.ts
     *
     * @param transaction the transaction to send to the node
     * @param signature the signatures on the signing digest of the transaction
     * @returns The transaction hash as a byte array
     */
    async sendAccountTransaction(
        transaction: v1.AccountTransaction,
        signature: v1.AccountTransactionSignature
    ): Promise<HexString> {
        const rawPayload = serializeAccountTransactionPayload(transaction);
        const transactionSignature: v2.AccountTransactionSignature =
            translate.accountTransactionSignatureToV2(signature);

        // Energy cost
        const accountTransactionHandler = getAccountTransactionHandler(
            transaction.type
        );
        const baseEnergyCost = accountTransactionHandler.getBaseEnergyCost(
            transaction.payload
        );
        const energyCost = calculateEnergyCost(
            countSignatures(signature),
            BigInt(rawPayload.length),
            baseEnergyCost
        );

        // Put together sendBlockItemRequest
        const header: v2.AccountTransactionHeader = {
            sender: { value: transaction.header.sender.decodedAddress },
            sequenceNumber: { value: transaction.header.nonce },
            energyAmount: { value: energyCost },
            expiry: { value: transaction.header.expiry.expiryEpochSeconds },
        };
        const accountTransaction: v2.AccountTransaction = {
            signature: transactionSignature,
            header: header,
            payload: {
                payload: { oneofKind: 'rawPayload', rawPayload: rawPayload },
            },
        };
        const sendBlockItemRequest: v2.SendBlockItemRequest = {
            blockItem: {
                oneofKind: 'accountTransaction',
                accountTransaction: accountTransaction,
            },
        };

        const response = await this.client.sendBlockItem(sendBlockItemRequest)
            .response;
        return Buffer.from(response.value).toString('hex');
    }

    /**
     * Sends a credential deployment transaction, for creating a new account,
     * to the node to be put in a block on the chain.
     *
     * Note that a transaction can still fail even if it was accepted by the node.
     * To keep track of the transaction use getTransactionStatus.
     * 
     * See [this](git:docs/account-creation.md) document for how this function can be used.
     *
     * @param credentialDeploymentTransaction the credential deployment transaction to send to the node
     * @param signatures the signatures on the hash of the serialized unsigned credential deployment information, in order
     * @returns The transaction hash as a hex string
     */
    async sendCredentialDeploymentTransaction(
        credentialDeploymentTransaction: v1.CredentialDeploymentTransaction,
        signatures: string[]
    ): Promise<HexString> {
        const payloadHex = serializeCredentialDeploymentPayload(
            signatures,
            credentialDeploymentTransaction
        );

        const credentialDeployment: v2.CredentialDeployment = {
            messageExpiry: {
                value: credentialDeploymentTransaction.expiry
                    .expiryEpochSeconds,
            },
            payload: {
                oneofKind: 'rawPayload',
                rawPayload: payloadHex,
            },
        };
        const sendBlockItemRequest: v2.SendBlockItemRequest = {
            blockItem: {
                oneofKind: 'credentialDeployment',
                credentialDeployment: credentialDeployment,
            },
        };

        const response = await this.client.sendBlockItem(sendBlockItemRequest)
            .response;
        return Buffer.from(response.value).toString('hex');
    }

    /**
     * Retrieves the status of the block chain parameters at the given blockHash.
     *
     * example:client/getBlockChainParameters.ts
     *
     * @param blockHash the block hash of the block to get the information from.
     * @returns Info on all of the block chain parameters.
     */
    async getBlockChainParameters(
        blockHash?: HexString
    ): Promise<v1.ChainParameters> {
        const blockHashInput = getBlockHashInput(blockHash);
        const response = await this.client.getBlockChainParameters(
            blockHashInput
        ).response;
        return translate.blockChainParameters(response);
    }

    /**
     * Retrieves information on the baker pool of the given bakerId.
     *
     * example:client/getPoolInfo.ts
     *
     * @param blockHash the block hash of the block to get the information from.
     * @param bakerId the ID of the baker to get the status for.
     * @returns The status of the corresponding baker pool.
     */
    async getPoolInfo(
        bakerId: v1.BakerId,
        blockHash?: HexString
    ): Promise<v1.BakerPoolStatus> {
        const input: v2.PoolInfoRequest = {
            blockHash: getBlockHashInput(blockHash),
            baker: {
                value: bakerId,
            },
        };
        const response = await this.client.getPoolInfo(input).response;
        return translate.bakerPoolInfo(response);
    }

    /**
     * Retrieves information on the passive delegators.
     *
     * example:client/getPassiveDelegationInfo.ts
     *
     * @param blockHash the block hash of the block to get the information from.
     * @returns The status of the passive delegators.
     */
    async getPassiveDelegationInfo(
        blockHash?: HexString
    ): Promise<v1.PassiveDelegationStatus> {
        const input = getBlockHashInput(blockHash);
        const response = await this.client.getPassiveDelegationInfo(input)
            .response;
        return translate.passiveDelegationInfo(response);
    }

    /**
     * Retrieves the reward status at the given blockHash
     *
     * example:client/getTokenomicsInfo.ts
     *
     * @param blockHash optional block hash to get the reward status at, otherwise retrieves from last finalized block
     * @returns the reward status at the given block, or undefined it the block does not exist.
     */
    async getTokenomicsInfo(blockHash?: HexString): Promise<v1.TokenomicsInfo> {
        const blockHashInput = getBlockHashInput(blockHash);

        const response = await this.client.getTokenomicsInfo(blockHashInput)
            .response;
        return translate.tokenomicsInfo(response);
    }

    /**
     * Gets a stream of finalized blocks.
     *
     * example:client/getFinalizedBlocks.ts
     *
     * @param abortSignal an AbortSignal to close the stream. Note that the
     * stream does not close itself as it is infinite, so usually you'd want
     * to provide this parameter.
     * @returns An AsyncIterator stream of finalized blocks.
     */
    getFinalizedBlocks(
        abortSignal?: AbortSignal
    ): AsyncIterable<v1.FinalizedBlockInfo> {
        const opts = { abort: abortSignal };
        const blocks = this.client.getFinalizedBlocks(v2.Empty, opts).responses;
        return mapStream(blocks, translate.commonBlockInfo);
    }

    /**
     * Gets a stream of blocks. To get a stream of only finalized blocks
     * use `getFinalizedBlocks()` instead.
     *
     * example:client/getBlocks.ts
     *
     * @param abortSignal an AbortSignal to close the stream. Note that the
     * stream does not close itself as it is infinite, so usually you'd want
     * to provide this parameter.
     * @returns An AsyncIterator stream of blocks.
     */
    getBlocks(abortSignal?: AbortSignal): AsyncIterable<v1.ArrivedBlockInfo> {
        const opts = { abort: abortSignal };
        const blocks = this.client.getBlocks(v2.Empty, opts).responses;
        return mapStream(blocks, translate.commonBlockInfo);
    }

    /**
     * Waits until given transaction is finalized.
     *
     * example:client/waitForTransactionFinalization.ts
     *
     * @param transactionHash a transaction hash as a bytearray.
     * @param timeoutTime the number of milliseconds until the function throws error.
     * @returns BlockItemSummary of the transaction.
     */
    async waitForTransactionFinalization(
        transactionHash: HexString,
        timeoutTime?: number
    ): Promise<v1.BlockItemSummaryInBlock> {
        assertValidHash(transactionHash);
        return new Promise(async (resolve, reject) => {
            const abortController = new AbortController();
            if (timeoutTime) {
                setTimeout(() => {
                    abortController.abort();
                    reject(new Error('Function timed out.'));
                }, timeoutTime);
            }

            const blockStream = this.getFinalizedBlocks(abortController.signal);

            const response = await this.getBlockItemStatus(transactionHash);
            if (response.status === 'finalized') {
                // Simply doing `abortController.abort()` causes an error.
                // See: https://github.com/grpc/grpc-node/issues/1652
                setTimeout(() => abortController.abort(), 0);
                return resolve(response.outcome);
            }

            try {
                // eslint-disable-next-line @typescript-eslint/no-unused-vars
                for await (const _ of blockStream) {
                    const response = await this.getBlockItemStatus(
                        transactionHash
                    );
                    if (response.status === 'finalized') {
                        setTimeout(() => abortController.abort(), 0);
                        return resolve(response.outcome);
                    }
                }

                if (!abortController.signal.aborted) {
                    return reject(new Error('Unexpected end of stream.'));
                }
            } catch (error) {
                return reject(error);
            }
        });
    }

    /**
     * Retrieve a stream of accounts that exist at the end of the given block.
     *
     * example:client/getAccountList.ts
     *
     * @param blockHash an optional block hash to get the accounts at, otherwise retrieves from last finalized block.
     * @param abortSignal an optional AbortSignal to close the stream.
     * @returns an async iterable of account addresses represented as Base58 encoded strings.
     */
    getAccountList(
        blockHash?: HexString,
        abortSignal?: AbortSignal
    ): AsyncIterable<Base58String> {
        const opts = { abort: abortSignal };
        const hash = getBlockHashInput(blockHash);
        const asyncIter = this.client.getAccountList(hash, opts).responses;
        return mapStream(asyncIter, translate.unwrapToBase58);
    }

    /**
     * Get a stream of all smart contract modules' references. The stream will end
     * when all modules that exist in the state at the end of the given
     * block have been returned.
     *
     * example:client/getModuleList.ts
     *
     * @param blockHash an optional block hash to get the contract modules at, otherwise retrieves from last finalized block.
     * @param abortSignal an optional AbortSignal to close the stream.
     * @returns an async iterable of contract module references, represented as hex strings.
     */
    getModuleList(
        blockHash?: HexString,
        abortSignal?: AbortSignal
    ): AsyncIterable<HexString> {
        const opts = { abort: abortSignal };
        const hash = getBlockHashInput(blockHash);
        const asyncIter = this.client.getModuleList(hash, opts).responses;
        return mapStream(asyncIter, translate.unwrapValToHex);
    }

    /**
     * Get a stream of ancestors for the provided block.
     * Starting with the provided block itself, moving backwards until no more
     * ancestors or the requested number of ancestors has been returned.
     *
     * example:client/getAncestors.ts
     *
     * @param maxAmountOfAncestors the maximum amount of ancestors as a bigint.
     * @param blockHash a optional block hash to get the ancestors at, otherwise retrieves from last finalized block.
     * @param abortSignal an optional AbortSignal to close the stream.
     * @returns an async iterable of ancestors' block hashes as hex strings.
     */
    getAncestors(
        maxAmountOfAncestors: bigint,
        blockHash?: HexString,
        abortSignal?: AbortSignal
    ): AsyncIterable<HexString> {
        const opts = { abort: abortSignal };
        const request: v2.AncestorsRequest = {
            blockHash: getBlockHashInput(blockHash),
            amount: maxAmountOfAncestors,
        };
        const asyncIter = this.client.getAncestors(request, opts).responses;
        return mapStream(asyncIter, translate.unwrapValToHex);
    }

    /**
     * Get the exact state of a specific contract instance, streamed as a list of
     * key-value pairs. The list is streamed in lexicographic order of keys.
     *
     * example:client/getInstanceState.ts
     *
     * @param contractAddress the contract to get the state of.
     * @param blockHash a optional block hash to get the instance states at, otherwise retrieves from last finalized block.
     * @param abortSignal an optional AbortSignal to close the stream.
     * @returns an async iterable of instance states as key-value pairs of hex strings.
     */
    getInstanceState(
        contractAddress: v1.ContractAddress,
        blockHash?: HexString,
        abortSignal?: AbortSignal
    ): AsyncIterable<v1.InstanceStateKVPair> {
        const opts = { abort: abortSignal };
        const request: v2.InstanceInfoRequest = {
            blockHash: getBlockHashInput(blockHash),
            address: contractAddress,
        };
        const asyncIter = this.client.getInstanceState(request, opts).responses;
        return mapStream(asyncIter, translate.instanceStateKVPair);
    }

    /**
     * Get the value at a specific key of a contract state. In contrast to
     * `GetInstanceState` this is more efficient, but requires the user to know
     * the specific key to look for.
     *
     * example:client/instanceStateLookup.ts
     *
     * @param contractAddress the contract to get the state of.
     * @param key the key of the desired contract state.
     * @param blockHash a optional block hash to get the instance states at, otherwise retrieves from last finalized block.
     * @returns the state of the contract at the given key as a hex string.
     */
    async instanceStateLookup(
        contractAddress: v1.ContractAddress,
        key: HexString,
        blockHash?: HexString
    ): Promise<HexString> {
        assertValidHex(key);
        const request: v2.InstanceStateLookupRequest = {
            address: contractAddress,
            key: Buffer.from(key, 'hex'),
            blockHash: getBlockHashInput(blockHash),
        };
        const response = await this.client.instanceStateLookup(request)
            .response;
        return translate.unwrapValToHex(response);
    }

    /**
     * Get the identity providers registered as of the end of a given block.
     * The stream will end when all the identity providers have been returned,
     * or an abort signal is called.
     *
     * example:client/getIdentityProviders.ts
     *
     * @param blockHash an optional block hash to get the providers at, otherwise retrieves from last finalized block.
     * @param abortSignal an optional AbortSignal to close the stream.
     * @returns an async iterable of identity provider info objects.
     */
    getIdentityProviders(
        blockHash?: HexString,
        abortSignal?: AbortSignal
    ): AsyncIterable<v1.IpInfo> {
        const opts = { abort: abortSignal };
        const block = getBlockHashInput(blockHash);
        const ips = this.client.getIdentityProviders(block, opts).responses;
        return mapStream(ips, translate.ipInfo);
    }

    /**
     * Get the anonymity revokers registered as of the end of a given block.
     * The stream will end when all the anonymity revokers have been returned,
     * or an abort signal is called.
     *
     * example:client/getAnonymityRevokers.ts
     *
     * @param blockHash an optional block hash to get the anonymity revokers at, otherwise retrieves from last finalized block.
     * @param abortSignal an optional AbortSignal to close the stream.
     * @returns an async iterable of identity provider info objects.
     */
    getAnonymityRevokers(
        blockHash?: HexString,
        abortSignal?: AbortSignal
    ): AsyncIterable<v1.ArInfo> {
        const opts = { abort: abortSignal };
        const block = getBlockHashInput(blockHash);
        const ars = this.client.getAnonymityRevokers(block, opts).responses;
        return mapStream(ars, translate.arInfo);
    }

    /**
     * Get a list of live blocks at a given height.
     *
     * example:client/getBlocksAtHeight.ts
     *
     * @param blockHeightRequest Either an absolute block height request or a relative block height request
     * @returns A list of block hashes as hex strings
     */
    async getBlocksAtHeight(
        blockHeightRequest: v1.BlocksAtHeightRequest
    ): Promise<HexString[]> {
        const requestV2 =
            translate.BlocksAtHeightRequestToV2(blockHeightRequest);
        const blocks = await this.client.getBlocksAtHeight(requestV2).response;
        return translate.blocksAtHeightResponse(blocks);
    }

    /**
     * Get information, such as height, timings, and transaction counts for the given block.
     *
     * example:client/getBlockInfo.ts
     *
     * @param blockHash an optional block hash to get the info from, otherwise retrieves from last finalized block.
     * @returns information on a block.
     */
    async getBlockInfo(blockHash?: HexString): Promise<v1.BlockInfo> {
        const block = getBlockHashInput(blockHash);
        const blockInfo = await this.client.getBlockInfo(block).response;
        return translate.blockInfo(blockInfo);
    }

    /**
     * Get all the bakers at the end of the given block.
     *
     * example:client/getBakerList.ts
     *
     * @param blockHash an optional block hash to get the baker list at, otherwise retrieves from last finalized block.
     * @param abortSignal an optional AbortSignal to close the stream.
     * @returns an async iterable of BakerIds.
     */
    getBakerList(
        blockHash?: HexString,
        abortSignal?: AbortSignal
    ): AsyncIterable<v1.BakerId> {
        const opts = { abort: abortSignal };
        const block = getBlockHashInput(blockHash);
        const bakers = this.client.getBakerList(block, opts).responses;
        return mapStream(bakers, (x) => x.value);
    }

    /**
     * Get the registered delegators of a given pool at the end of a given block.
     * In contrast to the `GetPoolDelegatorsRewardPeriod` which returns delegators
     * that are fixed for the reward period of the block, this endpoint returns the
     * list of delegators that are registered in the block. Any changes to delegators
     * are immediately visible in this list.
     * The stream will end when all the delegators has been returned.
     *
     * example:client/getPoolDelegators.ts
     *
     * @param baker The BakerId of the pool owner
     * @param blockHash an optional block hash to get the delegators at, otherwise retrieves from last finalized block.
     * @param abortSignal an optional AbortSignal to close the stream.
     * @returns a stream of DelegatorInfo
     */
    getPoolDelegators(
        baker: v1.BakerId,
        blockHash?: HexString,
        abortSignal?: AbortSignal
    ): AsyncIterable<v1.DelegatorInfo> {
        const request: v2.GetPoolDelegatorsRequest = {
            blockHash: getBlockHashInput(blockHash),
            baker: { value: baker },
        };
        const delegatorInfo = this.client.getPoolDelegators(request, {
            abort: abortSignal,
        }).responses;

        return mapStream(delegatorInfo, translate.delegatorInfo);
    }
    /**
     * Get the fixed delegators of a given pool for the reward period of the given block.
     * In contracts to the `GetPoolDelegators` which returns delegators registered
     * for the given block, this endpoint returns the fixed delegators contributing
     * stake in the reward period containing the given block.
     * The stream will end when all the delegators has been returned.
     *
     * example:client/getPoolDelegatorsRewardPeriod.ts
     *
     * @param baker The BakerId of the pool owner
     * @param blockHash an optional block hash to get the delegators at, otherwise retrieves from last finalized block.
     * @param abortSignal an optional AbortSignal to close the stream.
     * @returns a stream of DelegatorRewardPeriodInfo
     */
    getPoolDelegatorsRewardPeriod(
        baker: v1.BakerId,
        blockHash?: HexString,
        abortSignal?: AbortSignal
    ): AsyncIterable<v1.DelegatorRewardPeriodInfo> {
        const request: v2.GetPoolDelegatorsRequest = {
            blockHash: getBlockHashInput(blockHash),
            baker: { value: baker },
        };
        const delegatorInfo = this.client.getPoolDelegatorsRewardPeriod(
            request,
            { abort: abortSignal }
        ).responses;

        return mapStream(delegatorInfo, translate.delegatorInfo);
    }

    /**
     * Get the registered passive delegators at the end of a given block.
     * In contrast to the `GetPassiveDelegatorsRewardPeriod` which returns delegators
     * that are fixed for the reward period of the block, this endpoint returns the
     * list of delegators that are registered in the block. Any changes to delegators
     * are immediately visible in this list.
     * The stream will end when all the delegators has been returned.
     *
     * example:client/getPassiveDelegators.ts
     *
     * @param blockHash an optional block hash to get the delegators at, otherwise retrieves from last finalized block.
     * @param abortSignal an optional AbortSignal to close the stream.
     * @returns a stream of DelegatorInfo
     */
    getPassiveDelegators(
        blockHash?: HexString,
        abortSignal?: AbortSignal
    ): AsyncIterable<v1.DelegatorInfo> {
        const delegatorInfo = this.client.getPassiveDelegators(
            getBlockHashInput(blockHash),
            { abort: abortSignal }
        ).responses;

        return mapStream(delegatorInfo, translate.delegatorInfo);
    }

    /**
     * Get the fixed passive delegators for the reward period of the given block.
     * In contracts to the `GetPassiveDelegators` which returns delegators registered
     * for the given block, this endpoint returns the fixed delegators contributing
     * stake in the reward period containing the given block.
     * The stream will end when all the delegators has been returned.
     *
     * example:client/getPassiveDelegatorsRewardPeriod.ts
     *
     * @param blockHash an optional block hash to get the delegators at, otherwise retrieves from last finalized block.
     * @param abortSignal an optional AbortSignal to close the stream.
     * @returns a stream of DelegatorRewardPeriodInfo
     */
    getPassiveDelegatorsRewardPeriod(
        blockHash?: HexString,
        abortSignal?: AbortSignal
    ): AsyncIterable<v1.DelegatorRewardPeriodInfo> {
        const delegatorInfo = this.client.getPassiveDelegatorsRewardPeriod(
            getBlockHashInput(blockHash),
            { abort: abortSignal }
        ).responses;

        return mapStream(delegatorInfo, translate.delegatorInfo);
    }

    /**
     * Get the current branches of blocks starting from and including the last finalized block.
     *
     * example:client/getBranches.ts
     *
     * @returns a branch with a block hash and a list of branch-children
     */
    async getBranches(): Promise<v1.Branch> {
        const branch = await this.client.getBranches(v2.Empty).response;
        return translate.branch(branch);
    }

    /**
     * Get information related to the baker election for a particular block.
     *
     * @param blockHash an optional block hash to get the election info at, otherwise retrieves from last finalized block.
     * @returns election info for the given block
     */
    async getElectionInfo(blockHash?: HexString): Promise<v1.ElectionInfo> {
        const blockHashInput = getBlockHashInput(blockHash);
        const electionInfo = await this.client.getElectionInfo(blockHashInput)
            .response;
        return translate.electionInfo(electionInfo);
    }

    /**
     * Get a list of non-finalized transaction hashes for a given account. This
     * endpoint is not expected to return a large amount of data in most cases,
     * but in bad network conditions it might. The stream will end when all the
     * non-finalized transaction hashes have been returned.
     *
     * example:client/getAccountNonFinalizedTransactions.ts
     *
     * @param accountAddress The address of the account that you wish to query.
     * @returns a stream of transaction hashes as hex strings.
     */
    getAccountNonFinalizedTransactions(
        accountAddress: AccountAddress,
        abortSignal?: AbortSignal
    ): AsyncIterable<HexString> {
        const transactions = this.client.getAccountNonFinalizedTransactions(
            { value: accountAddress.decodedAddress },
            { abort: abortSignal }
        ).responses;

        return mapStream(transactions, translate.unwrapValToHex);
    }

    /**
     * Get a list of transaction events in a given block.
     * The stream will end when all the transaction events for a given block have been returned.
     *
     * example:client/getBlockTransactionEvents.ts
     *
     * @param blockHash an optional block hash to get the transaction events at, otherwise retrieves from last finalized block.
     * @param abortSignal an optional AbortSignal to close the stream.
     * @returns a stream of block item summaries
     */
    getBlockTransactionEvents(
        blockHash?: HexString,
        abortSignal?: AbortSignal
    ): AsyncIterable<BlockItemSummary> {
        const blockItemSummaries = this.client.getBlockTransactionEvents(
            getBlockHashInput(blockHash),
            { abort: abortSignal }
        ).responses;

        return mapStream(blockItemSummaries, translate.blockItemSummary);
    }

    /**
     * Get next available sequence numbers for updating chain parameters after a given block.
     *
     * example:client/getNextUpdateSequenceNumbers.ts
     *
     * @param blockHash an optional block hash to get the sequence numbers at, otherwise retrieves from last finalized block.
     * @return a NextUpdateSequenceNumbers object
     */
    async getNextUpdateSequenceNumbers(
        blockHash?: HexString
    ): Promise<v1.NextUpdateSequenceNumbers> {
        const sequenceNumbers = await this.client.getNextUpdateSequenceNumbers(
            getBlockHashInput(blockHash)
        ).response;

        return translate.nextUpdateSequenceNumbers(sequenceNumbers);
    }
    /**
     * Shut down the node.
     * Return a GRPC error if the shutdown failed.
     *
     * example:client/shutdown.ts
     */
    async shutdown(): Promise<void> {
        await this.client.shutdown(v2.Empty);
    }

    /**
     * Suggest to a peer to connect to the submitted peer details.
     * This, if successful, adds the peer to the list of given addresses.
     * Otherwise return a GRPC error.
     * Note. The peer might not be connected to instantly, in that case
     * the node will try to establish the connection in near future. This
     * function returns a GRPC status 'Ok' in this case.
     *
     * example:client/peerConnect.ts
     *
     * @param ip The ip address to connect to. Must be a valid ip address.
     * @param port The port to connect to. Must be between 0 and 65535.
     */
    async peerConnect(ip: v1.IpAddressString, port: number): Promise<void> {
        assertValidIp(ip);
        assertValidPort(port);

        const request: v2.IpSocketAddress = {
            ip: { value: ip },
            port: { value: port },
        };
        await this.client.peerConnect(request);
    }

    /**
     * Disconnect from the peer and remove them from the given addresses list
     * if they are on it. Return if the request was processed successfully.
     * Otherwise return a GRPC error.
     *
     * example:client/peerDisconnect.ts
     *
     * @param ip The ip address to connect to. Must be a valid ip address.
     * @param port The port to connect to. Must be between 0 and 65535.
     */
    async peerDisconnect(ip: v1.IpAddressString, port: number): Promise<void> {
        assertValidIp(ip);
        assertValidPort(port);

        const request: v2.IpSocketAddress = {
            ip: { value: ip },
            port: { value: port },
        };
        await this.client.peerDisconnect(request);
    }

    /**
     * Get a list of banned peers.
     *
     * example:client/getBannedPeers.ts
     *
     * @return A list of the ip's of banned peers.
     */
    async getBannedPeers(): Promise<v1.IpAddressString[]> {
        const bannedPeers = await this.client.getBannedPeers(v2.Empty).response;
        return bannedPeers.peers.map((x) => unwrap(x.ipAddress?.value));
    }

    /**
     * Ban the given peer.
     * Rejects if the action fails.
     *
     * git:examples/client/banPeer.ts#47,50
     *
     * @param ip The ip address of the peer to ban. Must be a valid ip address.
     */
    async banPeer(ip: v1.IpAddressString): Promise<void> {
        assertValidIp(ip);

        const request: v2.PeerToBan = {
            ipAddress: { value: ip },
        };
        await this.client.banPeer(request);
    }

    /**
     * Unbans the given peer.
     * Rejects if the action fails.
     *
     * example:client/unbanPeer.ts
     *
     * @param ip The ip address of the peer to unban. Must be a valid ip address.
     */
    async unbanPeer(ip: v1.IpAddressString): Promise<void> {
        assertValidIp(ip);

        const request: v2.BannedPeer = {
            ipAddress: { value: ip },
        };
        await this.client.unbanPeer(request);
    }

    /**
     * Start dumping packages into the specified file.
     * Only enabled if the node was built with the `network_dump` feature.
     * Rejects if the network dump failed to start.
     *
     * example:client/dumpStart.ts
     *
     * @param filePath Which file to dump the packages into. Requires a valid path.
     * @param raw Whether the node should dump raw packages.
     */
    async dumpStart(filePath: string, raw: boolean): Promise<void> {
        const request: v2.DumpRequest = {
            file: filePath,
            raw: raw,
        };
        await this.client.dumpStart(request);
    }

    /**
     * Stop dumping packages.
     * Only enabled if the node was built with the `network_dump` feature.
     * Rejects if the network dump failed to be stopped.
     *
     * example:client/dumpStop.ts
     */
    async dumpStop(): Promise<void> {
        await this.client.dumpStop(v2.Empty);
    }

    /**
     * Get information about the node.
     * The `NodeInfo` includes information of
     * * Meta information such as the, version of the node, type of the node, uptime and the local time of the node.
     * * NetworkInfo which yields data such as the node id, packets sent/received,
     *   average bytes per second sent/received.
     * * ConsensusInfo. The `ConsensusInfo` returned depends on if the node supports
     *   the protocol on chain and whether the node is configured as a baker or not.
     *
     * example:client/getNodeInfo.ts
     *
     * @returns Info about the node
     */
    async getNodeInfo(): Promise<v1.NodeInfo> {
        const nodeInfo = await this.client.getNodeInfo(v2.Empty).response;
        return translate.nodeInfo(nodeInfo);
    }

    /**
     * Get a list of the peers that the node is connected to
     * and associated network related information for each peer.
     *
     * example:client/getPeersInfo.ts
     *
     * @returns a list containing info on each peer of the node.
     */
    async getPeersInfo(): Promise<v1.PeerInfo[]> {
        const peersInfo = await this.client.getPeersInfo(v2.Empty).response;
        return peersInfo.peers.map(translate.peerInfo);
    }

    /**
     * Get a list of special events in a given block. These are events generated
     * by the protocol, such as minting and reward payouts. They are not directly
     * generated by any transaction. The stream will end when all the special
     * events for a given block have been returned.
     *
     * example:client/getBlockSpecialEvents.ts
     *
     * @param blockHash an optional block hash to get the special events at, otherwise retrieves from last finalized block.
     * @param abortSignal an optional AbortSignal to close the stream.
     * @returns a stream of block item summaries
     */
    getBlockSpecialEvents(
        blockHash?: HexString,
        abortSignal?: AbortSignal
    ): AsyncIterable<v1.BlockSpecialEvent> {
        const blockSpecialEvents = this.client.getBlockSpecialEvents(
            getBlockHashInput(blockHash),
            { abort: abortSignal }
        ).responses;

        return mapStream(blockSpecialEvents, translate.blockSpecialEvent);
    }

    /**
     * Get the pending updates to chain parameters at the end of a given block.
     * The stream will end when all the pending updates for a given block have been returned.
     *
     * example:client/getBlockPendingUpdates.ts
     *
     * @param blockHash an optional block hash to get the pending updates at, otherwise retrieves from last finalized block.
     * @param abortSignal an optional AbortSignal to close the stream.
     * @returns a stream of pending updates
     */
    getBlockPendingUpdates(
        blockHash?: HexString,
        abortSignal?: AbortSignal
    ): AsyncIterable<v1.PendingUpdate> {
        const pendingUpdates = this.client.getBlockPendingUpdates(
            getBlockHashInput(blockHash),
            { abort: abortSignal }
        ).responses;

        return mapStream(pendingUpdates, translate.pendingUpdate);
    }

    /**
     * Get the summary of the finalization data in a given block.
     *
     * example:client/getBlockFinalizationSummary.ts
     *
     * @param blockHash an optional block hash to get the finalization summaries at, otherwise retrieves from last finalized block.
     * @returns a finalization summary
     */
    async getBlockFinalizationSummary(
        blockHash?: HexString
    ): Promise<v1.BlockFinalizationSummary> {
        const finalizationSummary =
            await this.client.getBlockFinalizationSummary(
                getBlockHashInput(blockHash)
            ).response;

        return translate.blockFinalizationSummary(finalizationSummary);
    }

    /**
     * Gets a stream of finalized blocks from specified `startHeight`.
     *
     * @param {bigint} [startHeight=0n] - An optional height to start streaming blocks from. Defaults to 0n.
     * @param {AbortSignal} [abortSignal] - An optional abort signal, which will end the stream. If this is not specified, the stream continues indefinitely.
     * @returns {AsyncIterable<v1.FinalizedBlockInfo>} A stream of {@link v1.FinalizedBlockInfo}.
     */
    getFinalizedBlocksFrom(
        startHeight: v1.AbsoluteBlocksAtHeightRequest,
        abortSignal?: AbortSignal
    ): AsyncIterable<v1.FinalizedBlockInfo>;
    /**
     * Gets a stream of finalized blocks from specified `startHeight`.
     *
     * @param {bigint} [startHeight=0n] - An optional height to start streaming blocks from. Defaults to 0n.
     * @param {bigint} [endHeight] - An optional height to stop streaming at. If this is not specified, the stream continues indefinitely.
     * @returns {AsyncIterable<v1.FinalizedBlockInfo>} A stream of {@link v1.FinalizedBlockInfo}.
     */
    getFinalizedBlocksFrom(
        startHeight: v1.AbsoluteBlocksAtHeightRequest,
        endHeight?: v1.AbsoluteBlocksAtHeightRequest
    ): AsyncIterable<v1.FinalizedBlockInfo>;
    getFinalizedBlocksFrom(
        startHeight: v1.AbsoluteBlocksAtHeightRequest = 0n,
        end?: AbortSignal | v1.AbsoluteBlocksAtHeightRequest
    ): AsyncIterable<v1.FinalizedBlockInfo> {
        let height = startHeight;
        let finHeight: bigint;
        const abortController = new AbortController();
        const abortSignal =
            end instanceof AbortSignal ? end : abortController.signal;
        const newBlocks = this.getFinalizedBlocks(abortSignal);
        const endSignal: IteratorReturnResult<undefined> = {
            done: true,
            value: undefined,
        };
        let searchKnown = true;

        const nextKnown = async (): Promise<
            v1.FinalizedBlockInfo | undefined
        > => {
            // Refresh latest finalized height from consensus
            if (height > finHeight) {
                finHeight = await this.getConsensusHeight();
            }
            // As long as height is lower than latest finalized height, query blocks at height
            if (height > finHeight) {
                searchKnown = false;
                return undefined;
            }

            const [hash] = (await this.getBlocksAtHeight(height)).reverse();
            const bi: v1.FinalizedBlockInfo = { hash, height };
            height += 1n;

            return bi;
        };

        const nextNew = async (): Promise<
            v1.FinalizedBlockInfo | undefined
        > => {
            // At this point, we've found all blocks already finalized on chain. Start streaming new blocks.
            for await (const block of newBlocks) {
                if (block.height < height) {
                    // Skip blocks already found.
                    continue;
                }

                return block;
            }
        };

        const next = async (): Promise<
            IteratorResult<v1.FinalizedBlockInfo>
        > => {
            if (abortSignal.aborted) {
                return endSignal;
            }

            if (finHeight === undefined) {
                finHeight = await this.getConsensusHeight();
            }

            let bi: v1.FinalizedBlockInfo | undefined;
            if (searchKnown) {
                bi = (await nextKnown()) ?? (await nextNew());
            } else {
                bi = await nextNew();
            }

            if (bi === undefined) {
                return endSignal;
            }

            if (typeof end === 'bigint' && bi.height >= end) {
                abortController.abort();
            }

            return {
                done: false,
                value: bi,
            };
        };

        return {
            [Symbol.asyncIterator]: () => ({ next }),
        };
    }

    /**
     * Find a block with lowest possible height where the predicate holds.
     * Note that this function uses binary search and is only intended to work for monotone predicates.
     *
     * @template R
     * @param {(bi: v1.FinalizedBlockInfo) => Promise<R | undefined>} predicate - A predicate function resolving with value of type {@link R} if the predicate holds, and undefined if not.
     * The precondition for this method is that the function is monotone, i.e., if block at height `h` satisfies the test then also a block at height `h+1` does.
     * If this precondition does not hold then the return value from this method is unspecified.
     * @param {bigint} [from=0n] - An optional lower bound of the range of blocks to search. Defaults to 0n.
     * @param {bigint} [to] - An optional upper bound of the range of blocks to search. Defaults to latest finalized block.
     *
     * @returns {Promise<R | undefined>} The value returned from `predicate` at the lowest block (in terms of height) where the predicate holds.
     */
    async findEarliestFinalized<R>(
        predicate: (bi: v1.FinalizedBlockInfo) => Promise<R | undefined>,
        from: v1.AbsoluteBlocksAtHeightRequest = 0n,
        to?: v1.AbsoluteBlocksAtHeightRequest
    ): Promise<R | undefined> {
        let lower = from;
        let upper = to ?? (await this.getConsensusHeight());

        if (lower > upper) {
            throw new Error(
                'Please specify a "to" value greater than the specified "from" value'
            );
        }

        let result: R | undefined;
        while (lower <= upper) {
            const mid = lower + (upper - lower) / 2n;
            const [hash] = await this.getBlocksAtHeight(mid);
            const res = await predicate({ hash, height: mid });

            if (upper === mid) {
                result = res;
                break;
            } else if (res !== undefined) {
                result = res;
                upper = mid;
            } else {
                lower = mid + 1n;
            }
        }

        return result;
    }

    /**
     * Find the block where a smart contract instance was created. This is a specialized form of {@link findEarliestFinalized}.
     *
     * @param {ContractAddress} address - The contract address to search for.
     * @param {bigint} [from=0n] - An optional lower bound of the range of blocks to search. Defaults to 0n.
     * @param {bigint} [to] - An optional upper bound of the range of blocks to search. Defaults to latest finalized block.
     *
     * @returns {FindInstanceCreationReponse} Information about the block and the contract instance, or undefined if not found.
     */
    async findInstanceCreation(
        address: v1.ContractAddress,
        from?: v1.AbsoluteBlocksAtHeightRequest,
        to?: v1.AbsoluteBlocksAtHeightRequest
    ): Promise<FindInstanceCreationReponse | undefined> {
        return this.findEarliestFinalized(
            async ({ hash, height }) => {
                try {
                    const instanceInfo = await this.getInstanceInfo(
                        address,
                        hash
                    );
                    return { hash, height, instanceInfo };
                } catch (e) {
                    if (isRpcError(e) && e.code === 'NOT_FOUND') {
                        return undefined;
                    }

                    throw e;
                }
            },
            from,
            to
        );
    }

    /**
     * Find the first block finalized after a given time.
     *
     * @param {Date} time - The time to find first block after
     * @param {bigint} [from=0n] - An optional lower bound of the range of blocks to search. Defaults to 0n.
     * @param {bigint} [to] - An optional upper bound of the range of blocks to search. Defaults to latest finalized block.
     *
     * @returns {v1.BlockInfo} Information about the block found, or undefined if no block was found.
     */
    async findFirstFinalizedBlockNoLaterThan(
        time: Date,
        from?: v1.AbsoluteBlocksAtHeightRequest,
        to?: v1.AbsoluteBlocksAtHeightRequest
    ): Promise<v1.BlockInfo | undefined> {
        return this.findEarliestFinalized(
            async ({ hash }) => {
                const bi = await this.getBlockInfo(hash);
                return bi.blockSlotTime >= time ? bi : undefined;
            },
            from,
            to
        );
    }

    private async getConsensusHeight() {
        return (await this.getConsensusStatus()).lastFinalizedBlockHeight;
    }
}

export function getBlockHashInput(blockHash?: HexString): v2.BlockHashInput {
    // eslint-disable-next-line @typescript-eslint/no-explicit-any
    let blockHashInput: any = {};

    if (blockHash) {
        assertValidHash(blockHash);
        blockHashInput = {
            oneofKind: 'given',
            given: { value: Buffer.from(blockHash, 'hex') },
        };
    } else {
        blockHashInput = {
            oneofKind: 'lastFinal',
            lastFinal: v2.Empty,
        };
    }

    return { blockHashInput: blockHashInput };
}

export function getAccountIdentifierInput(
    accountIdentifier: v1.AccountIdentifierInput
): v2.AccountIdentifierInput {
    // eslint-disable-next-line @typescript-eslint/no-explicit-any
    const returnIdentifier: any = {};

    if ((<AccountAddress>accountIdentifier).decodedAddress !== undefined) {
        const address = (<AccountAddress>accountIdentifier).decodedAddress;
        returnIdentifier.oneofKind = 'address';
        returnIdentifier.address = { value: address };
    } else if (
        (<CredentialRegistrationId>accountIdentifier).credId !== undefined
    ) {
        const credId = (<CredentialRegistrationId>accountIdentifier).credId;
        const credIdBytes = Buffer.from(credId, 'hex');
        returnIdentifier.oneofKind = 'credId';
        returnIdentifier.credId = { value: credIdBytes };
    } else {
        returnIdentifier.oneofKind = 'accountIndex';
        returnIdentifier.accountIndex = { value: accountIdentifier };
    }

    return { accountIdentifierInput: returnIdentifier };
}

export function getInvokerInput(
    invoker?: AccountAddress | v1.ContractAddress
): v2.Address | undefined {
    if (!invoker) {
        return undefined;
    } else if ((<AccountAddress>invoker).decodedAddress) {
        return {
            type: {
                oneofKind: 'account',
                account: { value: (<AccountAddress>invoker).decodedAddress },
            },
        };
    } else if ((<v1.ContractAddress>invoker).index) {
        return {
            type: {
                oneofKind: 'contract',
                contract: <v1.ContractAddress>invoker,
            },
        };
    } else {
        throw new Error('Unexpected input to build invoker');
    }
}

function assertValidIp(ip: v1.IpAddressString): void {
    if (!isValidIp(ip)) {
        throw new Error('The input was not a valid ip: ' + ip);
    }
}

function assertValidPort(port: number): void {
    if (port > 65535 || port < 0) {
        throw new Error(
            'The input was not a valid port, must be between 0 and 65535: ' +
                port
        );
    }
}

function assertValidHex(hex: HexString): void {
    if (!isHex(hex)) {
        throw new Error('The input was not a valid hex: ' + hex);
    }
}

function assertValidHash(hash: HexString): void {
    if (!isValidHash(hash)) {
        throw new Error(
            'The input was not a valid hash, must be 32 bytes: ' + hash
        );
    }
}<|MERGE_RESOLUTION|>--- conflicted
+++ resolved
@@ -54,11 +54,8 @@
      * Retrieves the next account nonce for the given account. The account nonce is
      * used in all account transactions as part of their header.
      *
-<<<<<<< HEAD
      * git:/examples/client/getNextAccountSequenceNumber.ts#54,62
      *
-=======
->>>>>>> 67fba179
      * @param accountAddress base58 account address to get the next account nonce for.
      *
      * @returns the next account nonce, and a boolean indicating if the nonce is reliable.
@@ -104,11 +101,8 @@
      * the node will return the account info of the account, which the corresponding credential
      * is (or was) deployed to. An account index can also be provided.
      *
-<<<<<<< HEAD
      * example:client/getAccountInfo.ts#61,78
      *
-=======
->>>>>>> 67fba179
      * @param accountIdentifier base58 account address, or a credential registration id or account index to get the account info for
      * @param blockHash optional block hash to get the account info at, otherwise retrieves from last finalized block
      *
@@ -132,11 +126,8 @@
     /**
      * Retrieves a status for the given transaction/block item.
      *
-<<<<<<< HEAD
      * example:client/getBlockItemStatus.ts
      *
-=======
->>>>>>> 67fba179
      * @param transactionHash the transaction/block item to get a status for.
      *
      * @returns the status for the given transaction/block item, or undefined if it does not exist.
@@ -169,11 +160,8 @@
     /**
      * Retrieves the source of the given module at the provided block.
      *
-<<<<<<< HEAD
      * example:client/getModuleSource.ts
      *
-=======
->>>>>>> 67fba179
      * @param moduleRef the module's reference, represented by the ModuleReference class.
      * @param blockHash optional block hash to get the module source at, otherwise retrieves from last finalized block
      *
@@ -209,11 +197,8 @@
     /**
      * Retrieves the embedded schema of the given module at the provided block.
      *
-<<<<<<< HEAD
      * example:client/getEmbeddedSchema.ts
      *
-=======
->>>>>>> 67fba179
      * @param moduleRef the module's reference, represented by the ModuleReference class.
      * @param blockHash optional block hash to get the module embedded schema at, otherwise retrieves from last finalized block
      *
@@ -234,11 +219,8 @@
     /**
      * Retrieve information about a given smart contract instance.
      *
-<<<<<<< HEAD
      * example:client/getInstanceInfo.ts
      *
-=======
->>>>>>> 67fba179
      * @param contractAddress the address of the smart contract.
      * @param blockHash optional block hash to get the smart contact instances at, otherwise retrieves from last finalized block
      *
@@ -262,11 +244,8 @@
     /**
      * Invokes a smart contract.
      *
-<<<<<<< HEAD
      * example:client/invokeContract.ts
      *
-=======
->>>>>>> 67fba179
      * @param context.contract The address of the smart contract that shall be evoked.
      * @param context.amount The amount of microCCD to invoke the contract with.
      * @param context.method The entrypoint (receive function) that shall be invoked.
@@ -1052,7 +1031,7 @@
      * Ban the given peer.
      * Rejects if the action fails.
      *
-     * git:examples/client/banPeer.ts#47,50
+     * {@codeblock /examples/client/banPeer.ts}
      *
      * @param ip The ip address of the peer to ban. Must be a valid ip address.
      */
