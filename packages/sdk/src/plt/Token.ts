import { ConcordiumGRPCClient } from '../grpc/GRPCClient.js';
import {
    AccountAddress,
    AccountInfo,
    AccountTransaction,
    AccountTransactionHeader,
    AccountTransactionType,
    TokenUpdatePayload,
    TransactionExpiry,
    TransactionHash,
} from '../pub/types.js';
import { AccountSigner, signTransaction } from '../signHelpers.js';
import { bail } from '../util.js';
import { Cbor, TokenAmount, TokenHolder, TokenId, TokenInfo, TokenModuleReference } from './index.js';
import {
    TokenAddAllowListOperation,
    TokenAddDenyListOperation,
    TokenBurnOperation,
    TokenMintOperation,
    TokenModuleAccountState,
    TokenModuleState,
    TokenOperation,
    TokenOperationType,
    TokenPauseOperation,
    TokenRemoveAllowListOperation,
    TokenRemoveDenyListOperation,
    TokenTransfer,
    TokenTransferOperation,
    createTokenUpdatePayload,
} from './module.js';

/**
 * Enum representing the types of errors that can occur when interacting with PLT instances through the client.
 */
export enum TokenErrorCode {
    /** Error type indicating the token ID does not match the module version expected by the client. */
    INCORRECT_MODULE_VERSION = 'INCORRECT_MODULE_VERSION',
    /** Error type indicating the supplied token amount is not compatible with the token. */
    INVALID_TOKEN_AMOUNT = 'INVALID_TOKEN_AMOUNT',
    /** Error type indicating an unauthorized governance operation was attempted. */
    UNAUTHORIZED_GOVERNANCE_OPERATION = 'UNAUTHORIZED_GOVERNANCE_OPERATION',
    /**
     * Error representing an attempt transfer funds to an account which is either not on the token allow list, or is on
     * the token deny list
     */
    NOT_ALLOWED = 'NOT_ALLOWED',
    /** Error representing an attempt to transfer tokens from an account that does not have enough tokens to cover the
     * amount */
    INSUFFICIENT_FUNDS = 'INSUFFICIENT_FUNDS',
    PAUSED = 'PAUSED',
}

/**
 * Error thrown while interacting with PLT instances through the client.
 */
export abstract class TokenError extends Error {
    public abstract readonly code: TokenErrorCode;
    private _name: string = 'TokenClientError';

    /**
     * Constructs a new TokenError.
     * @param {string} message - The error message.
     */
    constructor(message: string) {
        super(message);
    }

    /**
     * Gets the name of the error, including its code.
     * @returns {string} The name of the error.
     */
    public override get name(): string {
        return `${this._name}.${this.code}`;
    }
}

/** Error type indicating the token ID does not match the module version expected by the client. */
export class ModuleVersionMismatchError extends TokenError {
    public readonly code = TokenErrorCode.INCORRECT_MODULE_VERSION;

    /**
     * Constructs a new ModuleVersionMismatchError.
     * @param {TokenModuleReference.Type} expectedRef - The expected module reference.
     * @param {TokenModuleReference.Type} foundRef - The found module reference.
     */
    constructor(
        public readonly expectedRef: TokenModuleReference.Type,
        public readonly foundRef: TokenModuleReference.Type
    ) {
        super(
            `Token module version mismatch. Expected token with module ref ${expectedRef}, found ${foundRef} during lookup.`
        );
    }
}

/** Error type indicating the supplied token amount is not compatible with the token. */
export class InvalidTokenAmountError extends TokenError {
    public readonly code = TokenErrorCode.INVALID_TOKEN_AMOUNT;

    /**
     * Constructs a new InvalidTokenAmountError.
     * @param {number} tokenDecimals - The number of decimals the token supports.
     * @param {TokenAmount.Type} amount - The token amount that is invalid.
     */
    constructor(
        public readonly tokenDecimals: number,
        public readonly amount: TokenAmount.Type
    ) {
        super(
            `The token amount supplied cannot be represented as an amount of the token. The amount is represented with ${amount.decimals} decimals, while the token requires ${tokenDecimals} decimals.`
        );
    }
}

/** Error type indicating an unauthorized governance operation was attempted. */
export class UnauthorizedGovernanceOperationError extends TokenError {
    public readonly code = TokenErrorCode.UNAUTHORIZED_GOVERNANCE_OPERATION;

    /**
     * Constructs a new UnauthorizedGovernanceOperationError.
     * @param {AccountAddress.Type} sender - The account address attempting the unauthorized operation.
     */
    constructor(public readonly sender: AccountAddress.Type) {
        super(`Unauthorized governance operation attempted by account: ${sender}.`);
    }
}

/**
 * Error type indicating an attempt transfer funds to/from an account which is either not on the token allow list, or is on the token deny list
 */
export class NotAllowedError extends TokenError {
    public readonly code = TokenErrorCode.NOT_ALLOWED;

    /**
     * Constructs a new NotAllowedError.
     * @param {TokenHolder.Type} receiver - The account address of the receiver.
     */
    constructor(public readonly receiver: TokenHolder.Type) {
        super(
            `Transfering funds from or to the account specified is currently not allowed (${receiver}) because of the allow/deny list.`
        );
    }
}

/**
 * Error type indicating insufficient funds for a transaction.
 */
export class InsufficientFundsError extends TokenError {
    public readonly code = TokenErrorCode.INSUFFICIENT_FUNDS;

    /**
     * Constructs a new InsufficientFundsError.
     *
     * @param {AccountAddress.Type} sender - The account address of the sender.
     * @param {TokenAmount.Type} requiredAmount - The amount of tokens required for the transaction.
     */
    constructor(
        public readonly sender: AccountAddress.Type,
        public readonly requiredAmount: TokenAmount.Type
    ) {
        super(`Insufficient funds: Sender ${sender} requires at least ${requiredAmount} tokens.`);
    }
}

/**
 * Error type indicating that the token is paused.
 */
export class PausedError extends TokenError {
    public readonly code = TokenErrorCode.PAUSED;

    /**
     * Constructs a new TokenPausedError.
     *
     * @param {TokenId.Type} tokenId - The ID of the token.
     */
    constructor(public readonly tokenId: TokenId.Type) {
        super(`Token ${tokenId} is paused.`);
    }
}

/**
 * Class representing a token.
 */
class Token {
    /** The parsed module state of the token. */
    public readonly moduleState: TokenModuleState;

    /**
     * Constructs a new Token.
     * @param {ConcordiumGRPCClient} grpc - The gRPC client for interacting with the Concordium network.
     * @param {TokenInfo} info - Information about the token.
     */
    public constructor(
        public readonly grpc: ConcordiumGRPCClient,
        public readonly info: TokenInfo
    ) {
        this.moduleState = Cbor.decode(info.state.moduleState, 'TokenModuleState');
    }
}

export type Type = Token;

/**
 * Creates a Token instance from a token ID.
 * @param {ConcordiumGRPCClient} grpc - The gRPC client for interacting with the Concordium network.
 * @param {TokenId.Type} tokenId - The ID of the token.
 * @returns {Promise<Token>} A promise that resolves to a Token instance.
 */
export async function fromId(grpc: ConcordiumGRPCClient, tokenId: TokenId.Type): Promise<Token> {
    const info = await grpc.getTokenInfo(tokenId);
    return new Token(grpc, info);
}

/**
 * Creates a Token instance from token information.
 * @param {ConcordiumGRPCClient} grpc - The gRPC client for interacting with the Concordium network.
 * @param {TokenInfo} tokenInfo - Information about the token.
 * @returns {Token} A Token instance.
 */
export function fromInfo(grpc: ConcordiumGRPCClient, tokenInfo: TokenInfo): Token {
    return new Token(grpc, tokenInfo);
}

/**
 * Validates if the given token amount is compatible with the token.
 *
 * @param {Token} token - The token to validate against.
 * @param {TokenAmount.Type} amount - The amount to validate.

 * @returns {true} If the amount is valid within the context of the token.
 * @throws {InvalidTokenAmountError} If the token amount is not compatible with the token.
 */
export function validateAmount(token: Token, amount: TokenAmount.Type): true {
    if (amount.decimals === token.info.state.decimals) {
        return true;
    }
    throw new InvalidTokenAmountError(token.info.state.decimals, amount);
}

/**
 * Scales a token amount with fewer decimals to the token's decimal representation.
 *
 * @param {Token} token - The token to scale the amount for.
 * @param {TokenAmount.Type} amount - The amount to scale.
 * @returns {TokenAmount.Type} The scaled token amount.
 * @throws {InvalidTokenAmountError} If the token amount is not compatible with the token.
 */
export function scaleAmount(token: Token, amount: TokenAmount.Type): TokenAmount.Type {
    if (amount.decimals === token.info.state.decimals) {
        return amount;
    }
    if (amount.decimals > token.info.state.decimals) {
        throw new InvalidTokenAmountError(token.info.state.decimals, amount);
    }

    return TokenAmount.create(
        amount.value * 10n ** BigInt(token.info.state.decimals - amount.decimals),
        token.info.state.decimals
    );
}

/**
 * Initiates a transaction for a given token.
 *
 * This function creates and sends a transaction of type `TokenUpdate` for the specified token.
 *
 * @param {Token} token - The token for which the transaction is being performed.
 * @param {AccountAddress.Type} sender - The account address initiating the transaction.
 * @param {TokenUpdatePayload} payload - The transaction payload.
 * @param {AccountSigner} signer - The signer responsible for signing the transaction.
 * @param {TransactionExpiry.Type} [expiry=TransactionExpiry.futureMinutes(5)] - The expiry time for the transaction.
 *
 * @returns {Promise<TransactionHash.Type>} A promise that resolves to the transaction hash.
 */
export async function sendRaw(
    token: Token,
    sender: AccountAddress.Type,
    payload: TokenUpdatePayload,
    signer: AccountSigner,
    expiry: TransactionExpiry.Type = TransactionExpiry.futureMinutes(5)
): Promise<TransactionHash.Type> {
    const { nonce } = await token.grpc.getNextAccountNonce(sender);
    const header: AccountTransactionHeader = {
        expiry,
        nonce: nonce,
        sender,
    };
    const transaction: AccountTransaction = {
        type: AccountTransactionType.TokenUpdate,
        payload,
        header,
    };
    const signature = await signTransaction(transaction, signer);
    return token.grpc.sendAccountTransaction(transaction, signature);
}

/**
 * The response type for the `balanceOf` function.
 */
export type BalanceOfResponse = TokenAmount.Type | undefined;

/**
 * Retrieves the balance of a token for a given account.
 *
 * @param {Token} token - The token to check the balance of.
 * @param {AccountInfo} accountInfo - The account to check the balance for.
 *
 * @returns {BalanceOfResponse} The balance of the token for the account.
 */
export function balanceOf(token: Token, accountInfo: AccountInfo): BalanceOfResponse;
/**
 * Retrieves the balance of a token for a given account.
 *
 * @param {Token} token - The token to check the balance of.
 * @param {AccountAddress.Type} accountAddress - The account to check the balance for.
 *
 * @returns {Promise<BalanceOfResponse>} The balance of the token for the account.
 */
export async function balanceOf(token: Token, accountAddress: AccountAddress.Type): Promise<BalanceOfResponse>;
/**
 * Retrieves the balance of a token for a given account.
 *
 * @param {Token} token - The token to check the balance of.
 * @param {AccountInfo | AccountAddress.Type} account - The account to check the balance for.
 *
 * @returns {Promise<BalanceOfResponse> | BalanceOfResponse} The balance of the token for the account.
 */
export function balanceOf(
    token: Token,
    account: AccountInfo | AccountAddress.Type
): Promise<BalanceOfResponse> | BalanceOfResponse {
    if (!AccountAddress.instanceOf(account)) {
        return account.accountTokens.find((t) => t.id.value === token.info.id.value)?.state.balance;
    }

    return token.grpc.getAccountInfo(account).then((accInfo) => balanceOf(token, accInfo));
}

/**
 * Validates a token transfer.
 *
 * @param {Token} token - The token to transfer.
 * @param {AccountAddress.Type} sender - The account address of the sender.
 * @param {TokenTransfer | TokenTransfer[]} payload - The transfer payload.
 *
 * @returns {Promise<true>} A promise that resolves to true if the transfer is valid.
 * @throws {InvalidTokenAmountError} If any token amount is not compatible with the token.
 * @throws {InsufficientFundsError} If the sender does not have enough tokens.
 * @throws {NotAllowedError} If the sender or receiver is not allowed to send/receive tokens.
 * @throws {PausedError} If `opts.validate` and the token is paused.
 */
export async function validateTransfer(
    token: Token,
    sender: AccountAddress.Type,
    payload: TokenTransfer | TokenTransfer[]
): Promise<true> {
    token.moduleState.paused && bail(new PausedError(token.info.id));

    const payloads = [payload].flat();
    // Validate all amounts
    payloads.forEach((p) => validateAmount(token, p.amount));

    const { decimals } = token.info.state;
    const senderInfo = await token.grpc.getAccountInfo(sender);

    // Check the sender balance.
    const senderBalance = balanceOf(token, senderInfo) ?? TokenAmount.zero(decimals); // We fall back to zero, as the `token` has already been validated at this point.
    const payloadTotal = payloads.reduce(
        (acc, { amount }) => acc.add(TokenAmount.toDecimal(amount)),
        TokenAmount.toDecimal(TokenAmount.zero(decimals))
    );
    if (TokenAmount.toDecimal(senderBalance).lt(payloadTotal)) {
        throw new InsufficientFundsError(sender, TokenAmount.fromDecimal(payloadTotal, decimals));
    }

    if (!token.moduleState.allowList && !token.moduleState.denyList) {
        // If the token neither has a deny list nor allow list, we can skip the check.
        return true;
    }

    // Check that sender and all receivers are NOT on the deny list (if present), or that they are included in the allow list (if present).
    const receiverInfos = await Promise.all(payloads.map((p) => token.grpc.getAccountInfo(p.recipient.address)));
    const accounts = [senderInfo, ...receiverInfos];
    accounts.forEach((r) => {
        const accountToken = r.accountTokens.find((t) => t.id.value === token.info.id.value)?.state;
        const accountModuleState =
            accountToken?.moduleState === undefined
                ? undefined
                : (Cbor.decode(accountToken.moduleState) as TokenModuleAccountState);

<<<<<<< HEAD
        const accountModuleState = Cbor.decode(accToken.moduleState) as TokenModuleAccountState;
        if (token.moduleState.allowList && !accountModuleState.allowList)
            throw new NotAllowedError(TokenHolder.fromAccountAddress(r.accountAddress));
        if (token.moduleState.denyList && accountModuleState.denyList)
=======
        if (moduleState.denyList && accountModuleState?.denyList)
            throw new NotAllowedError(TokenHolder.fromAccountAddress(r.accountAddress));
        if (moduleState.allowList && !accountModuleState?.allowList)
>>>>>>> dc88343e
            throw new NotAllowedError(TokenHolder.fromAccountAddress(r.accountAddress));
    });

    return true;
}

type TransferOtions = {
    /** Whether to automatically scale a token amount to the correct number of decimals as the token */
    autoScale?: boolean;
    /** Whether to validate the payload executing it */
    validate?: boolean;
};

/**
 * Transfers tokens from the sender to the specified recipients.
 *
 * @param {Token} token - The token to transfer.
 * @param {AccountAddress.Type} sender - The account address of the sender.
 * @param {TokenTransfer | TokenTransfer[]} payload - The transfer payload.
 * @param {AccountSigner} signer - The signer responsible for signing the transaction.
 * @param {TransactionExpiry.Type} [expiry=TransactionExpiry.futureMinutes(5)] - The expiry time for the transaction.
 * @param {TransferOtions} [opts={ autoScale: true, validate: true }] - Options for the transfer.
 *
 * @returns {Promise<TransactionHash.Type>} A promise that resolves to the transaction hash.
 * @throws {InvalidTokenAmountError} If `opts.validate` and any token amount is not compatible with the token.
 * @throws {InsufficientFundsError} If `opts.validate` and the sender does not have enough tokens.
 * @throws {NotAllowedError} If `opts.validate` and a sender or receiver is not allowed to send/receive tokens.
 * @throws {PausedError} If `opts.validate` and the token is paused.
 */
export async function transfer(
    token: Token,
    sender: AccountAddress.Type,
    payload: TokenTransfer | TokenTransfer[],
    signer: AccountSigner,
    expiry: TransactionExpiry.Type = TransactionExpiry.futureMinutes(5),
    { autoScale = true, validate = true }: TransferOtions = {}
): Promise<TransactionHash.Type> {
    let transfers: TokenTransfer[] = [payload].flat();
    if (autoScale) {
        transfers = transfers.map((p) => ({ ...p, amount: scaleAmount(token, p.amount) }));
    }

    if (validate) {
        await validateTransfer(token, sender, transfers);
    }

    const ops: TokenTransferOperation[] = transfers.map((p) => ({ [TokenOperationType.Transfer]: p }));
    const encoded = createTokenUpdatePayload(token.info.id, ops);
    return sendRaw(token, sender, encoded, signer, expiry);
}

/**
 * Validates that the sender is authorized to perform governance operations on the token.
 *
 * @param {Token} token - The token to validate governance operations for.
 * @param {AccountAddress.Type} sender - The account address of the sender.
 *
 * @returns {true} If the sender is authorized.
 * @throws {UnauthorizedGovernanceOperationError} If the sender is not the governance account of the token.
 */
export function validateGovernanceOperation(token: Token, sender: AccountAddress.Type): true {
    const { governanceAccount } = Cbor.decode(token.info.state.moduleState) as TokenModuleState;
    if (!AccountAddress.equals(sender, governanceAccount.address)) {
        throw new UnauthorizedGovernanceOperationError(sender);
    }

    return true;
}

type SupplyUpdateOptions = {
    /** Whether to automatically scale a token amount to the correct number of decimals as the token */
    autoScale?: boolean;
    /** Whether to validate the payload executing it */
    validate?: boolean;
};

/**
 * Mints a specified amount of tokens.
 *
 * @param {Token} token - The token to mint.
 * @param {AccountAddress.Type} sender - The account address of the sender.
 * @param {TokenAmount.Type | TokenAmount.Type[]} amounts - The amount(s) of tokens to mint.
 * @param {AccountSigner} signer - The signer responsible for signing the transaction.
 * @param {TransactionExpiry.Type} [expiry=TransactionExpiry.futureMinutes(5)] - The expiry time for the transaction.
 * @param {SupplyUpdateOptions} [opts={ autoScale: true, validate: true }] - Options for supply update operations.
 *
 * @returns A promise that resolves to the transaction hash.
 * @throws {InvalidTokenAmountError} If `opts.validate` and the token amount is not compatible with the token.
 * @throws {UnauthorizedGovernanceOperationError} If `opts.validate` and the sender is not the token issuer.
 * @throws {PausedError} If `opts.validate` and the token is paused.
 */
export async function mint(
    token: Token,
    sender: AccountAddress.Type,
    amounts: TokenAmount.Type | TokenAmount.Type[],
    signer: AccountSigner,
    expiry: TransactionExpiry.Type = TransactionExpiry.futureMinutes(5),
    { autoScale = true, validate = true }: SupplyUpdateOptions = {}
): Promise<TransactionHash.Type> {
    let amountsList = [amounts].flat();
    if (autoScale) {
        amountsList = amountsList.map((amount) => scaleAmount(token, amount));
    }

    if (validate) {
        token.moduleState.paused && bail(new PausedError(token.info.id));
        validateGovernanceOperation(token, sender);
        amountsList.forEach((amount) => validateAmount(token, amount));
    }

    const ops: TokenMintOperation[] = amountsList.map((amount) => ({
        [TokenOperationType.Mint]: { amount },
    }));
    return sendOperations(token, sender, ops, signer, expiry);
}

/**
 * Burns a specified amount of tokens.
 *
 * @param {Token} token - The token to burn.
 * @param {AccountAddress.Type} sender - The account address of the sender.
 * @param {TokenAmount.Type | TokenAmount.Type[]} amounts - The amount(s) of tokens to burn.
 * @param {AccountSigner} signer - The signer responsible for signing the transaction.
 * @param {TransactionExpiry.Type} [expiry=TransactionExpiry.futureMinutes(5)] - The expiry time for the transaction.
 * @param {SupplyUpdateOptions} [opts={ autoScale: true, validate: true }] - Options for supply update operations.
 *
 * @returns A promise that resolves to the transaction hash.
 * @throws {InvalidTokenAmountError} If `opts.validate` and the token amount is not compatible with the token.
 * @throws {UnauthorizedGovernanceOperationError} If `opts.validate` and the sender is not the token issuer.
 * @throws {PausedError} If `opts.validate` and the token is paused.
 */
export async function burn(
    token: Token,
    sender: AccountAddress.Type,
    amounts: TokenAmount.Type | TokenAmount.Type[],
    signer: AccountSigner,
    expiry: TransactionExpiry.Type = TransactionExpiry.futureMinutes(5),
    { autoScale = true, validate = true }: SupplyUpdateOptions = {}
): Promise<TransactionHash.Type> {
    let amountsList = [amounts].flat();
    if (autoScale) {
        amountsList = amountsList.map((amount) => scaleAmount(token, amount));
    }

    if (validate) {
        token.moduleState.paused && bail(new PausedError(token.info.id));
        validateGovernanceOperation(token, sender);
        amountsList.forEach((amount) => validateAmount(token, amount));
    }

    const ops: TokenBurnOperation[] = amountsList.map((amount) => ({
        [TokenOperationType.Burn]: { amount },
    }));
    return sendOperations(token, sender, ops, signer, expiry);
}

type UpdateListOptions = {
    /** Whether to validate the payload executing it */
    validate?: boolean;
};

/**
 * Adds an account to the allow list of a token.
 *
 * @param {Token} token - The token for which to add the list entry.
 * @param {AccountAddress.Type} sender - The account address of the sender.
 * @param {TokenHolder.Type | TokenHolder.Type[]} targets - The account address(es) to be added to the list.
 * @param {AccountSigner} signer - The signer responsible for signing the transaction.
 * @param {TransactionExpiry.Type} [expiry=TransactionExpiry.futureMinutes(5)] - The expiry time for the transaction.
 * @param {UpdateListOptions} [opts={ validate: true }] - Options for updating the allow/deny list.
 *
 * @returns A promise that resolves to the transaction hash.
 * @throws {UnauthorizedGovernanceOperationError} If `opts.validate` and the sender is not the token issuer.
 */
export async function addAllowList(
    token: Token,
    sender: AccountAddress.Type,
    targets: TokenHolder.Type | TokenHolder.Type[],
    signer: AccountSigner,
    expiry: TransactionExpiry.Type = TransactionExpiry.futureMinutes(5),
    { validate = true }: UpdateListOptions = {}
): Promise<TransactionHash.Type> {
    if (validate) {
        validateGovernanceOperation(token, sender);
    }

    const ops: TokenAddAllowListOperation[] = [targets]
        .flat()
        .map((target) => ({ [TokenOperationType.AddAllowList]: { target } }));
    return sendOperations(token, sender, ops, signer, expiry);
}

/**
 * Removes an account from the allow list of a token.
 *
 * @param {Token} token - The token for which to add the list entry.
 * @param {AccountAddress.Type} sender - The account address of the sender.
 * @param {TokenHolder.Type | TokenHolder.Type[]} targets - The account address(es) to be added to the list.
 * @param {AccountSigner} signer - The signer responsible for signing the transaction.
 * @param {TransactionExpiry.Type} [expiry=TransactionExpiry.futureMinutes(5)] - The expiry time for the transaction.
 * @param {UpdateListOptions} [opts={ validate: true }] - Options for updating the allow/deny list.
 *
 * @returns A promise that resolves to the transaction hash.
 * @throws {UnauthorizedGovernanceOperationError} If `opts.validate` and the sender is not the token issuer.
 */
export async function removeAllowList(
    token: Token,
    sender: AccountAddress.Type,
    targets: TokenHolder.Type | TokenHolder.Type[],
    signer: AccountSigner,
    expiry: TransactionExpiry.Type = TransactionExpiry.futureMinutes(5),
    { validate = true }: UpdateListOptions = {}
): Promise<TransactionHash.Type> {
    if (validate) {
        validateGovernanceOperation(token, sender);
    }

    const ops: TokenRemoveAllowListOperation[] = [targets]
        .flat()
        .map((target) => ({ [TokenOperationType.RemoveAllowList]: { target } }));
    return sendOperations(token, sender, ops, signer, expiry);
}

/**
 * Adds an account to the deny list of a token.
 *
 * @param {Token} token - The token for which to add the list entry.
 * @param {AccountAddress.Type} sender - The account address of the sender.
 * @param {TokenHolder.Type | TokenHolder.Type[]} targets - The account address(es) to be added to the list.
 * @param {AccountSigner} signer - The signer responsible for signing the transaction.
 * @param {TransactionExpiry.Type} [expiry=TransactionExpiry.futureMinutes(5)] - The expiry time for the transaction.
 * @param {UpdateListOptions} [opts={ validate: true }] - Options for updating the allow/deny list.
 *
 * @returns A promise that resolves to the transaction hash.
 * @throws {UnauthorizedGovernanceOperationError} If `opts.validate` and the sender is not the token issuer.
 */
export async function addDenyList(
    token: Token,
    sender: AccountAddress.Type,
    targets: TokenHolder.Type | TokenHolder.Type[],
    signer: AccountSigner,
    expiry: TransactionExpiry.Type = TransactionExpiry.futureMinutes(5),
    { validate = true }: UpdateListOptions = {}
): Promise<TransactionHash.Type> {
    if (validate) {
        validateGovernanceOperation(token, sender);
    }

    const ops: TokenAddDenyListOperation[] = [targets]
        .flat()
        .map((target) => ({ [TokenOperationType.AddDenyList]: { target } }));
    return sendOperations(token, sender, ops, signer, expiry);
}

/**
 * Removes an account from the deny list of a token.
 *
 * @param {Token} token - The token for which to add the list entry.
 * @param {AccountAddress.Type} sender - The account address of the sender.
 * @param {TokenHolder.Type | TokenHolder.Type[]} targets - The account address(es) to be added to the list.
 * @param {AccountSigner} signer - The signer responsible for signing the transaction.
 * @param {TransactionExpiry.Type} [expiry=TransactionExpiry.futureMinutes(5)] - The expiry time for the transaction.
 * @param {UpdateListOptions} [opts={ validate: true }] - Options for updating the allow/deny list.
 *
 * @returns A promise that resolves to the transaction hash.
 * @throws {UnauthorizedGovernanceOperationError} If `opts.validate` and the sender is not the token issuer.
 */
export async function removeDenyList(
    token: Token,
    sender: AccountAddress.Type,
    targets: TokenHolder.Type | TokenHolder.Type[],
    signer: AccountSigner,
    expiry: TransactionExpiry.Type = TransactionExpiry.futureMinutes(5),
    { validate = true }: UpdateListOptions = {}
): Promise<TransactionHash.Type> {
    if (validate) {
        validateGovernanceOperation(token, sender);
    }

    const ops: TokenRemoveDenyListOperation[] = [targets]
        .flat()
        .map((target) => ({ [TokenOperationType.RemoveDenyList]: { target } }));
    return sendOperations(token, sender, ops, signer, expiry);
}

/**
 * Options to be passed to the {@linkcode pause} function.
 */
export type PauseOptions = {
    /** Whether to validate the payload executing it */
    validate?: boolean;
};

/**
 * Pauses or unpauses execution of "mint", "burn", and "transfer" operations for the token.
 *
 * @param {Token} token - The token to pause/unpause.
 * @param {AccountAddress.Type} sender - The account address of the sender.
 * @param {boolean} pause - Whether to pause or unpause the token.
 * @param {AccountSigner} signer - The signer responsible for signing the transaction.
 * @param {TransactionExpiry.Type} [expiry=TransactionExpiry.futureMinutes(5)] - The expiry time for the transaction.
 * @param {PauseOptions} [opts={ validate: true }] - Options for the pause operation.
 *
 * @returns A promise that resolves to the transaction hash.
 * @throws {UnauthorizedGovernanceOperationError} If `opts.validate` and the sender is not the token issuer.
 */
export async function pause(
    token: Token,
    sender: AccountAddress.Type,
    pause: boolean,
    signer: AccountSigner,
    expiry: TransactionExpiry.Type = TransactionExpiry.futureMinutes(5),
    { validate = true }: PauseOptions = {}
): Promise<TransactionHash.Type> {
    if (validate) {
        validateGovernanceOperation(token, sender);
    }

    const operation: TokenPauseOperation = { [TokenOperationType.Pause]: pause };
    return sendOperations(token, sender, [operation], signer, expiry);
}

/**
 * Executes a batch of governance operations on a token.
 *
 * @param {Token} token - The token on which to perform the operations.
 * @param {AccountAddress.Type} sender - The account address of the sender.
 * @param {TokenOperation[]} operations - An array of governance operations to execute.
 * @param {AccountSigner} signer - The signer responsible for signing the transaction.
 * @param {TransactionExpiry.Type} [expiry=TransactionExpiry.futureMinutes(5)] - The expiry time for the transaction.
 *
 * @returns A promise that resolves to the transaction hash.
 */
export async function sendOperations(
    token: Token,
    sender: AccountAddress.Type,
    operations: TokenOperation[],
    signer: AccountSigner,
    expiry: TransactionExpiry.Type = TransactionExpiry.futureMinutes(5)
): Promise<TransactionHash.Type> {
    const payload = createTokenUpdatePayload(token.info.id, operations);
    return sendRaw(token, sender, payload, signer, expiry);
}<|MERGE_RESOLUTION|>--- conflicted
+++ resolved
@@ -388,16 +388,9 @@
                 ? undefined
                 : (Cbor.decode(accountToken.moduleState) as TokenModuleAccountState);
 
-<<<<<<< HEAD
-        const accountModuleState = Cbor.decode(accToken.moduleState) as TokenModuleAccountState;
-        if (token.moduleState.allowList && !accountModuleState.allowList)
+        if (token.moduleState.denyList && accountModuleState?.denyList)
             throw new NotAllowedError(TokenHolder.fromAccountAddress(r.accountAddress));
-        if (token.moduleState.denyList && accountModuleState.denyList)
-=======
-        if (moduleState.denyList && accountModuleState?.denyList)
-            throw new NotAllowedError(TokenHolder.fromAccountAddress(r.accountAddress));
-        if (moduleState.allowList && !accountModuleState?.allowList)
->>>>>>> dc88343e
+        if (token.moduleState.allowList && !accountModuleState?.allowList)
             throw new NotAllowedError(TokenHolder.fromAccountAddress(r.accountAddress));
     });
 
