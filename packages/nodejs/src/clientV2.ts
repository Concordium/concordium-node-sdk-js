--- conflicted
+++ resolved
@@ -1,6 +1,5 @@
 import { ChannelCredentials, Metadata } from '@grpc/grpc-js';
 import { GrpcTransport } from '@protobuf-ts/grpc-transport';
-<<<<<<< HEAD
 import ConcordiumGRPCClient from '@concordium/common-sdk/lib/GRPCClient';
 
 export default function createConcordiumClient(
@@ -8,347 +7,12 @@
     port: number,
     credentials: ChannelCredentials,
     metadata: Metadata,
-    timeout: number,
     options?: Record<string, unknown>
 ): ConcordiumGRPCClient {
     const grpcTransport = new GrpcTransport({
         host: `${address}:${port}`,
         channelCredentials: credentials,
-        options: options,
+        options,
     });
-    return new ConcordiumGRPCClient(timeout, grpcTransport);
-=======
-import {
-    getBlockHashInput,
-    getAccountIdentifierInput,
-    assertValidHash,
-    getInvokerInput,
-} from './util';
-import { countSignatures } from '@concordium/common-sdk/src/util';
-
-/**
- * A concordium-node specific gRPC client wrapper.
- *
- * @example
- * import ConcordiumNodeClient from "..."
- * const client = new ConcordiumNodeClient('127.0.0.1', 20000, credentials, metadata, 15000);
- */
-export default class ConcordiumNodeClient {
-    client: QueriesClient;
-
-    metadata: Metadata;
-
-    address: string;
-
-    port: number;
-
-    timeout: number;
-
-    /**
-     * Initialize a gRPC client for a specific concordium node.
-     * @param address the ip address of the node, e.g. 127.0.0.1
-     * @param port the port to use when econnecting to the node.
-     * @param credentials credentials to use to connect to the node.
-     * @param timeout milliseconds to wait before timing out.
-     * @param options optional options for the P2PClient.
-     */
-    constructor(
-        address: string,
-        port: number,
-        credentials: ChannelCredentials,
-        metadata: Metadata,
-        timeout: number,
-        options?: Record<string, unknown>
-    ) {
-        if (timeout < 0 || !Number.isSafeInteger(timeout)) {
-            throw new Error(
-                'The timeout must be a positive integer, but was: ' + timeout
-            );
-        }
-
-        const grpcTransport = new GrpcTransport({
-            host: `${address}:${port}`,
-            channelCredentials: credentials,
-            options: options,
-        });
-
-        this.address = address;
-        this.port = port;
-        this.timeout = timeout;
-        this.metadata = metadata;
-        this.client = new QueriesClient(grpcTransport);
-    }
-
-    /**
-     * Retrieves the next account nonce for the given account. The account nonce is
-     * used in all account transactions as part of their header.
-     * @param accountAddress base58 account address to get the next account nonce for.
-     * @returns the next account nonce, and a boolean indicating if the nonce is reliable.
-     */
-    async getNextAccountNonce(
-        accountAddress: v1.AccountAddress
-    ): Promise<v1.NextAccountNonce> {
-        const address: v2.AccountAddress = {
-            value: new Uint8Array(accountAddress.decodedAddress),
-        };
-
-        const response = await this.client.getNextAccountSequenceNumber(address)
-            .response;
-        return translate.nextAccountSequenceNumber(response);
-    }
-
-    /**
-     * Retrieves the consensus status information from the node. Note that the optional
-     * fields will only be unavailable for a newly started node that has not processed
-     * enough data yet.
-     * @param blockHash optional block hash to get the account info at, otherwise retrieves from last finalized block.
-     * @returns the global cryptographic parameters at the given block, or undefined it the block does not exist.
-     */
-    async getCryptographicParameters(
-        blockHash?: HexString
-    ): Promise<v1.CryptographicParameters> {
-        const blockHashInput = getBlockHashInput(blockHash);
-
-        const response = await this.client.getCryptographicParameters(
-            blockHashInput
-        ).response;
-        return translate.cryptographicParameters(response);
-    }
-
-    /**
-     * Retrieves the account info for the given account. If the provided block
-     * hash is in a block prior to the finalization of the account, then the account
-     * information will not be available.
-     * A credential registration id can also be provided, instead of an address. In this case
-     * the node will return the account info of the account, which the corresponding credential
-     * is (or was) deployed to. An account index can also be provided.
-     * @param accountIdentifier base58 account address, or a credential registration id or account index to get the account info for
-     * @param blockHash optional block hash to get the account info at, otherwise retrieves from last finalized block
-     * @returns the account info for the provided account address, throws if the account does not exist
-     */
-    async getAccountInfo(
-        accountIdentifier: v1.AccountIdentifierInput,
-        blockHash?: HexString
-    ): Promise<v1.AccountInfo> {
-        const accountInfoRequest: v2.AccountInfoRequest = {
-            blockHash: getBlockHashInput(blockHash),
-            accountIdentifier: getAccountIdentifierInput(accountIdentifier),
-        };
-
-        const response = await this.client.getAccountInfo(accountInfoRequest)
-            .response;
-        return translate.accountInfo(response);
-    }
-
-    /**
-     * Retrieves a status for the given transaction/block item.
-     * @param transactionHash the transaction/block item to get a status for.
-     * @returns the status for the given transaction/block item, or undefined if it does not exist.
-     */
-    async getBlockItemStatus(
-        transactionHash: HexString
-    ): Promise<v1.BlockItemStatus> {
-        assertValidHash(transactionHash);
-        const transactionHashV2: v2.TransactionHash = {
-            value: Buffer.from(transactionHash, 'hex'),
-        };
-
-        const response = await this.client.getBlockItemStatus(transactionHashV2)
-            .response;
-        return translate.blockItemStatus(response);
-    }
-
-    /**
-     * Retrieves the consensus status information from the node. Note that the optional
-     * fields will only be unavailable for a newly started node that has not processed
-     * enough data yet.
-     */
-    async getConsensusStatus(): Promise<v1.ConsensusStatus> {
-        const response = await this.client.getConsensusInfo(v2.Empty).response;
-        return translate.consensusInfo(response);
-    }
-
-    /**
-     * Retrieves the source of the given module at
-     * the provided block.
-     * @param moduleRef the module's reference, hash of the source represented as a bytearray.
-     * @param blockHash the block to get the module source at.
-     * @returns the source of the module as raw bytes.
-     */
-    async getModuleSource(
-        moduleRef: v1.ModuleReference,
-        blockHash?: HexString
-    ): Promise<Buffer> {
-        const moduleSourceRequest: v2.ModuleSourceRequest = {
-            blockHash: getBlockHashInput(blockHash),
-            moduleRef: { value: moduleRef.decodedModuleRef },
-        };
-
-        const response = await this.client.getModuleSource(moduleSourceRequest)
-            .response;
-        if (response.module.oneofKind === 'v0') {
-            return Buffer.from(response.module.v0.value);
-        } else if (response.module.oneofKind === 'v1') {
-            return Buffer.from(response.module.v1.value);
-        } else {
-            throw Error('Invalid ModuleSource response received!');
-        }
-    }
-
-    /**
-     * Retrieve information about a given smart contract instance.
-     * @param contractAddress the address of the smart contract.
-     * @param blockHash the block hash to get the smart contact instances at.
-     * @returns An object with information about the contract instance.
-     */
-    async getInstanceInfo(
-        contractAddress: v1.ContractAddress,
-        blockHash?: HexString
-    ): Promise<v1.InstanceInfo> {
-        const instanceInfoRequest: v2.InstanceInfoRequest = {
-            blockHash: getBlockHashInput(blockHash),
-            address: contractAddress,
-        };
-
-        const response = await this.client.getInstanceInfo(instanceInfoRequest)
-            .response;
-        return translate.instanceInfo(response);
-    }
-
-    /**
-     * Invokes a smart contract.
-     * @param context.contract The address of the smart contract that shall be evoked.
-     * @param context.amount The amount of microCCD to invoke the contract with.
-     * @param context.method The entrypoint (receive function) that shall be invoked.
-     * @param context.parameter The serialized parameters that the contract will be invoked with.
-     * @param context.energy The maximum amount of energy to allow for execution.
-     * @param context.invoker The address of the invoker, if undefined uses the zero account address.
-     * @param blockHash the block hash at which the contract should be invoked at. The contract is invoked in the state at the end of this block.
-     * @returns If the node was able to invoke, then a object describing the outcome is returned.
-     * The outcome is determined by the `tag` field, which is either `success` or `failure`.
-     * The `usedEnergy` field will always be present, and is the amount of NRG was used during the execution.
-     * If the tag is `success`, then an `events` field is present, and it contains the events that would have been generated.
-     * If invoking a V1 contract and it produces a return value, it will be present in the `returnValue` field.
-     * If the tag is `failure`, then a `reason` field is present, and it contains the reason the update would have been rejected.
-     * If either the block does not exist, or then node fails to parse of any of the inputs, then undefined is returned.
-     */
-    async invokeContract(
-        context: v1.ContractContext,
-        blockHash?: HexString
-    ): Promise<v1.InvokeContractResult> {
-        const blockHashInput = getBlockHashInput(blockHash);
-
-        const invokeInstanceRequest: v2.InvokeInstanceRequest = {
-            blockHash: blockHashInput,
-            invoker: getInvokerInput(context.invoker),
-            instance: context.contract,
-            amount: { value: context.amount?.microCcdAmount || 0n },
-            entrypoint: { value: context.method },
-            parameter: { value: context.parameter || Buffer.alloc(0) },
-            energy: { value: context.energy || 0n },
-        };
-
-        const response = await this.client.invokeInstance(invokeInstanceRequest)
-            .response;
-        return translate.invokeInstanceResponse(response);
-    }
-
-    /**
-     * Serializes and sends an account transaction to the node to be
-     * put in a block on the chain.
-     *
-     * Note that a transaction can still fail even if it was accepted by the node.
-     * To keep track of the transaction use getTransactionStatus.
-     * @param transaction the transaction to send to the node
-     * @param signature the signatures on the signing digest of the transaction
-     * @returns The transaction hash as a byte array
-     */
-    async sendAccountTransaction(
-        transaction: v1.AccountTransaction,
-        signature: v1.AccountTransactionSignature
-    ): Promise<HexString> {
-        const rawPayload = v1.serializeAccountTransactionPayload(transaction);
-        const transactionSignature: v2.AccountTransactionSignature =
-            translate.accountTransactionSignatureToV2(signature);
-
-        // Energy cost
-        const accountTransactionHandler = getAccountTransactionHandler(
-            transaction.type
-        );
-        const baseEnergyCost = accountTransactionHandler.getBaseEnergyCost(
-            transaction.payload
-        );
-        const energyCost = calculateEnergyCost(
-            countSignatures(signature),
-            BigInt(rawPayload.length),
-            baseEnergyCost
-        );
-
-        // Put together sendBlockItemRequest
-        const header: v2.AccountTransactionHeader = {
-            sender: { value: transaction.header.sender.decodedAddress },
-            sequenceNumber: { value: transaction.header.nonce },
-            energyAmount: { value: energyCost },
-            expiry: { value: transaction.header.expiry.expiryEpochSeconds },
-        };
-        const accountTransaction: v2.AccountTransaction = {
-            signature: transactionSignature,
-            header: header,
-            payload: {
-                payload: { oneofKind: 'rawPayload', rawPayload: rawPayload },
-            },
-        };
-        const sendBlockItemRequest: v2.SendBlockItemRequest = {
-            blockItem: {
-                oneofKind: 'accountTransaction',
-                accountTransaction: accountTransaction,
-            },
-        };
-
-        const response = await this.client.sendBlockItem(sendBlockItemRequest)
-            .response;
-        return Buffer.from(response.value).toString('hex');
-    }
-
-    /**
-     * Sends a credential deployment transaction, for creating a new account,
-     * to the node to be put in a block on the chain.
-     *
-     * Note that a transaction can still fail even if it was accepted by the node.
-     * To keep track of the transaction use getTransactionStatus.
-     * @param credentialDeploymentTransaction the credential deployment transaction to send to the node
-     * @param signatures the signatures on the hash of the serialized unsigned credential deployment information, in order
-     * @returns The transaction hash as a hex string
-     */
-    async sendCredentialDeploymentTransaction(
-        credentialDeploymentTransaction: v1.CredentialDeploymentTransaction,
-        signatures: string[]
-    ): Promise<HexString> {
-        const payloadHex = v1.serializeCredentialDeploymentPayload(
-            signatures,
-            credentialDeploymentTransaction
-        );
-
-        const credentialDeployment: v2.CredentialDeployment = {
-            messageExpiry: {
-                value: credentialDeploymentTransaction.expiry
-                    .expiryEpochSeconds,
-            },
-            payload: {
-                oneofKind: 'rawPayload',
-                rawPayload: payloadHex,
-            },
-        };
-        const sendBlockItemRequest: v2.SendBlockItemRequest = {
-            blockItem: {
-                oneofKind: 'credentialDeployment',
-                credentialDeployment: credentialDeployment,
-            },
-        };
-
-        const response = await this.client.sendBlockItem(sendBlockItemRequest)
-            .response;
-        return Buffer.from(response.value).toString('hex');
-    }
->>>>>>> 78f77e7a
+    return new ConcordiumGRPCClient(grpcTransport);
 }