--- conflicted
+++ resolved
@@ -177,7 +177,7 @@
     implements AccountTransactionHandler<TransferWithScheduleAndMemoPayload>
 {
     serialize(scheduledTransfer: TransferWithScheduleAndMemoPayload): Buffer {
-        const serializedMemo = encodeMemo(scheduledTransfer.memo);
+        const serializedMemo = encodeDataBlob(scheduledTransfer.memo);
         const serializedToAddress = scheduledTransfer.toAddress.decodedAddress;
         const serializedScheduleLength = encodeWord8(
             scheduledTransfer.schedule.length
@@ -220,7 +220,7 @@
 {
     serialize(encryptedTransfer: EncryptedTransferWithMemoPayload): Buffer {
         const serializedToAddress = encryptedTransfer.toAddress.decodedAddress;
-        const serializedMemo = encodeMemo(encryptedTransfer.memo);
+        const serializedMemo = encodeDataBlob(encryptedTransfer.memo);
         const serializedEncryptedData =
             serializeEncryptedData(encryptedTransfer);
 
@@ -307,29 +307,27 @@
     type: AccountTransactionType.EncryptedTransferWithMemo
 ): EncryptedTransferWithMemoHandler;
 export function getAccountTransactionHandler(
+    type: AccountTransactionType.UpdateCredentials
+): UpdateCredentialsHandler;
+export function getAccountTransactionHandler(
     type: AccountTransactionType
 ): AccountTransactionHandler;
 export function getAccountTransactionHandler(
-    type: AccountTransactionType.UpdateCredentials
-): UpdateCredentialsHandler;
+    type: AccountTransactionType.DeployModule
+): DeployModuleHandler;
+export function getAccountTransactionHandler(
+    type: AccountTransactionType.InitializeSmartContractInstance
+): InitContractHandler;
+export function getAccountTransactionHandler(
+    type: AccountTransactionType.UpdateSmartContractInstance
+): UpdateContractHandler;
+export function getAccountTransactionHandler(
+    type: AccountTransactionType.RegisterData
+): RegisterDataHandler;
+
 export function getAccountTransactionHandler(
     type: AccountTransactionType
 ): AccountTransactionHandler;
-export function getAccountTransactionHandler(
-    type: AccountTransactionType.DeployModule
-): DeployModuleHandler;
-export function getAccountTransactionHandler(
-    type: AccountTransactionType.InitializeSmartContractInstance
-): InitContractHandler;
-export function getAccountTransactionHandler(
-    type: AccountTransactionType.UpdateSmartContractInstance
-): UpdateContractHandler;
-<<<<<<< HEAD
-=======
-export function getAccountTransactionHandler(
-    type: AccountTransactionType.RegisterData
-): RegisterDataHandler;
->>>>>>> 17342bb2
 
 // eslint-disable-next-line @typescript-eslint/explicit-module-boundary-types
 export function getAccountTransactionHandler(type: AccountTransactionType) {
