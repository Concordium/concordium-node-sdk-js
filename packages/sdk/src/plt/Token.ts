import { ConcordiumGRPCClient } from '../grpc/GRPCClient.js';
import {
    AccountAddress,
    AccountInfo,
    AccountTransaction,
    AccountTransactionHeader,
    AccountTransactionType,
    TokenUpdatePayload,
    TransactionExpiry,
    TransactionHash,
} from '../pub/types.js';
import { AccountSigner, signTransaction } from '../signHelpers.js';
import { SequenceNumber } from '../types/index.js';
import { bail } from '../util.js';
import {
    Cbor,
    CborAccountAddress,
    TokenAddAllowListOperation,
    TokenAddDenyListOperation,
    TokenAmount,
    TokenBurnOperation,
    TokenId,
    TokenInfo,
    TokenMintOperation,
    TokenModuleReference,
    TokenModuleState,
    TokenOperation,
    TokenOperationType,
    TokenPauseOperation,
    TokenRemoveAllowListOperation,
    TokenRemoveDenyListOperation,
    TokenTransfer,
    TokenTransferOperation,
    TokenUnpauseOperation,
    createTokenUpdatePayload,
} from './index.js';

/**
 * Enum representing the types of errors that can occur when interacting with PLT instances through the client.
 */
export enum TokenErrorCode {
    /** Error type indicating the token ID does not match the module version expected by the client. */
    INCORRECT_MODULE_VERSION = 'INCORRECT_MODULE_VERSION',
    /** Error type indicating the supplied token amount is not compatible with the token. */
    INVALID_TOKEN_AMOUNT = 'INVALID_TOKEN_AMOUNT',
    /** Error representing an attempt transfer funds to an account which is either not on the token allow list,
     * or is on the token deny list.
     */
    NOT_ALLOWED = 'NOT_ALLOWED',
    /** Error representing an attempt to transfer tokens from an account that does not have enough tokens to cover the
     * amount. */
    INSUFFICIENT_FUNDS = 'INSUFFICIENT_FUNDS',
    /** Error type Error indicating that supply change operation is prohibited while the token is in the paused state.
     */
    PAUSED = 'PAUSED',
    /** Error that indicates that the token does not support minting. */
    NOT_MINTABLE = 'NOT_MINTABLE',
    /** Error that indicates that the token does not support burning. */
    NOT_BURNABLE = 'NOT_BURNABLE',
    /** Error that indicates that allow list is not available for this token. */
    NO_ALLOW_LIST = 'NO_ALLOW_LIST',
    /** Error that indicates that deny list is not available for this token. */
    NO_DENY_LIST = 'NO_DENY_LIST',
    /** Error that indicates that an account has insufficient amount of token to burn. */
    INSUFFICIENT_SUPPLY = 'INSUFFICIENT_SUPPLY',
    // InsufficientSupplyError
}

/**
 * Error thrown while interacting with PLT instances through the client.
 */
export abstract class TokenError extends Error {
    public abstract readonly code: TokenErrorCode;
    private _name: string = 'TokenClientError';

    /**
     * Constructs a new TokenError.
     * @param {string} message - The error message.
     */
    constructor(message: string) {
        super(message);
    }

    /**
     * Gets the name of the error, including its code.
     * @returns {string} The name of the error.
     */
    public override get name(): string {
        return `${this._name}.${this.code}`;
    }
}

/** Error type indicating the token ID does not match the module version expected by the client. */
export class ModuleVersionMismatchError extends TokenError {
    public readonly code = TokenErrorCode.INCORRECT_MODULE_VERSION;

    /**
     * Constructs a new ModuleVersionMismatchError.
     * @param {TokenModuleReference.Type} expectedRef - The expected module reference.
     * @param {TokenModuleReference.Type} foundRef - The found module reference.
     */
    constructor(
        public readonly expectedRef: TokenModuleReference.Type,
        public readonly foundRef: TokenModuleReference.Type
    ) {
        super(
            `Token module version mismatch. Expected token with module ref ${expectedRef}, found ${foundRef} during lookup.`
        );
    }
}

/** Error type indicating the supplied token amount is not compatible with the token. */
export class InvalidTokenAmountError extends TokenError {
    public readonly code = TokenErrorCode.INVALID_TOKEN_AMOUNT;

    /**
     * Constructs a new InvalidTokenAmountError.
     * @param {number} tokenDecimals - The number of decimals the token supports.
     * @param {TokenAmount.Type} amount - The token amount that is invalid.
     */
    constructor(
        public readonly tokenDecimals: number,
        public readonly amount: TokenAmount.Type
    ) {
        super(
            `The token amount supplied cannot be represented as an amount of the token. The amount is represented with ${amount.decimals} decimals, while the token requires ${tokenDecimals} decimals.`
        );
    }
}

/**
 * Error type indicating an attempt transfer funds to/from an account which is either not on the token allow list, or is on the token deny list
 */
export class NotAllowedError extends TokenError {
    public readonly code = TokenErrorCode.NOT_ALLOWED;

    /**
     * Constructs a new NotAllowedError.
<<<<<<< HEAD
     * @param {CborAccountAddress.Type} receiver - The account address of the receiver.
     */
    constructor(public readonly receiver: CborAccountAddress.Type) {
=======
     * @param {AccountAddress.Type} receiver - The account address of the receiver.
     */
    constructor(public readonly receiver: AccountAddress.Type) {
>>>>>>> fa16240a
        super(
            `Transfering funds from or to the account specified is currently not allowed (${receiver}) because of the allow/deny list.`
        );
    }
}

/**
 * Error type indicating insufficient funds for a transaction.
 */
export class InsufficientFundsError extends TokenError {
    public readonly code = TokenErrorCode.INSUFFICIENT_FUNDS;

    /**
     * Constructs a new InsufficientFundsError.
     *
     * @param {AccountAddress.Type} sender - The account address of the sender.
     * @param {TokenAmount.Type} requiredAmount - The amount of tokens required for the transaction.
     */
    constructor(
        public readonly sender: AccountAddress.Type,
        public readonly requiredAmount: TokenAmount.Type
    ) {
        super(`Insufficient funds: Sender ${sender} requires at least ${requiredAmount} tokens.`);
    }
}

/**
 * Error type indicating that the token is paused.
 */
export class PausedError extends TokenError {
    public readonly code = TokenErrorCode.PAUSED;

    /**
     * Constructs a new PausedError.
     *
     * @param {TokenId.Type} tokenId - The ID of the token.
     */
    constructor(public readonly tokenId: TokenId.Type) {
        super(`Token ${tokenId} is paused.`);
    }
}

/**
 * Error type indicating that the token is not mintable.
 */
export class NotMintableError extends TokenError {
    public readonly code = TokenErrorCode.NOT_MINTABLE;

    /**
     * Constructs a new NotMintableError.
     *
     * @param {TokenId.Type} tokenId - The ID of the token.
     */
    constructor(public readonly tokenId: TokenId.Type) {
        super(`Token ${tokenId} is not mintable.`);
    }
}

/**
 * Error type indicating that the token is not burnable.
 */
export class NotBurnableError extends TokenError {
    public readonly code = TokenErrorCode.NOT_BURNABLE;

    /**
     * Constructs a new NotBurnableError.
     *
     * @param {TokenId.Type} tokenId - The ID of the token.
     */
    constructor(public readonly tokenId: TokenId.Type) {
        super(`Token ${tokenId} is not burnable.`);
    }
}

/**
 * Error type indicating that the token has no allow list.
 */
export class NoAllowListError extends TokenError {
    public readonly code = TokenErrorCode.NO_ALLOW_LIST;

    /**
     * Constructs a new NoAllowListError.
     *
     * @param {TokenId.Type} tokenId - The ID of the token.
     */
    constructor(public readonly tokenId: TokenId.Type) {
        super(`Token ${tokenId} does not have allow list.`);
    }
}

/**
 * Error type indicating that the token has no deny list.
 */
export class NoDenyListError extends TokenError {
    public readonly code = TokenErrorCode.NO_DENY_LIST;

    /**
     * Constructs a new NoDenyListError.
     *
     * @param {TokenId.Type} tokenId - The ID of the token.
     */
    constructor(public readonly tokenId: TokenId.Type) {
        super(`Token ${tokenId} does not have deny list.`);
    }
}

/**
 * Error type indicating insufficient supply for the burning.
 */
export class InsufficientSupplyError extends TokenError {
    public readonly code = TokenErrorCode.INSUFFICIENT_SUPPLY;

    /**
     * Constructs a new InsufficientSupplyError.
     *
     * @param {AccountAddress.Type} sender - The account address of the sender.
     * @param {TokenAmount.Type} requiredAmount - The amount of tokens required for the burn.
     */
    constructor(
        public readonly sender: AccountAddress.Type,
        public readonly requiredAmount: TokenAmount.Type
    ) {
        super(`Insufficient supply: Sender ${sender} requires at least ${requiredAmount} tokens for the burn.`);
    }
}

/**
 * Class representing a token.
 */
class Token {
    /** The parsed module state of the token. */
    private _info: TokenInfo;
    private _moduleState: TokenModuleState;

    /**
     * Constructs a new Token.
     * @param {ConcordiumGRPCClient} grpc - The gRPC client for interacting with the Concordium network.
     * @param {TokenInfo} info - Information about the token.
     */
    public constructor(
        public readonly grpc: ConcordiumGRPCClient,
        info: TokenInfo
    ) {
        this._info = info;
        this._moduleState = Cbor.decode(info.state.moduleState, 'TokenModuleState');
    }

    public get info(): TokenInfo {
        return this._info;
    }
    public get moduleState(): TokenModuleState {
        return this._moduleState;
    }

    /**
     * Mutates this instance with fresh info and keeps fields in sync.
     * Returns `this` for ergonomic chaining / capturing a reference if desired.
     */
    public async update(): Promise<this> {
        const next = await this.grpc.getTokenInfo(this._info.id);
        this._info = next;
        this._moduleState = Cbor.decode(next.state.moduleState, 'TokenModuleState');
        return this;
    }
}

export type Type = Token;

/**
 * Creates a Token instance from a token ID.
 * @param {ConcordiumGRPCClient} grpc - The gRPC client for interacting with the Concordium network.
 * @param {TokenId.Type} tokenId - The ID of the token.
 * @returns {Promise<Token>} A promise that resolves to a Token instance.
 */
export async function fromId(grpc: ConcordiumGRPCClient, tokenId: TokenId.Type): Promise<Token> {
    const info = await grpc.getTokenInfo(tokenId);
    return new Token(grpc, info);
}

/**
 * Creates a Token instance from token information.
 * @param {ConcordiumGRPCClient} grpc - The gRPC client for interacting with the Concordium network.
 * @param {TokenInfo} tokenInfo - Information about the token.
 * @returns {Token} A Token instance.
 */
export function fromInfo(grpc: ConcordiumGRPCClient, tokenInfo: TokenInfo): Token {
    return new Token(grpc, tokenInfo);
}

/**
 * Validates if the given token amount is compatible with the token.
 *
 * @param {Token} token - The token to validate against.
 * @param {TokenAmount.Type} amount - The amount to validate.

 * @returns {true} If the amount is valid within the context of the token.
 * @throws {InvalidTokenAmountError} If the token amount is not compatible with the token.
 */
export function validateAmount(token: Token, amount: TokenAmount.Type): true {
    if (amount.decimals === token.info.state.decimals) {
        return true;
    }
    throw new InvalidTokenAmountError(token.info.state.decimals, amount);
}

/**
 * Scales a token amount with fewer decimals to the token's decimal representation.
 *
 * @param {Token} token - The token to scale the amount for.
 * @param {TokenAmount.Type} amount - The amount to scale.
 * @returns {TokenAmount.Type} The scaled token amount.
 * @throws {InvalidTokenAmountError} If the token amount is not compatible with the token.
 */
export function scaleAmount(token: Token, amount: TokenAmount.Type): TokenAmount.Type {
    if (amount.decimals === token.info.state.decimals) {
        return amount;
    }
    if (amount.decimals > token.info.state.decimals) {
        throw new InvalidTokenAmountError(token.info.state.decimals, amount);
    }

    return TokenAmount.create(
        amount.value * 10n ** BigInt(token.info.state.decimals - amount.decimals),
        token.info.state.decimals
    );
}

/**
 * Initiates a transaction for a given token.
 *
 * This function creates and sends a transaction of type `TokenUpdate` for the specified token.
 *
 * @param {Token} token - The token for which the transaction is being performed.
 * @param {AccountAddress.Type} sender - The account address initiating the transaction.
 * @param {TokenUpdatePayload} payload - The transaction payload.
 * @param {AccountSigner} signer - The signer responsible for signing the transaction.
 * @param {TokenUpdateMetadata} [metadata={ expiry: TransactionExpiry.futureMinutes(5) }] - The metadata for the token update.
 *
 * @returns {Promise<TransactionHash.Type>} A promise that resolves to the transaction hash.
 */
export async function sendRaw(
    token: Token,
    sender: AccountAddress.Type,
    payload: TokenUpdatePayload,
    signer: AccountSigner,
    { expiry = TransactionExpiry.futureMinutes(5), nonce }: TokenUpdateMetadata = {}
): Promise<TransactionHash.Type> {
    const { nonce: nextNonce } = nonce ? { nonce } : await token.grpc.getNextAccountNonce(sender);
    const header: AccountTransactionHeader = {
        expiry,
        nonce: nextNonce,
        sender,
    };
    const transaction: AccountTransaction = {
        type: AccountTransactionType.TokenUpdate,
        payload,
        header,
    };
    const signature = await signTransaction(transaction, signer);
    return token.grpc.sendAccountTransaction(transaction, signature);
}

/**
 * The response type for the `balanceOf` function.
 */
export type BalanceOfResponse = TokenAmount.Type | undefined;

/**
 * Retrieves the balance of a token for a given account.
 *
 * @param {Token} token - The token to check the balance of.
 * @param {AccountInfo} accountInfo - The account to check the balance for.
 *
 * @returns {BalanceOfResponse} The balance of the token for the account.
 */
export function balanceOf(token: Token, accountInfo: AccountInfo): BalanceOfResponse;
/**
 * Retrieves the balance of a token for a given account.
 *
 * @param {Token} token - The token to check the balance of.
 * @param {AccountAddress.Type} accountAddress - The account to check the balance for.
 *
 * @returns {Promise<BalanceOfResponse>} The balance of the token for the account.
 */
export async function balanceOf(token: Token, accountAddress: AccountAddress.Type): Promise<BalanceOfResponse>;
/**
 * Retrieves the balance of a token for a given account.
 *
 * @param {Token} token - The token to check the balance of.
 * @param {AccountInfo | AccountAddress.Type} account - The account to check the balance for.
 *
 * @returns {Promise<BalanceOfResponse> | BalanceOfResponse} The balance of the token for the account.
 */
export function balanceOf(
    token: Token,
    account: AccountInfo | AccountAddress.Type
): Promise<BalanceOfResponse> | BalanceOfResponse {
    if (!AccountAddress.instanceOf(account)) {
        return account.accountTokens.find((t) => t.id.value === token.info.id.value)?.state.balance;
    }

    return token.grpc.getAccountInfo(account).then((accInfo) => balanceOf(token, accInfo));
}

/**
 * Validates a token transfer.
 *
 * @param {Token} token - The token to transfer.
 * @param {AccountAddress.Type} sender - The account address of the sender.
 * @param {TokenTransfer | TokenTransfer[]} payload - The transfer payload.
 *
 * @returns {Promise<true>} A promise that resolves to true if the transfer is valid.
 * @throws {InvalidTokenAmountError} If any token amount is not compatible with the token.
 * @throws {InsufficientFundsError} If the sender does not have enough tokens.
 * @throws {NotAllowedError} If the sender or receiver is not allowed to send/receive tokens.
 * @throws {PausedError} If the token is paused.
 */
export async function validateTransfer(
    token: Token,
    sender: AccountAddress.Type,
    payload: TokenTransfer | TokenTransfer[]
): Promise<true> {
    await token.update();
    token.moduleState.paused && bail(new PausedError(token.info.id));

    const payloads = [payload].flat();
    // Validate all amounts
    payloads.forEach((p) => validateAmount(token, p.amount));

    const { decimals } = token.info.state;
    const senderInfo = await token.grpc.getAccountInfo(sender);

    // Check the sender balance.
    const senderBalance = balanceOf(token, senderInfo) ?? TokenAmount.zero(decimals); // We fall back to zero, as the `token` has already been validated at this point.
    const payloadTotal = payloads.reduce(
        (acc, { amount }) => acc.add(TokenAmount.toDecimal(amount)),
        TokenAmount.toDecimal(TokenAmount.zero(decimals))
    );
    if (TokenAmount.toDecimal(senderBalance).lt(payloadTotal)) {
        throw new InsufficientFundsError(sender, TokenAmount.fromDecimal(payloadTotal, decimals));
    }

    if (!token.moduleState.allowList && !token.moduleState.denyList) {
        // If the token neither has a deny list nor allow list, we can skip the check.
        return true;
    }

    // Check that sender and all receivers are NOT on the deny list (if present), or that they are included in the allow list (if present).
    const receiverInfos = await Promise.all(payloads.map((p) => token.grpc.getAccountInfo(p.recipient.address)));
    const accounts = [senderInfo, ...receiverInfos];
    accounts.forEach((r) => {
        const accountToken = r.accountTokens.find((t) => t.id.value === token.info.id.value)?.state;
        const accountModuleState =
            accountToken?.moduleState === undefined
                ? undefined
                : Cbor.decode(accountToken.moduleState, 'TokenModuleAccountState');

<<<<<<< HEAD
        if (token.moduleState.denyList && accountModuleState?.denyList)
            throw new NotAllowedError(CborAccountAddress.fromAccountAddress(r.accountAddress));
        if (token.moduleState.allowList && !accountModuleState?.allowList)
            throw new NotAllowedError(CborAccountAddress.fromAccountAddress(r.accountAddress));
=======
        if (token.moduleState.denyList && accountModuleState?.denyList) throw new NotAllowedError(r.accountAddress);
        if (token.moduleState.allowList && !accountModuleState?.allowList) throw new NotAllowedError(r.accountAddress);
>>>>>>> fa16240a
    });

    return true;
}

/**
 * Validates a token mint.
 *
 * @param {Token} token - The token to mint.
 * @param {TokenAmount.Type | TokenAmount.Type[]} amounts - The amounts of tokens to mint.
 *
 * @returns {Promise<true>} A promise that resolves to true if the minting is valid.
 * @throws {InvalidTokenAmountError} If any token amount is not compatible with the token.
 * @throws {PausedError} If the token is paused.
 * @throws {NotMintableError} If the the token if not mintable.
 */
export async function validateMint(token: Token, amounts: TokenAmount.Type | TokenAmount.Type[]): Promise<true> {
    const amountsList = [amounts].flat();
    await token.update();
    token.moduleState.paused && bail(new PausedError(token.info.id));
    !token.moduleState.mintable && bail(new NotMintableError(token.info.id));
    amountsList.forEach((amount) => validateAmount(token, amount));
    return true;
}

/**
 * Validates a token burn.
 *
 * @param {Token} token - The token to burn.
 * @param {TokenAmount.Type | TokenAmount.Type[]} amounts - The amounts of tokens to burn.
 *
 * @returns {Promise<true>} A promise that resolves to true if the burning is valid.
 * @throws {InvalidTokenAmountError} If any token amount is not compatible with the token.
 * @throws {PausedError} If the token is paused.
 * @throws {NotBurnableError} If the the token if not burnable.
 * @throws {InsufficientSupplyError} If the sender has insufficent amount of tokens for the burn.
 */
export async function validateBurn(
    token: Token,
    amounts: TokenAmount.Type | TokenAmount.Type[],
    sender: AccountAddress.Type | AccountInfo
): Promise<true> {
    const amountsList = [amounts].flat();
    await token.update();
    token.moduleState.paused && bail(new PausedError(token.info.id));
    !token.moduleState.burnable && bail(new NotBurnableError(token.info.id));
    amountsList.forEach((amount) => validateAmount(token, amount));

    const { decimals } = token.info.state;

    let senderBalance: BalanceOfResponse;
    let senderAdderss: AccountAddress.Type;

    if (AccountAddress.instanceOf(sender)) {
        senderAdderss = sender;
        senderBalance = await balanceOf(token, sender);
    } else {
        senderAdderss = sender.accountAddress;
        senderBalance = balanceOf(token, sender);
    }

    const burnableAmount = senderBalance ?? TokenAmount.zero(decimals);
    const payloadTotal = amountsList.reduce(
        (acc, amount) => acc.add(TokenAmount.toDecimal(amount)),
        TokenAmount.toDecimal(TokenAmount.zero(decimals))
    );
    if (TokenAmount.toDecimal(burnableAmount).lt(payloadTotal)) {
        throw new InsufficientSupplyError(senderAdderss, TokenAmount.fromDecimal(payloadTotal, decimals));
    }
    return true;
}

/**
 * Validates a token allow list update.
 *
 * @param {Token} token - The token that's allow list is to be updated.
 *
 * @returns {Promise<true>} A promise that resolves to true if the token's allow list can be updated.
 * @throws {NoAllowListError} If the token does not have an allow list.
 */
export async function validateAllowListUpdate(token: Token): Promise<true> {
    await token.update();
    !token.moduleState.allowList && bail(new NoAllowListError(token.info.id));
    return true;
}

/**
 * Validates a token deny list update.
 *
 * @param {Token} token - The token that's deny list is to be updated.
 *
 * @returns {Promise<true>} A promise that resolves to true if the token's deny list can be updated.
 * @throws {NoDenyListError} If the token does not have a deny list.
 */
export async function validateDenyListUpdate(token: Token): Promise<true> {
    await token.update();
    !token.moduleState.denyList && bail(new NoDenyListError(token.info.id));
    return true;
}

export type TokenUpdateMetadata = {
    /**
     * The expiry time for the transaction.
     */
    expiry?: TransactionExpiry.Type;
    /**
     * The the sender account "nonce" for to use for the transaction. If not specified, the
     * nonce will be queried from the node used for the transaction.
     */
    nonce?: SequenceNumber.Type;
};

type TransferOtions = {
    /** Whether to automatically scale a token amount to the correct number of decimals as the token */
    autoScale?: boolean;
    /** Whether to validate the operation client side against the latest finalized state (necessary state will be fetched) before submitting it */
    validate?: boolean;
};

export type TransferInput = Omit<TokenTransfer, 'recipient'> & {
    /** The recipient of the transfer. */
    recipient: AccountAddress.Type;
};

/**
 * Transfers tokens from the sender to the specified recipients.
 *
 * @param {Token} token - The token to transfer.
 * @param {AccountAddress.Type} sender - The account address of the sender.
 * @param {TransferInput | TransferInput[]} payload - The transfer payload.
 * @param {AccountSigner} signer - The signer responsible for signing the transaction.
 * @param {TokenUpdateMetadata} [metadata={ expiry: TransactionExpiry.futureMinutes(5) }] - The metadata for the token update.
 * @param {TransferOtions} [opts={ autoScale: true, validate: false }] - Options for the transfer.
 *
 * @returns {Promise<TransactionHash.Type>} A promise that resolves to the transaction hash.
 * @throws {InvalidTokenAmountError} If `opts.validate` and any token amount is not compatible with the token.
 * @throws {InsufficientFundsError} If `opts.validate` and the sender does not have enough tokens.
 * @throws {NotAllowedError} If `opts.validate` and a sender or receiver is not allowed to send/receive tokens.
 * @throws {PausedError} If `opts.validate` and the token is paused.
 */
export async function transfer(
    token: Token,
    sender: AccountAddress.Type,
    payload: TransferInput | TransferInput[],
    signer: AccountSigner,
    metadata?: TokenUpdateMetadata,
    { autoScale = true, validate = false }: TransferOtions = {}
): Promise<TransactionHash.Type> {
    let transfers: TokenTransfer[] = [payload].flat().map((p) => ({
        ...p,
        recipient: CborAccountAddress.fromAccountAddress(p.recipient),
        amount: autoScale ? scaleAmount(token, p.amount) : p.amount,
    }));

    if (validate) {
        await validateTransfer(token, sender, transfers);
    }

    const ops: TokenTransferOperation[] = transfers.map((p) => ({ [TokenOperationType.Transfer]: p }));
    return sendOperations(token, sender, ops, signer, metadata);
}

type SupplyUpdateOptions = {
    /** Whether to automatically scale a token amount to the correct number of decimals as the token */
    autoScale?: boolean;
    /** Whether to validate the operation client side against the latest finalized state (necessary state will be fetched) before submitting it */
    validate?: boolean;
};

/**
 * Mints a specified amount of tokens.
 *
 * @param {Token} token - The token to mint.
 * @param {AccountAddress.Type} sender - The account address of the sender.
 * @param {TokenAmount.Type | TokenAmount.Type[]} amounts - The amount(s) of tokens to mint.
 * @param {AccountSigner} signer - The signer responsible for signing the transaction.
 * @param {TokenUpdateMetadata} [metadata={ expiry: TransactionExpiry.futureMinutes(5) }] - The metadata for the token update.
 * @param {SupplyUpdateOptions} [opts={ autoScale: true, validate: false }] - Options for supply update operations.
 *
 * @returns A promise that resolves to the transaction hash.
 * @throws {InvalidTokenAmountError} If `opts.validate` and the token amount is not compatible with the token.
 * @throws {PausedError} If `opts.validate` and the token is paused.
 * @throws {NotMintableError} If `opts.validate` and the token is not mintable.
 */
export async function mint(
    token: Token,
    sender: AccountAddress.Type,
    amounts: TokenAmount.Type | TokenAmount.Type[],
    signer: AccountSigner,
    metadata?: TokenUpdateMetadata,
    { autoScale = true, validate = false }: SupplyUpdateOptions = {}
): Promise<TransactionHash.Type> {
    let amountsList = [amounts].flat();
    if (autoScale) {
        amountsList = amountsList.map((amount) => scaleAmount(token, amount));
    }

    if (validate) {
        await validateMint(token, amountsList);
    }

    const ops: TokenMintOperation[] = amountsList.map((amount) => ({
        [TokenOperationType.Mint]: { amount },
    }));
    return sendOperations(token, sender, ops, signer, metadata);
}

/**
 * Burns a specified amount of tokens.
 *
 * @param {Token} token - The token to burn.
 * @param {AccountAddress.Type} sender - The account address of the sender.
 * @param {TokenAmount.Type | TokenAmount.Type[]} amounts - The amount(s) of tokens to burn.
 * @param {AccountSigner} signer - The signer responsible for signing the transaction.
 * @param {TokenUpdateMetadata} [metadata={ expiry: TransactionExpiry.futureMinutes(5) }] - The metadata for the token update.
 * @param {SupplyUpdateOptions} [opts={ autoScale: true, validate: false }] - Options for supply update operations.
 *
 * @returns A promise that resolves to the transaction hash.
 * @throws {InvalidTokenAmountError} If `opts.validate` and the token amount is not compatible with the token.
 * @throws {PausedError} If `opts.validate` and the token is paused.
 * @throws {NotBurnableError} If `opts.validate` and the token is not burnable.
 * @throws {InsufficientSupplyError} If `opts.validate` and the sender has insufficent amount of tokens for the burn.
 */
export async function burn(
    token: Token,
    sender: AccountAddress.Type,
    amounts: TokenAmount.Type | TokenAmount.Type[],
    signer: AccountSigner,
    metadata?: TokenUpdateMetadata,
    { autoScale = true, validate = false }: SupplyUpdateOptions = {}
): Promise<TransactionHash.Type> {
    let amountsList = [amounts].flat();
    if (autoScale) {
        amountsList = amountsList.map((amount) => scaleAmount(token, amount));
    }

    if (validate) {
        await validateBurn(token, amountsList, sender);
    }

    const ops: TokenBurnOperation[] = amountsList.map((amount) => ({
        [TokenOperationType.Burn]: { amount },
    }));
    return sendOperations(token, sender, ops, signer, metadata);
}

type UpdateListOptions = {
    /** Whether to validate the operation client side against the latest finalized state (necessary state will be fetched) before submitting it */
    validate?: boolean;
};

/**
 * Adds an account to the allow list of a token.
 *
 * @param {Token} token - The token for which to add the list entry.
 * @param {AccountAddress.Type} sender - The account address of the sender.
<<<<<<< HEAD
 * @param {CborAccountAddress.Type | CborAccountAddress.Type[]} targets - The account address(es) to be added to the list.
=======
 * @param {AccountAddress.Type | AccountAddress.Type[]} targets - The account address(es) to be added to the list.
>>>>>>> fa16240a
 * @param {AccountSigner} signer - The signer responsible for signing the transaction.
 * @param {TokenUpdateMetadata} [metadata={ expiry: TransactionExpiry.futureMinutes(5) }] - The metadata for the token update.
 * @param {UpdateListOptions} [opts={ validate: false }] - Options for updating the allow/deny list.
 *
 * @returns A promise that resolves to the transaction hash.
 * @throws {NoAllowListError} If `opts.validate` and the token does not have allow list.
 */
export async function addAllowList(
    token: Token,
    sender: AccountAddress.Type,
<<<<<<< HEAD
    targets: CborAccountAddress.Type | CborAccountAddress.Type[],
=======
    targets: AccountAddress.Type | AccountAddress.Type[],
>>>>>>> fa16240a
    signer: AccountSigner,
    metadata?: TokenUpdateMetadata,
    { validate = false }: UpdateListOptions = {}
): Promise<TransactionHash.Type> {
    if (validate) {
        await validateAllowListUpdate(token);
    }

    const ops: TokenAddAllowListOperation[] = [targets].flat().map((target) => ({
        [TokenOperationType.AddAllowList]: { target: CborAccountAddress.fromAccountAddress(target) },
    }));
    return sendOperations(token, sender, ops, signer, metadata);
}

/**
 * Removes an account from the allow list of a token.
 *
 * @param {Token} token - The token for which to add the list entry.
 * @param {AccountAddress.Type} sender - The account address of the sender.
<<<<<<< HEAD
 * @param {CborAccountAddress.Type | CborAccountAddress.Type[]} targets - The account address(es) to be added to the list.
=======
 * @param {AccountAddress.Type | AccountAddress.Type[]} targets - The account address(es) to be added to the list.
>>>>>>> fa16240a
 * @param {AccountSigner} signer - The signer responsible for signing the transaction.
 * @param {TokenUpdateMetadata} [metadata={ expiry: TransactionExpiry.futureMinutes(5) }] - The metadata for the token update.
 * @param {UpdateListOptions} [opts={ validate: false }] - Options for updating the allow/deny list.
 *
 * @returns A promise that resolves to the transaction hash.
 * @throws {NoAllowListError} If `opts.validate` and the token does not have allow list.
 */
export async function removeAllowList(
    token: Token,
    sender: AccountAddress.Type,
<<<<<<< HEAD
    targets: CborAccountAddress.Type | CborAccountAddress.Type[],
=======
    targets: AccountAddress.Type | AccountAddress.Type[],
>>>>>>> fa16240a
    signer: AccountSigner,
    metadata?: TokenUpdateMetadata,
    { validate = false }: UpdateListOptions = {}
): Promise<TransactionHash.Type> {
    if (validate) {
        await validateAllowListUpdate(token);
    }

    const ops: TokenRemoveAllowListOperation[] = [targets].flat().map((target) => ({
        [TokenOperationType.RemoveAllowList]: { target: CborAccountAddress.fromAccountAddress(target) },
    }));
    return sendOperations(token, sender, ops, signer, metadata);
}

/**
 * Adds an account to the deny list of a token.
 *
 * @param {Token} token - The token for which to add the list entry.
 * @param {AccountAddress.Type} sender - The account address of the sender.
<<<<<<< HEAD
 * @param {CborAccountAddress.Type | CborAccountAddress.Type[]} targets - The account address(es) to be added to the list.
=======
 * @param {AccountAddress.Type | AccountAddress.Type[]} targets - The account address(es) to be added to the list.
>>>>>>> fa16240a
 * @param {AccountSigner} signer - The signer responsible for signing the transaction.
 * @param {TokenUpdateMetadata} [metadata={ expiry: TransactionExpiry.futureMinutes(5) }] - The metadata for the token update.
 * @param {UpdateListOptions} [opts={ validate: false }] - Options for updating the allow/deny list.
 *
 * @returns A promise that resolves to the transaction hash.
 * @throws {NoDenyListError} If `opts.validate` and the token does not have deny list.
 */
export async function addDenyList(
    token: Token,
    sender: AccountAddress.Type,
<<<<<<< HEAD
    targets: CborAccountAddress.Type | CborAccountAddress.Type[],
=======
    targets: AccountAddress.Type | AccountAddress.Type[],
>>>>>>> fa16240a
    signer: AccountSigner,
    metadata?: TokenUpdateMetadata,
    { validate = false }: UpdateListOptions = {}
): Promise<TransactionHash.Type> {
    if (validate) {
        await validateDenyListUpdate(token);
    }

    const ops: TokenAddDenyListOperation[] = [targets].flat().map((target) => ({
        [TokenOperationType.AddDenyList]: { target: CborAccountAddress.fromAccountAddress(target) },
    }));
    return sendOperations(token, sender, ops, signer, metadata);
}

/**
 * Removes an account from the deny list of a token.
 *
 * @param {Token} token - The token for which to add the list entry.
 * @param {AccountAddress.Type} sender - The account address of the sender.
<<<<<<< HEAD
 * @param {CborAccountAddress.Type | CborAccountAddress.Type[]} targets - The account address(es) to be added to the list.
=======
 * @param {AccountAddress.Type | AccountAddress.Type[]} targets - The account address(es) to be added to the list.
>>>>>>> fa16240a
 * @param {AccountSigner} signer - The signer responsible for signing the transaction.
 * @param {TokenUpdateMetadata} [metadata={ expiry: TransactionExpiry.futureMinutes(5) }] - The metadata for the token update.
 * @param {UpdateListOptions} [opts={ validate: false }] - Options for updating the allow/deny list.
 *
 * @returns A promise that resolves to the transaction hash.
 * @throws {NoDenyListError} If `opts.validate` and the token does not have deny list.
 */
export async function removeDenyList(
    token: Token,
    sender: AccountAddress.Type,
<<<<<<< HEAD
    targets: CborAccountAddress.Type | CborAccountAddress.Type[],
=======
    targets: AccountAddress.Type | AccountAddress.Type[],
>>>>>>> fa16240a
    signer: AccountSigner,
    metadata?: TokenUpdateMetadata,
    { validate = false }: UpdateListOptions = {}
): Promise<TransactionHash.Type> {
    if (validate) {
        await validateDenyListUpdate(token);
    }

    const ops: TokenRemoveDenyListOperation[] = [targets].flat().map((target) => ({
        [TokenOperationType.RemoveDenyList]: { target: CborAccountAddress.fromAccountAddress(target) },
    }));
    return sendOperations(token, sender, ops, signer, metadata);
}

/**
 * Suspends execution of any operation involving balance changes for the token.
 *
 * @param {Token} token - The token to pause/unpause.
 * @param {AccountAddress.Type} sender - The account address of the sender.
 * @param {AccountSigner} signer - The signer responsible for signing the transaction.
 * @param {TokenUpdateMetadata} [metadata={ expiry: TransactionExpiry.futureMinutes(5) }] - The metadata for the token update.
 *
 * @returns A promise that resolves to the transaction hash.
 */
export async function pause(
    token: Token,
    sender: AccountAddress.Type,
    signer: AccountSigner,
    metadata?: TokenUpdateMetadata
): Promise<TransactionHash.Type> {
    const operation: TokenPauseOperation = { [TokenOperationType.Pause]: {} };
    return sendOperations(token, sender, [operation], signer, metadata);
}

/**
 * Resumes execution of any operation involving balance changes for the token.
 *
 * @param {Token} token - The token to pause/unpause.
 * @param {AccountAddress.Type} sender - The account address of the sender.
 * @param {AccountSigner} signer - The signer responsible for signing the transaction.
 * @param {TokenUpdateMetadata} [metadata={ expiry: TransactionExpiry.futureMinutes(5) }] - The metadata for the token update.
 *
 * @returns A promise that resolves to the transaction hash.
 */
export async function unpause(
    token: Token,
    sender: AccountAddress.Type,
    signer: AccountSigner,
    metadata?: TokenUpdateMetadata
): Promise<TransactionHash.Type> {
    const operation: TokenUnpauseOperation = { [TokenOperationType.Unpause]: {} };
    return sendOperations(token, sender, [operation], signer, metadata);
}

/**
 * Executes a batch of governance operations on a token.
 *
 * @param {Token} token - The token on which to perform the operations.
 * @param {AccountAddress.Type} sender - The account address of the sender.
 * @param {TokenOperation[]} operations - An array of governance operations to execute.
 * @param {AccountSigner} signer - The signer responsible for signing the transaction.
 * @param {TokenUpdateMetadata} [metadata={ expiry: TransactionExpiry.futureMinutes(5) }] - The metadata for the token update.
 *
 * @returns A promise that resolves to the transaction hash.
 */
export async function sendOperations(
    token: Token,
    sender: AccountAddress.Type,
    operations: TokenOperation[],
    signer: AccountSigner,
    metadata?: TokenUpdateMetadata
): Promise<TransactionHash.Type> {
    const payload = createTokenUpdatePayload(token.info.id, operations);
    return sendRaw(token, sender, payload, signer, metadata);
}<|MERGE_RESOLUTION|>--- conflicted
+++ resolved
@@ -136,15 +136,9 @@
 
     /**
      * Constructs a new NotAllowedError.
-<<<<<<< HEAD
-     * @param {CborAccountAddress.Type} receiver - The account address of the receiver.
-     */
-    constructor(public readonly receiver: CborAccountAddress.Type) {
-=======
      * @param {AccountAddress.Type} receiver - The account address of the receiver.
      */
     constructor(public readonly receiver: AccountAddress.Type) {
->>>>>>> fa16240a
         super(
             `Transfering funds from or to the account specified is currently not allowed (${receiver}) because of the allow/deny list.`
         );
@@ -502,15 +496,8 @@
                 ? undefined
                 : Cbor.decode(accountToken.moduleState, 'TokenModuleAccountState');
 
-<<<<<<< HEAD
-        if (token.moduleState.denyList && accountModuleState?.denyList)
-            throw new NotAllowedError(CborAccountAddress.fromAccountAddress(r.accountAddress));
-        if (token.moduleState.allowList && !accountModuleState?.allowList)
-            throw new NotAllowedError(CborAccountAddress.fromAccountAddress(r.accountAddress));
-=======
         if (token.moduleState.denyList && accountModuleState?.denyList) throw new NotAllowedError(r.accountAddress);
         if (token.moduleState.allowList && !accountModuleState?.allowList) throw new NotAllowedError(r.accountAddress);
->>>>>>> fa16240a
     });
 
     return true;
@@ -767,11 +754,7 @@
  *
  * @param {Token} token - The token for which to add the list entry.
  * @param {AccountAddress.Type} sender - The account address of the sender.
-<<<<<<< HEAD
- * @param {CborAccountAddress.Type | CborAccountAddress.Type[]} targets - The account address(es) to be added to the list.
-=======
  * @param {AccountAddress.Type | AccountAddress.Type[]} targets - The account address(es) to be added to the list.
->>>>>>> fa16240a
  * @param {AccountSigner} signer - The signer responsible for signing the transaction.
  * @param {TokenUpdateMetadata} [metadata={ expiry: TransactionExpiry.futureMinutes(5) }] - The metadata for the token update.
  * @param {UpdateListOptions} [opts={ validate: false }] - Options for updating the allow/deny list.
@@ -782,11 +765,7 @@
 export async function addAllowList(
     token: Token,
     sender: AccountAddress.Type,
-<<<<<<< HEAD
-    targets: CborAccountAddress.Type | CborAccountAddress.Type[],
-=======
     targets: AccountAddress.Type | AccountAddress.Type[],
->>>>>>> fa16240a
     signer: AccountSigner,
     metadata?: TokenUpdateMetadata,
     { validate = false }: UpdateListOptions = {}
@@ -806,11 +785,7 @@
  *
  * @param {Token} token - The token for which to add the list entry.
  * @param {AccountAddress.Type} sender - The account address of the sender.
-<<<<<<< HEAD
- * @param {CborAccountAddress.Type | CborAccountAddress.Type[]} targets - The account address(es) to be added to the list.
-=======
  * @param {AccountAddress.Type | AccountAddress.Type[]} targets - The account address(es) to be added to the list.
->>>>>>> fa16240a
  * @param {AccountSigner} signer - The signer responsible for signing the transaction.
  * @param {TokenUpdateMetadata} [metadata={ expiry: TransactionExpiry.futureMinutes(5) }] - The metadata for the token update.
  * @param {UpdateListOptions} [opts={ validate: false }] - Options for updating the allow/deny list.
@@ -821,11 +796,7 @@
 export async function removeAllowList(
     token: Token,
     sender: AccountAddress.Type,
-<<<<<<< HEAD
-    targets: CborAccountAddress.Type | CborAccountAddress.Type[],
-=======
     targets: AccountAddress.Type | AccountAddress.Type[],
->>>>>>> fa16240a
     signer: AccountSigner,
     metadata?: TokenUpdateMetadata,
     { validate = false }: UpdateListOptions = {}
@@ -845,11 +816,7 @@
  *
  * @param {Token} token - The token for which to add the list entry.
  * @param {AccountAddress.Type} sender - The account address of the sender.
-<<<<<<< HEAD
- * @param {CborAccountAddress.Type | CborAccountAddress.Type[]} targets - The account address(es) to be added to the list.
-=======
  * @param {AccountAddress.Type | AccountAddress.Type[]} targets - The account address(es) to be added to the list.
->>>>>>> fa16240a
  * @param {AccountSigner} signer - The signer responsible for signing the transaction.
  * @param {TokenUpdateMetadata} [metadata={ expiry: TransactionExpiry.futureMinutes(5) }] - The metadata for the token update.
  * @param {UpdateListOptions} [opts={ validate: false }] - Options for updating the allow/deny list.
@@ -860,11 +827,7 @@
 export async function addDenyList(
     token: Token,
     sender: AccountAddress.Type,
-<<<<<<< HEAD
-    targets: CborAccountAddress.Type | CborAccountAddress.Type[],
-=======
     targets: AccountAddress.Type | AccountAddress.Type[],
->>>>>>> fa16240a
     signer: AccountSigner,
     metadata?: TokenUpdateMetadata,
     { validate = false }: UpdateListOptions = {}
@@ -884,11 +847,7 @@
  *
  * @param {Token} token - The token for which to add the list entry.
  * @param {AccountAddress.Type} sender - The account address of the sender.
-<<<<<<< HEAD
- * @param {CborAccountAddress.Type | CborAccountAddress.Type[]} targets - The account address(es) to be added to the list.
-=======
  * @param {AccountAddress.Type | AccountAddress.Type[]} targets - The account address(es) to be added to the list.
->>>>>>> fa16240a
  * @param {AccountSigner} signer - The signer responsible for signing the transaction.
  * @param {TokenUpdateMetadata} [metadata={ expiry: TransactionExpiry.futureMinutes(5) }] - The metadata for the token update.
  * @param {UpdateListOptions} [opts={ validate: false }] - Options for updating the allow/deny list.
@@ -899,11 +858,7 @@
 export async function removeDenyList(
     token: Token,
     sender: AccountAddress.Type,
-<<<<<<< HEAD
-    targets: CborAccountAddress.Type | CborAccountAddress.Type[],
-=======
     targets: AccountAddress.Type | AccountAddress.Type[],
->>>>>>> fa16240a
     signer: AccountSigner,
     metadata?: TokenUpdateMetadata,
     { validate = false }: UpdateListOptions = {}
