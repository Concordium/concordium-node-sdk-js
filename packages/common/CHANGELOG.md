--- conflicted
+++ resolved
@@ -1,7 +1,6 @@
 # Changelog
 
-<<<<<<< HEAD
-## 3.0.0
+## 3.0.0 2022-8-26
 
 ### Added
 
@@ -11,10 +10,7 @@
 
 - SchemaVersion, Module, and schema types are now 0-indexed instead of 1-indexed. This means that the schemas used for V0 contracts are now version 0, and so is the associated types. And the first schema version for V1 contracts are now version 1.
 
-## 2.4.0
-=======
 ## 2.4.0 2022-8-15
->>>>>>> 2d124f33
 
 ### Added
 
