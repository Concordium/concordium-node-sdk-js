{
    "name": "@concordium/web-sdk",
    "version": "9.1.0",
    "license": "Apache-2.0",
    "engines": {
        "node": ">=16"
    },
    "repository": {
        "type": "git",
        "url": "https://github.com/Concordium/concordium-node-sdk-js",
        "directory": "packages/sdk"
    },
    "sideEffects": [
        "lib/min/*",
        "lib/esm/types/cbor/encode.js",
        "src/types/cbor/encode.ts"
    ],
    "type": "module",
    "main": "lib/min/concordium.node.min.js",
    "browser": "lib/min/concordium.web.min.js",
    "react-native": "lib/min/concordium.react-native.min.js",
    "cdn": "lib/min/concordium.web.min.js",
    "types": "lib/esm/index.d.ts",
    "exports": {
        ".": {
            "types": "./lib/esm/index.d.ts",
            "bun": "./src/index.ts",
            "default": "./lib/esm/index.js"
        },
        "./nodejs": {
            "types": "./lib/esm/pub/nodejs.d.ts",
            "bun": "./src/pub/nodejs.ts",
            "react-native": null,
            "browser": null,
            "default": "./lib/esm/pub/nodejs.js"
        },
<<<<<<< HEAD
        "./wasm": {
            "types": "./lib/esm/pub/wasm.d.ts",
            "bun": "./src/pub/wasm.ts",
            "react-native": null,
            "default": "./lib/esm/pub/wasm.js"
        },
        "./extensions/*": {
            "types": "./lib/esm/extensions/*.d.ts",
            "bun": "./src/extensions/*.ts",
            "default": "./lib/esm/extensions/*.js"
        },
=======
>>>>>>> 247c280a
        "./*": {
            "types": "./lib/esm/pub/*.d.ts",
            "bun": "./src/pub/*.ts",
            "default": "./lib/esm/pub/*.js"
        },
        "./shims/ed25519": {
            "types": "./lib/esm/shims/ed25519/default.d.ts",
            "react-native": "./lib/esm/shims/ed25519/react-native.js",
            "node": "./lib/esm/shims/ed25519/node.js",
            "default": "./lib/esm/shims/ed25519/default.js"
        }
    },
    "files": [
        "/src/**/*",
        "/lib/esm/**/*",
        "/lib/min/**/*"
    ],
    "devDependencies": {
        "@babel/plugin-transform-private-methods": "^7.25.9",
        "@protobuf-ts/plugin": "^2.9.1",
        "@size-limit/preset-big-lib": "^11.1.4",
        "@testing-library/react-native": "^12.3.1",
        "@types/bs58check": "^2.1.0",
        "@types/jest": "^26.0.23",
        "@types/json-bigint": "^1.0.1",
        "@types/node": "^20.12.13",
        "@types/uuid": "^8.3.4",
        "eslint": "8",
        "glob": "^10.3.10",
        "grpc-tools": "^1.11.2",
        "grpc_tools_node_protoc_ts": "5.3.0",
        "isomorphic-fetch": "^3.0.0",
        "jest": "^29.6.2",
        "jest-environment-jsdom": "^29.7.0",
        "prettier": "^3.2.5",
        "react-native": "^0.74.1",
        "rimraf": "^5.0.1",
        "size-limit": "^11.1.4",
        "ts-jest": "^29.1.1",
        "ts-node": "^10.9.1",
        "typescript": "^5.2.2",
        "webpack": "^5.88.2",
        "webpack-cli": "^5.1.4"
    },
    "scripts": {
        "generate-ts-v2": "yarn run grpc_tools_node_protoc --plugin=protoc-gen-ts=../../node_modules/@protobuf-ts/plugin/bin/protoc-gen-ts --ts_opt 'optimize_code_size' --ts_out=src/grpc-api -I ../../deps/concordium-base/concordium-grpc-api ../../deps/concordium-base/concordium-grpc-api/v2/concordium/*.proto",
        "generate": "([ -e \"../../deps/concordium-base/concordium-grpc-api\" ] && yarn generate-ts-v2 && node scripts/proto-node-esm-compat.js src/grpc-api) || echo 'Please checkout submodules before building'",
        "lint": "eslint . --cache --ext ts,tsx --report-unused-disable-directives --max-warnings 0",
        "lint-fix": "yarn lint --fix",
        "prettier": "prettier . --ignore-path ../../.gitignore --ignore-path ../../.prettierignore --ignore-path .gitignore",
        "fmt": "yarn prettier --write",
        "fmt-check": "yarn prettier --check",
        "test": "jest",
        "test-rn": "yarn test -c jest.config.react-native.ts",
        "test-web": "yarn test -c jest.config.web.ts",
        "test-ci": "yarn test ./test/ci && yarn test-rn ./test/ci && yarn test-web ./test/ci",
        "build": "yarn clean; mkdir -p src/grpc-api; yarn generate && yarn build-dev",
        "build-dev": "tsc -p tsconfig.build.json && yarn webpack",
        "webpack": "node --loader ts-node/esm ../../node_modules/.bin/webpack --config webpack.config.ts",
        "clean": "rimraf -- lib src/grpc-api",
        "size": "yarn build && size-limit",
        "size:no-build": "size-limit"
    },
    "dependencies": {
        "@concordium/rust-bindings": "workspace:^",
        "@grpc/grpc-js": "^1.9.4",
        "@noble/ed25519": "^2.0.0",
        "@noble/hashes": "^1.3.2",
        "@protobuf-ts/grpc-transport": "^2.9.1",
        "@protobuf-ts/grpcweb-transport": "^2.9.1",
        "@protobuf-ts/runtime-rpc": "^2.8.2",
        "@scure/bip39": "^1.2.1",
        "@types/big.js": "^6.2.0",
        "big.js": "^6.2.0",
        "bs58check": "^3.0.1",
        "buffer": "^6.0.3",
        "cbor2": "^1.12.0",
        "hash.js": "^1.1.7",
        "iso-3166-1": "^2.1.1",
        "json-bigint": "^1.0.0",
        "uuid": "^8.3.2"
    },
    "peerDependencies": {
        "@protobuf-ts/runtime-rpc": "^2.8.2",
        "cbor2": "^1.12.0"
    }
}<|MERGE_RESOLUTION|>--- conflicted
+++ resolved
@@ -34,20 +34,11 @@
             "browser": null,
             "default": "./lib/esm/pub/nodejs.js"
         },
-<<<<<<< HEAD
-        "./wasm": {
-            "types": "./lib/esm/pub/wasm.d.ts",
-            "bun": "./src/pub/wasm.ts",
-            "react-native": null,
-            "default": "./lib/esm/pub/wasm.js"
-        },
         "./extensions/*": {
             "types": "./lib/esm/extensions/*.d.ts",
             "bun": "./src/extensions/*.ts",
             "default": "./lib/esm/extensions/*.js"
         },
-=======
->>>>>>> 247c280a
         "./*": {
             "types": "./lib/esm/pub/*.d.ts",
             "bun": "./src/pub/*.ts",
