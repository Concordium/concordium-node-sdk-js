--- conflicted
+++ resolved
@@ -27,11 +27,8 @@
     InitName,
     Parameter,
     ReceiveName,
-<<<<<<< HEAD
     ContractEvent,
-=======
     CcdAmount,
->>>>>>> a04323ce
 } from '../../../src/index.js';
 
 const chainUpdate: UpdateSummary = {
