--- conflicted
+++ resolved
@@ -24,9 +24,7 @@
     - NodeJS: 4.7, `"moduleResolution": "node16" // or "nodenext"`
     - Bundled applications (webpack, esbuild, rollup, etc...): 5.0, `"moduleResolution": "bundler"`
 
-<<<<<<< HEAD
 - Removed `ConcordiumNodeClient` and types and functionality associated solely with this class.
-=======
 
 The API now uses dedicated types instead of language primitives:
 - Use `AccountAddress` instead of a string with base58 encoding. Use `AccountAddress.fromBase58('<base58>')` to construct it.
@@ -41,7 +39,6 @@
 - Use `SequenceNumber` (formerly called nonce) instead of a bigint. Use `SequenceNumber.create(<integer>)` to construct it.
 - Use `Timestamp` instead of a bigint. Can be constructed using `Timestamp.fromMillis(<integer>)`.
 - Use `Duration` instead of a bigint. Can be constructed using `Duration.fromMillis(<integer>)`.
->>>>>>> 428e1e10
 
 Several types have been replaced with a module containing the type itself together with functions for constructing and converting the type:
 
