import _JB from 'json-bigint';
import fs from 'node:fs';

import { AttributeKeyString, IdentityObjectV1, IdentityProvider, IpInfo } from '../../../src/pub/types.ts';
import {
    ConcordiumHdWallet,
    VerifiablePresentationRequestV1,
    VerifiablePresentationV1,
} from '../../../src/pub/wasm.ts';
import { createAccountDID, createIdentityCommitmentInputWithHdWallet } from '../../../src/pub/web3-id.ts';
import { BlockHash } from '../../../src/types/index.ts';
import { TESTNET_GLOBAL_CONTEXT, TEST_SEED_1 } from './constants.ts';
import presentationFixture from './fixtures/VerifiablePresentationV1.fixture.ts';

const JSONBig = _JB({ alwaysParseAsBig: true, useNativeBigInt: true });

describe('VerifiablePresentationV1', () => {
    test('create testnet account-based presentation v1', () => {
        const requestContext = VerifiablePresentationRequestV1.createContext({
            given: [{ label: 'Nonce', context: Uint8Array.from([0, 1, 2]) }],
            requested: ['BlockHash'],
        });
        const context = VerifiablePresentationV1.createContext(requestContext, [
            { label: 'BlockHash', context: BlockHash.fromHexString('01'.repeat(32)) },
        ]);

        const values: Record<string, string> = {};
        values.dob = '0';
        values.firstName = 'a';

        const statements: VerifiablePresentationV1.Statement[] = [
            {
                id: createAccountDID(
                    'Testnet',
                    '94d3e85bbc8ff0091e562ad8ef6c30d57f29b19f17c98ce155df2a30100df4cac5e161fb81aebe3a04300e63f086d0d8'
                ),
                statement: [
                    {
                        attributeTag: AttributeKeyString.dob,
                        lower: '81',
                        type: 'AttributeInRange',
                        upper: '1231',
                    },
                    {
                        attributeTag: AttributeKeyString.firstName,
                        type: 'RevealAttribute',
                    },
                ],
            },
        ];
        const inputs: VerifiablePresentationV1.CommitmentInput[] = [
            {
                type: 'account',
                issuer: 1,
                values,
                randomness: {
                    dob: '575851a4e0558d589a57544a4a9f5ad1bd8467126c1b6767d32f633ea03380e6',
                    firstName: '575851a4e0558d589a57544a4a9f5ad1bd8467126c1b6767d32f633ea03380e6',
                },
            },
        ];

        const presentation = VerifiablePresentationV1.create(statements, inputs, context, TESTNET_GLOBAL_CONTEXT);

        const json = JSON.stringify(presentation);
        const roundtrip = VerifiablePresentationV1.fromJSON(JSON.parse(json));
        expect(presentation).toEqual(roundtrip);
        // TODO: for now we just check that it does not fail - later we need to check the actual values
    });

    test('create testnet id-based presentation v1', () => {
        const requestContext = VerifiablePresentationRequestV1.createContext({
            given: [{ label: 'Nonce', context: Uint8Array.from([0, 1, 2]) }],
            requested: ['BlockHash'],
        });
        const context = VerifiablePresentationV1.createContext(requestContext, [
            { label: 'BlockHash', context: BlockHash.fromHexString('01'.repeat(32)) },
        ]);

        const wallet = ConcordiumHdWallet.fromHex(TEST_SEED_1, 'Testnet');
        const idObject: IdentityObjectV1 = JSON.parse(
            fs.readFileSync('./test/ci/resources/identity-object.json').toString()
        ).value;
        const ipInfo: IpInfo = JSON.parse(fs.readFileSync('./test/ci/resources/ip_info.json').toString()).value;

        const inputContext: IdentityProvider = {
            ipInfo,
            arsInfos: {
                [1]: {
                    arPublicKey: '0102',
                    arIdentity: 0,
                    arDescription: { description: 'test', name: 'test', url: 'https://ar.com' },
                },
            },
        };
        const input = createIdentityCommitmentInputWithHdWallet(idObject, inputContext, 0, wallet);

        const statements: VerifiablePresentationV1.Statement[] = [
            {
                id: 'ccd:testnet:id:0:0',
                statement: [
                    {
                        attributeTag: AttributeKeyString.dob,
                        lower: '81',
                        type: 'AttributeInRange',
                        upper: '1231',
                    },
                    {
                        attributeTag: AttributeKeyString.firstName,
                        type: 'RevealAttribute',
                    },
                ],
            },
        ];

        const presentation = VerifiablePresentationV1.create(statements, [input], context, TESTNET_GLOBAL_CONTEXT);

        const json = JSON.stringify(presentation);
        const roundtrip = VerifiablePresentationV1.fromJSON(JSON.parse(json));
        expect(presentation).toEqual(roundtrip);
        // TODO: for now we just check that it does not fail - later we need to check the actual values
    });
<<<<<<< HEAD
=======
    const context = VerifiablePresentationV1.createContext(requestContext, [
        { label: 'BlockHash', context: BlockHash.fromHexString('01'.repeat(32)) },
    ]);

    const wallet = ConcordiumHdWallet.fromHex(TEST_SEED_1, 'Testnet');
    const idObject: IdentityObjectV1 = JSON.parse(
        fs.readFileSync('./test/ci/resources/identity-object.json').toString()
    ).value;
    const ipInfo: IpInfo = JSON.parse(fs.readFileSync('./test/ci/resources/ip_info.json').toString()).value;

    const inputContext: IdentityProvider = {
        ipInfo,
        arsInfos: {
            [1]: {
                arPublicKey: '0102',
                arIdentity: 0,
                arDescription: { description: 'test', name: 'test', url: 'https://ar.com' },
            },
        },
    };
    const input = createIdentityCommitmentInputWithHdWallet(idObject, inputContext, 0, wallet);

    const statements: VerifiablePresentationV1.Statement[] = [
        {
            id: 'ccd:testnet:id',
            statement: [
                {
                    attributeTag: AttributeKeyString.dob,
                    lower: '81',
                    type: 'AttributeInRange',
                    upper: '1231',
                },
                {
                    attributeTag: AttributeKeyString.firstName,
                    type: 'RevealAttribute',
                },
            ],
        },
    ];
>>>>>>> c4768a99

    it('should match the JSON fixture representation', () => {
        const presentation = VerifiablePresentationV1.fromJSON(presentationFixture);

        const json = presentation.toJSON();
        const jsonString = JSONBig.stringify(json);
        const expectedJsonString = JSONBig.stringify(presentationFixture);

        expect(jsonString).toBe(expectedJsonString);
    });

    it('should deserialize from JSON fixture representation', () => {
        const presentation = VerifiablePresentationV1.fromJSON(presentationFixture);
        expect(presentation.toJSON()).toEqual(presentationFixture);
    });
});<|MERGE_RESOLUTION|>--- conflicted
+++ resolved
@@ -97,7 +97,7 @@
 
         const statements: VerifiablePresentationV1.Statement[] = [
             {
-                id: 'ccd:testnet:id:0:0',
+                id: 'ccd:testnet:id',
                 statement: [
                     {
                         attributeTag: AttributeKeyString.dob,
@@ -120,48 +120,6 @@
         expect(presentation).toEqual(roundtrip);
         // TODO: for now we just check that it does not fail - later we need to check the actual values
     });
-<<<<<<< HEAD
-=======
-    const context = VerifiablePresentationV1.createContext(requestContext, [
-        { label: 'BlockHash', context: BlockHash.fromHexString('01'.repeat(32)) },
-    ]);
-
-    const wallet = ConcordiumHdWallet.fromHex(TEST_SEED_1, 'Testnet');
-    const idObject: IdentityObjectV1 = JSON.parse(
-        fs.readFileSync('./test/ci/resources/identity-object.json').toString()
-    ).value;
-    const ipInfo: IpInfo = JSON.parse(fs.readFileSync('./test/ci/resources/ip_info.json').toString()).value;
-
-    const inputContext: IdentityProvider = {
-        ipInfo,
-        arsInfos: {
-            [1]: {
-                arPublicKey: '0102',
-                arIdentity: 0,
-                arDescription: { description: 'test', name: 'test', url: 'https://ar.com' },
-            },
-        },
-    };
-    const input = createIdentityCommitmentInputWithHdWallet(idObject, inputContext, 0, wallet);
-
-    const statements: VerifiablePresentationV1.Statement[] = [
-        {
-            id: 'ccd:testnet:id',
-            statement: [
-                {
-                    attributeTag: AttributeKeyString.dob,
-                    lower: '81',
-                    type: 'AttributeInRange',
-                    upper: '1231',
-                },
-                {
-                    attributeTag: AttributeKeyString.firstName,
-                    type: 'RevealAttribute',
-                },
-            ],
-        },
-    ];
->>>>>>> c4768a99
 
     it('should match the JSON fixture representation', () => {
         const presentation = VerifiablePresentationV1.fromJSON(presentationFixture);
