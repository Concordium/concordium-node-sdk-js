--- conflicted
+++ resolved
@@ -60,11 +60,7 @@
         "build-dev": "tsc"
     },
     "dependencies": {
-<<<<<<< HEAD
-        "@concordium/common-sdk": "9.1.0-alpha.1",
-=======
         "@concordium/common-sdk": "9.4.0",
->>>>>>> c8e50307
         "@grpc/grpc-js": "^1.3.4",
         "@protobuf-ts/grpc-transport": "^2.8.2",
         "buffer": "^6.0.3",
