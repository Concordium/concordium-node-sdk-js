--- conflicted
+++ resolved
@@ -2,6 +2,7 @@
 // To limit the exports meant only for internal use, we re-create the module exports.
 import * as Cbor from './plt/Cbor.js';
 import * as CborAccountAddress from './plt/CborAccountAddress.js';
+import * as CborContractAddress from './plt/CborContractAddress.js';
 import * as CborMemo from './plt/CborMemo.js';
 import * as TokenAmount from './plt/TokenAmount.js';
 import * as TokenHolder from './plt/TokenHolder.js';
@@ -15,20 +16,6 @@
 export * from '../plt/TokenModuleEvent.js';
 export * from '../plt/TokenOperation.js';
 
-<<<<<<< HEAD
-export * as Token from '../plt/Token.js';
-
-// To limit the exports meant only for internal use, we re-create the module exports.
-export * as TokenAmount from './plt/TokenAmount.js';
-export * as TokenHolder from './plt/TokenHolder.js';
-export * as Cbor from './plt/Cbor.js';
-export * as CborMemo from './plt/CborMemo.js';
-export * as TokenId from './plt/TokenId.js';
-export * as TokenModuleReference from './plt/TokenModuleReference.js';
-export * as TokenMetadataUrl from './plt/TokenMetadataUrl.js';
-export * as CborAccountAddress from './plt/CborAccountAddress.js';
-export * as CborContractAddress from './plt/CborContractAddress.js';
-=======
 export {
     Token,
     Cbor,
@@ -39,5 +26,5 @@
     TokenMetadataUrl,
     TokenHolder,
     CborAccountAddress,
-};
->>>>>>> 485e7f5e
+    CborContractAddress,
+};