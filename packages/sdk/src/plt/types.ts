<<<<<<< HEAD
import { AccountAddress } from '../types.js';
import * as TokenAmount from './TokenAmount.js';
import * as TokenEvent from './TokenEvent.js';
import * as TokenId from './TokenId.js';
import * as TokenModuleReference from './TokenModuleReference.js';
import * as TokenModuleState from './TokenModuleState.js';

export {
    /**
     * Module containing funcionality for interacting with protocol level token (PLT) modules.
     */
    TokenModuleReference,
    /**
     * Module containing funcionality for interacting with protocol level token (PLT) amounts.
     */
    TokenAmount,
    /**
     * Module containing funcionality for interacting with protocol level token (PLT) IDs.
     */
    TokenId,
    /**
     * Module containing funcionality for interacting with events emitted by protocol level token (PLTs) module
     * instances.
     */
    TokenEvent,
    /**
     * Module containing funcionality for interacting with the state of a protocol level token (PLT) module
     * instance.
     */
    TokenModuleState,
};
=======
import * as AccountAddress from '../types/AccountAddress.js';
import type { TokenAmount, TokenId, TokenModuleReference, TokenModuleState } from './index.js';
>>>>>>> b4499610

/**
 * Represents a protocol level token state for an account.
 */
export type TokenAccountState = {
    /** The amount of tokens held by the account. */
    balance: TokenAmount.Type;
    /** Indicates whether the account is on the allow list. `undefined` if the list type is not supported by the token. */
    memberAllowList?: boolean;
    /** Indicates whether the account is on the deny list. `undefined` if the list type is not supported by the token. */
    memberDenyList?: boolean;
};

/**
 * The state associated with a specific token at a specific block
 */
export type TokenState = {
    /** The reference of the module implementing this token. */
    moduleRef: TokenModuleReference.Type;
    /** Account address of the issuer. The issuer is the holder of the nominated account which can perform token-governance operations. */
    issuer: AccountAddress.Type;
    /** The number of decimals used to represent token amounts. */
    decimals: number;
    /** The total available token supply. */
    totalSupply: TokenAmount.Type;
    /** Token module specific state (CBOR encoded), such as token name, feature flags, meta data. */
    moduleState: TokenModuleState.Type;
};

/**
 * The state of a particular token identified by an ID at a specific block.
 */
export type TokenInfo = {
    /** The ID of the token. */
    id: TokenId.Type;
    /** The associated state of the token. */
    state: TokenState;
};

/**
 * The state of a particular token identified by an ID for an account.
 */
export type TokenAccountInfo = {
    /** The ID of the token. */
    id: TokenId.Type;
    /** The associated account specific state of the token. */
    state: TokenAccountState;
};<|MERGE_RESOLUTION|>--- conflicted
+++ resolved
@@ -1,39 +1,5 @@
-<<<<<<< HEAD
-import { AccountAddress } from '../types.js';
-import * as TokenAmount from './TokenAmount.js';
-import * as TokenEvent from './TokenEvent.js';
-import * as TokenId from './TokenId.js';
-import * as TokenModuleReference from './TokenModuleReference.js';
-import * as TokenModuleState from './TokenModuleState.js';
-
-export {
-    /**
-     * Module containing funcionality for interacting with protocol level token (PLT) modules.
-     */
-    TokenModuleReference,
-    /**
-     * Module containing funcionality for interacting with protocol level token (PLT) amounts.
-     */
-    TokenAmount,
-    /**
-     * Module containing funcionality for interacting with protocol level token (PLT) IDs.
-     */
-    TokenId,
-    /**
-     * Module containing funcionality for interacting with events emitted by protocol level token (PLTs) module
-     * instances.
-     */
-    TokenEvent,
-    /**
-     * Module containing funcionality for interacting with the state of a protocol level token (PLT) module
-     * instance.
-     */
-    TokenModuleState,
-};
-=======
 import * as AccountAddress from '../types/AccountAddress.js';
 import type { TokenAmount, TokenId, TokenModuleReference, TokenModuleState } from './index.js';
->>>>>>> b4499610
 
 /**
  * Represents a protocol level token state for an account.
