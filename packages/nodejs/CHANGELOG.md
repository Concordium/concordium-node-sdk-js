--- conflicted
+++ resolved
@@ -1,18 +1,10 @@
 # Changelog
 
-<<<<<<< HEAD
 ## 5.0.0 2022-11-8
 
 ### Breaking Changes
 
-- Bumped @concordium/common-sdk to 5.2.0. (Which changes the function signature of ConcordiumHdWallet and sign helpers functions)
-=======
-## 5.0.0 2022-11-4
-
-### Breaking Changes
-
 - Bumped @concordium/common-sdk to 6.0.0. (Which changes the function signature of ConcordiumHdWallet and sign helpers functions. Also changes transaction type names and field names to be aligned with other implementations)
->>>>>>> a64fdb22
 
 ## 4.0.0 2022-8-26
 
