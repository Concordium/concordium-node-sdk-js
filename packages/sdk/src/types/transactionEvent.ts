<<<<<<< HEAD
import type { Upward } from '../grpc/index.js';
import type * as PLT from '../plt/index.js';
=======
import { Upward } from '../grpc/index.js';
import * as PLT from '../plt/index.js';
>>>>>>> 42ef4f3c
import type {
    Address,
    BakerId,
    DelegatorId,
    EventDelegationTarget,
    HexString,
    ModuleRef,
    OpenStatusText,
    ReleaseSchedule,
} from '../types.js';
import type * as AccountAddress from './AccountAddress.js';
import type * as CcdAmount from './CcdAmount.js';
import type * as ContractAddress from './ContractAddress.js';
import type * as ContractEvent from './ContractEvent.js';
import type * as InitName from './InitName.js';
import type * as Parameter from './Parameter.js';
import type * as ReceiveName from './ReceiveName.js';
import type { UpdateInstructionPayload } from './chainUpdate.js';

export enum TransactionEventTag {
    ModuleDeployed = 'ModuleDeployed',
    ContractInitialized = 'ContractInitialized',
    AccountCreated = 'AccountCreated',
    CredentialDeployed = 'CredentialDeployed',
    BakerAdded = 'BakerAdded',
    BakerRemoved = 'BakerRemoved',
    BakerStakeIncreased = 'BakerStakeIncreased',
    BakerStakeDecreased = 'BakerStakeDecreased',
    BakerSetRestakeEarnings = 'BakerSetRestakeEarnings',
    BakerKeysUpdated = 'BakerKeysUpdated',
    CredentialKeysUpdated = 'CredentialKeysUpdated',
    NewEncryptedAmount = 'NewEncryptedAmount',
    EncryptedAmountsRemoved = 'EncryptedAmountsRemoved',
    AmountAddedByDecryption = 'AmountAddedByDecryption',
    EncryptedSelfAmountAdded = 'EncryptedSelfAmountAdded',
    UpdateEnqueued = 'UpdateEnqueued',
    TransferredWithSchedule = 'TransferredWithSchedule',
    CredentialsUpdated = 'CredentialsUpdated',
    DataRegistered = 'DataRegistered',
    BakerSetOpenStatus = 'BakerSetOpenStatus',
    BakerSetMetadataURL = 'BakerSetMetadataURL',
    BakerSetTransactionFeeCommission = 'BakerSetTransactionFeeCommission',
    BakerSetBakingRewardCommission = 'BakerSetBakingRewardCommission',
    BakerSetFinalizationRewardCommission = 'BakerSetFinalizationRewardCommission',
    BakerDelegationRemoved = 'BakerDelegationRemoved',
    BakerSuspended = 'BakerSuspended',
    BakerResumed = 'BakerResumed',
    DelegationStakeIncreased = 'DelegationStakeIncreased',
    DelegationStakeDecreased = 'DelegationStakeDecreased',
    DelegationSetRestakeEarnings = 'DelegationSetRestakeEarnings',
    DelegationSetDelegationTarget = 'DelegationSetDelegationTarget',
    DelegationAdded = 'DelegationAdded',
    DelegationRemoved = 'DelegationRemoved',
    DelegationBakerRemoved = 'DelegationBakerRemoved',
    TransferMemo = 'TransferMemo',
    Transferred = 'Transferred',
    Interrupted = 'Interrupted',
    Resumed = 'Resumed',
    Updated = 'Updated',
    Upgraded = 'Upgraded',
    TokenModuleEvent = 'TokenModuleEvent',
    TokenTransfer = 'TokenTransfer',
    TokenMint = 'TokenMint',
    TokenBurn = 'TokenBurn',
}

export type TransactionEvent =
    | AccountTransferredEvent
    | MemoEvent
    | TransferredWithScheduleEvent
    | AccountCreatedEvent
    | AmountAddedByDecryptionEvent
    | EncryptedSelfAmountAddedEvent
    | NewEncryptedAmountEvent
    | EncryptedAmountsRemovedEvent
    | DataRegisteredEvent
    | ContractInitializedEvent
    | ModuleDeployedEvent
    | CredentialDeployedEvent
    | CredentialKeysUpdatedEvent
    | CredentialsUpdatedEvent
    | UpdateEnqueuedEvent
    | DelegationEvent
    | BakerEvent
    | TokenEvent;

// Contract Events

export interface InterruptedEvent {
    tag: TransactionEventTag.Interrupted;
    address: ContractAddress.Type;
    events: ContractEvent.Type[];
}

export interface ResumedEvent {
    tag: TransactionEventTag.Resumed;
    address: ContractAddress.Type;
    success: boolean;
}

export interface UpdatedEvent {
    tag: TransactionEventTag.Updated;
    address: ContractAddress.Type;
    instigator: Address;
    amount: CcdAmount.Type;
    contractVersion: number;
    message: Parameter.Type;
    receiveName: ReceiveName.Type;
    events: ContractEvent.Type[];
}

export interface TransferredEvent {
    tag: TransactionEventTag.Transferred;
    amount: CcdAmount.Type;
    to: AccountAddress.Type;
    from: ContractAddress.Type;
}

export interface UpgradedEvent {
    tag: TransactionEventTag.Upgraded;
    address: ContractAddress.Type;
    from: ModuleRef;
    to: ModuleRef;
}

// Transaction Events

export interface DataRegisteredEvent {
    tag: TransactionEventTag.DataRegistered;
    data: HexString;
}

export interface ContractInitializedEvent {
    tag: TransactionEventTag.ContractInitialized;
    address: ContractAddress.Type;
    amount: CcdAmount.Type;
    initName: InitName.Type;
    events: HexString[];
    contractVersion: number;
    ref: ModuleRef;
}

export interface ModuleDeployedEvent {
    tag: TransactionEventTag.ModuleDeployed;
    contents: ModuleRef;
}

// Account and transfer Events

export interface AccountTransferredEvent {
    tag: TransactionEventTag.Transferred;
    amount: CcdAmount.Type;
    to: AccountAddress.Type;
}

export interface TransferredWithScheduleEvent {
    tag: TransactionEventTag.TransferredWithSchedule;
    to: AccountAddress.Type;
    amount: ReleaseSchedule[];
}

export interface MemoEvent {
    tag: TransactionEventTag.TransferMemo;
    memo: HexString;
}

export interface AccountCreatedEvent {
    tag: TransactionEventTag.AccountCreated;
    account: AccountAddress.Type;
}

export interface AmountAddedByDecryptionEvent {
    tag: TransactionEventTag.AmountAddedByDecryption;
    account: AccountAddress.Type;
    amount: CcdAmount.Type;
}

export interface EncryptedSelfAmountAddedEvent {
    tag: TransactionEventTag.EncryptedSelfAmountAdded;
    account: AccountAddress.Type;
    amount: CcdAmount.Type;
    newAmount: string;
}

export interface EncryptedAmountsRemovedEvent {
    tag: TransactionEventTag.EncryptedAmountsRemoved;
    account: AccountAddress.Type;
    inputAmount: HexString;
    newAmount: HexString;
    upToIndex: number;
}

export interface NewEncryptedAmountEvent {
    tag: TransactionEventTag.NewEncryptedAmount;
    account: AccountAddress.Type;
    newIndex: number;
    encryptedAmount: HexString;
}

export interface CredentialDeployedEvent {
    tag: TransactionEventTag.CredentialDeployed;
    regid: HexString;
    account: AccountAddress.Type;
}

export interface CredentialKeysUpdatedEvent {
    tag: TransactionEventTag.CredentialKeysUpdated;
    credId: HexString;
}

export interface CredentialsUpdatedEvent {
    tag: TransactionEventTag.CredentialsUpdated;
    account: AccountAddress.Type;
    newCredIds: HexString[];
    removedCredIds: HexString[];
    newThreshold: number;
}

// Delegation Events

export interface DelegatorEvent {
    tag: TransactionEventTag.DelegationAdded | TransactionEventTag.DelegationRemoved;
    delegatorId: DelegatorId;
    account: AccountAddress.Type;
}

export interface DelegationSetDelegationTargetEvent {
    tag: TransactionEventTag.DelegationSetDelegationTarget;
    delegatorId: DelegatorId;
    account: AccountAddress.Type;
    delegationTarget: EventDelegationTarget;
}

export interface DelegationSetRestakeEarningsEvent {
    tag: TransactionEventTag.DelegationSetRestakeEarnings;
    delegatorId: DelegatorId;
    account: AccountAddress.Type;
    restakeEarnings: boolean;
}

export interface DelegationStakeChangedEvent {
    tag: TransactionEventTag.DelegationStakeDecreased | TransactionEventTag.DelegationStakeIncreased;
    delegatorId: DelegatorId;
    account: AccountAddress.Type;
    newStake: CcdAmount.Type;
}

export interface DelegationBakerRemovedEvent {
    tag: TransactionEventTag.DelegationBakerRemoved;
    bakerId: BakerId;
}

// Baker Events

export interface BakerAddedEvent {
    tag: TransactionEventTag.BakerAdded;
    bakerId: BakerId;
    account: AccountAddress.Type;
    signKey: string;
    electionKey: string;
    aggregationKey: string;
    stake: CcdAmount.Type;
    restakeEarnings: boolean;
}

export interface BakerRemovedEvent {
    tag: TransactionEventTag.BakerRemoved;
    bakerId: BakerId;
    account: AccountAddress.Type;
}

export interface BakerStakeChangedEvent {
    tag: TransactionEventTag.BakerStakeIncreased | TransactionEventTag.BakerStakeDecreased;
    bakerId: BakerId;
    account: AccountAddress.Type;
    newStake: CcdAmount.Type;
}

export interface BakerSetRestakeEarningsEvent {
    tag: TransactionEventTag.BakerSetRestakeEarnings;
    bakerId: BakerId;
    account: AccountAddress.Type;
    restakeEarnings: boolean;
}

export interface BakerKeysUpdatedEvent {
    tag: TransactionEventTag.BakerKeysUpdated;
    bakerId: BakerId;
    account: AccountAddress.Type;
    signKey: HexString;
    electionKey: HexString;
    aggregationKey: HexString;
}

export interface BakerSetOpenStatusEvent {
    tag: TransactionEventTag.BakerSetOpenStatus;
    bakerId: BakerId;
    account: AccountAddress.Type;
    /**
     * The status of validator pool
     *
     * **Please note**, this can possibly be unknown if the SDK is not fully compatible with the Concordium
     * node queried, in which case `null` is returned.
     */
    openStatus: Upward<OpenStatusText>;
}

export interface BakerSetMetadataURLEvent {
    tag: TransactionEventTag.BakerSetMetadataURL;
    bakerId: BakerId;
    account: AccountAddress.Type;
    metadataURL: string;
}

export interface BakerSetFinalizationRewardCommissionEvent {
    tag: TransactionEventTag.BakerSetFinalizationRewardCommission;
    bakerId: BakerId;
    account: AccountAddress.Type;
    finalizationRewardCommission: number;
}

export interface BakerSetBakingRewardCommissionEvent {
    tag: TransactionEventTag.BakerSetBakingRewardCommission;
    bakerId: BakerId;
    account: AccountAddress.Type;
    bakingRewardCommission: number;
}

export interface BakerSetTransactionFeeCommissionEvent {
    tag: TransactionEventTag.BakerSetTransactionFeeCommission;
    bakerId: BakerId;
    account: AccountAddress.Type;
    transactionFeeCommission: number;
}

export interface BakerDelegationRemovedEvent {
    tag: TransactionEventTag.BakerDelegationRemoved;
    delegatorId: DelegatorId;
}

export interface BakerSuspendedEvent {
    tag: TransactionEventTag.BakerSuspended;
    bakerId: BakerId;
}

export interface BakerResumedEvent {
    tag: TransactionEventTag.BakerResumed;
    bakerId: BakerId;
}

export interface UpdateEnqueuedEvent {
    tag: TransactionEventTag.UpdateEnqueued;
    effectiveTime: number;
    /**
     * The payload of the enqueued update.
     *
     * **Please note**, this can possibly be unknown if the SDK is not fully compatible with the Concordium
     * node queried, in which case `null` is returned.
     */
    payload: Upward<UpdateInstructionPayload>;
}

/**
 * Token (PLT) event with CBOR encoded details.
 */
export type EncodedTokenModuleEvent = {
    /** The type of the event */
    tag: TransactionEventTag.TokenModuleEvent;
    /** The token ID of the token the event originates from */
    tokenId: PLT.TokenId.Type;
    /** The type of the event emitted by the token module. */
    type: string;
    /** Additional details about the event (CBOR encoded). */
    details: PLT.Cbor.Type;
};

/**
 * Token (PLT) transfer event.
 */
export type TokenTransferEvent = {
    /** The type of the event */
    tag: TransactionEventTag.TokenTransfer;
    /** The token ID of the token the event originates from */
    tokenId: PLT.TokenId.Type;
    /**
     * The token holder sending the tokens.
     *
     * **Please note**, this can possibly be unknown if the SDK is not fully compatible with the Concordium
     * node queried, in which case `null` is returned.
     */
    from: Upward<PLT.TokenHolder.Type>;
    /**
     * The token holder receiving the tokens.
     *
     * **Please note**, this can possibly be unknown if the SDK is not fully compatible with the Concordium
     * node queried, in which case `null` is returned.
     */
    to: Upward<PLT.TokenHolder.Type>;
    /** The amount of tokens transferred. */
    amount: PLT.TokenAmount.Type;
    /** An optional memo associated with the transfer. */
    memo?: PLT.CborMemo.Type;
};

/**
 * Token (PLT) mint event.
 */
export type TokenMintEvent = {
    /** The type of the event */
    tag: TransactionEventTag.TokenMint;
    /** The token ID of the token the event originates from */
    tokenId: PLT.TokenId.Type;
    /**
     * The token holder whose supply is updated.
     *
     * **Please note**, this can possibly be unknown if the SDK is not fully compatible with the Concordium
     * node queried, in which case `null` is returned.
     */
    target: Upward<PLT.TokenHolder.Type>;
    /** The amount by which the token supply is updated. */
    amount: PLT.TokenAmount.Type;
};

/**
 * Token (PLT) burn event.
 */
export type TokenBurnEvent = {
    /** The type of the event */
    tag: TransactionEventTag.TokenBurn;
    /** The token ID of the token the event originates from */
    tokenId: PLT.TokenId.Type;
    /**
     * The token holder whose supply is updated.
     *
     * **Please note**, this can possibly be unknown if the SDK is not fully compatible with the Concordium
     * node queried, in which case `null` is returned.
     */
    target: Upward<PLT.TokenHolder.Type>;
    /** The amount by which the token supply is updated. */
    amount: PLT.TokenAmount.Type;
};

export type TokenEvent = EncodedTokenModuleEvent | TokenTransferEvent | TokenMintEvent | TokenBurnEvent;
export type ContractTraceEvent = ResumedEvent | InterruptedEvent | UpdatedEvent | UpgradedEvent | TransferredEvent;
export type BakerEvent =
    | BakerSetTransactionFeeCommissionEvent
    | BakerSetBakingRewardCommissionEvent
    | BakerSetFinalizationRewardCommissionEvent
    | BakerSetMetadataURLEvent
    | BakerSetOpenStatusEvent
    | BakerSetRestakeEarningsEvent
    | BakerStakeChangedEvent
    | BakerAddedEvent
    | BakerRemovedEvent
    | BakerKeysUpdatedEvent
    | BakerDelegationRemovedEvent
    | BakerSuspendedEvent
    | BakerResumedEvent;
export type DelegationEvent =
    | DelegatorEvent
    | DelegationSetDelegationTargetEvent
    | DelegationSetRestakeEarningsEvent
    | DelegationStakeChangedEvent
    | DelegationBakerRemovedEvent;<|MERGE_RESOLUTION|>--- conflicted
+++ resolved
@@ -1,10 +1,5 @@
-<<<<<<< HEAD
 import type { Upward } from '../grpc/index.js';
 import type * as PLT from '../plt/index.js';
-=======
-import { Upward } from '../grpc/index.js';
-import * as PLT from '../plt/index.js';
->>>>>>> 42ef4f3c
 import type {
     Address,
     BakerId,
