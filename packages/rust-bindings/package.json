{
    "name": "@concordium/rust-bindings",
    "version": "1.2.0",
    "license": "Apache-2.0",
    "engines": {
        "node": ">=14.16.0"
    },
    "repository": {
        "type": "git",
        "url": "https://github.com/Concordium/concordium-node-sdk-js",
        "directory": "packages/rust-bindings"
    },
    "sideEffects": [
        "./lib/*/web/index.min.js",
        "./lib/*/bundler/index.js"
    ],
    "main": "./lib/dapp/node/index.js",
    "browser": "./lib/dapp/web/index.min.js",
    "types": "./lib/dapp/node/index.d.ts",
    "exports": {
        ".": {
            "types": "./lib/dapp/node/index.d.ts",
            "node": "./lib/dapp/node/index.js",
            "default": "./lib/dapp/web/index.min.js"
        },
        "./dapp": {
            "types": "./lib/dapp/node/index.d.ts",
            "node": "./lib/dapp/node/index.js",
            "default": "./lib/dapp/web/index.min.js"
        },
        "./wallet": {
            "types": "./lib/wallet/node/index.d.ts",
            "node": "./lib/wallet/node/index.js",
            "default": "./lib/wallet/web/index.min.js"
        },
        "./bundler": {
            "types": "./lib/dapp/bundler/index.d.ts",
            "default": "./lib/dapp/bundler/index.js"
        },
        "./bundler/dapp": {
            "types": "./lib/dapp/bundler/index.d.ts",
            "default": "./lib/dapp/bundler/index.js"
        },
        "./bundler/wallet": {
            "types": "./lib/wallet/bundler/index.d.ts",
            "default": "./lib/wallet/bundler/index.js"
        }
    },
    "files": [
        "./lib/**/index*"
    ],
    "scripts": {
        "fmt": "cargo +nightly-2023-04-01-x86_64-unknown-linux-gnu fmt -- --color=always --check",
        "clippy": "cargo +1.62 clippy --color=always --tests --benches -- -Dclippy::all",
        "build-web": "wasm-pack build ./packages/dapp --target web --out-dir $INIT_CWD/pkg/dapp/web --out-name index \"$@\" && wasm-pack build ./packages/wallet --target web --out-dir $INIT_CWD/pkg/wallet/web --out-name index \"$@\" && webpack",
        "build-node": "wasm-pack build ./packages/dapp --target nodejs --out-dir $INIT_CWD/lib/dapp/node --out-name index \"$@\" && wasm-pack build ./packages/wallet --target nodejs --out-dir $INIT_CWD/lib/wallet/node --out-name index \"$@\"",
        "build-bundler": "wasm-pack build ./packages/dapp --target bundler --out-dir $INIT_CWD/lib/dapp/bundler --out-name index \"$@\" && wasm-pack build ./packages/wallet --target bundler --out-dir $INIT_CWD/lib/wallet/bundler --out-name index \"$@\"",
        "build": "yarn build-node \"$@\" && yarn build-bundler \"$@\" && yarn build-web \"$@\"",
        "build:rust-bindings": "yarn build",
        "clean": "rimraf -- target pkg lib .webpack-cache"
    },
    "devDependencies": {
        "rimraf": "^5.0.1",
        "ts-loader": "^9.4.4",
        "typescript": "^5.2.2",
        "wasm-pack": "^0.12.1",
        "webpack": "^5.88.2"
    },
    "dependencies": {
<<<<<<< HEAD
        "buffer": "^6.0.3",
        "webpack": "^5.88.2"
=======
        "buffer": "^6.0.3"
>>>>>>> b4d4657c
    }
}<|MERGE_RESOLUTION|>--- conflicted
+++ resolved
@@ -67,11 +67,6 @@
         "webpack": "^5.88.2"
     },
     "dependencies": {
-<<<<<<< HEAD
-        "buffer": "^6.0.3",
-        "webpack": "^5.88.2"
-=======
         "buffer": "^6.0.3"
->>>>>>> b4d4657c
     }
 }