import ConcordiumNodeClient from './client';
import {
    getAccountTransactionHash,
    getAccountTransactionSignDigest,
    getCredentialDeploymentSignDigest,
    getCredentialDeploymentTransactionHash,
    getCredentialForExistingAccountSignDigest,
} from './serialization';
import { sha256 } from './hash';

export { ConcordiumNodeClient };
export * from './types';
export {
    getAccountTransactionHash,
    getAccountTransactionSignDigest,
    getCredentialDeploymentSignDigest,
    getCredentialDeploymentTransactionHash,
    getCredentialForExistingAccountSignDigest,
};
export { sha256 };
export { CredentialRegistrationId } from './types/CredentialRegistrationId';
export { AccountAddress } from './types/accountAddress';
export { GtuAmount } from './types/gtuAmount';
export { TransactionExpiry } from './types/transactionExpiry';
export { DataBlob } from './types/DataBlob';
export { ModuleReference } from './types/moduleReference';
export { decryptMobileWalletExport, EncryptedData } from './wallet/crypto';
export { MobileWalletExport } from './wallet/types';
export {
    createCredentialDeploymentTransaction,
    createUnsignedCredentialForExistingAccount,
    getAccountAddress,
    buildSignedCredentialForExistingAccount,
} from './credentialDeploymentTransactions';
export { isAlias, getAlias } from './alias';
<<<<<<< HEAD
export {
    generateBakerKeys,
    BakerKeyVariant,
    buildAddBakerPayload,
    buildUpdateBakerKeysPayload,
    serializeBakerCredentials,
    getBakerId,
} from './wallet/baker';
=======
export { deserializeContractState } from './deserialization';
>>>>>>> 39795afd
<|MERGE_RESOLUTION|>--- conflicted
+++ resolved
@@ -33,7 +33,6 @@
     buildSignedCredentialForExistingAccount,
 } from './credentialDeploymentTransactions';
 export { isAlias, getAlias } from './alias';
-<<<<<<< HEAD
 export {
     generateBakerKeys,
     BakerKeyVariant,
@@ -42,6 +41,4 @@
     serializeBakerCredentials,
     getBakerId,
 } from './wallet/baker';
-=======
-export { deserializeContractState } from './deserialization';
->>>>>>> 39795afd
+export { deserializeContractState } from './deserialization';