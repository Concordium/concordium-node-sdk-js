# Changelog

## Unreleased

### Added

- `Upward<T>` as a means of representing possibly unknown variants of a type encounted when querying the GRPC API
  of *future* Concordium node versions. This is a type alias of `T | null`, i.e. unknown variants will be represented
  as `null`.

### Breaking changes

- Renamed `TokenModuleRejectReason` to `EncodedTokenModuleRejectReason`, aligning with the corresponding types for
  `TokenModuleEvent`. `TokenModuleRejectReason` now describes the decoded version of `EncodedTokenModuleRejectReason`.
- Rename `CredentialDeploymentTransaction` to `CredentialDeploymentPayload`, and correspondingly
  - `createCredentialDeploymentTransaction` -> `createCredentialDeploymentPayload`
  - `createCredentialTransaction` -> `createCredentialPayload`
  - `createCredentialTransactionNoSeed` -> `createCredentialPayloadNoSeed`

#### GRPC API query response types

- `BlockItemSummaryInBlock.summary` now has the type `Upward<BlockItemSummary>`.
- `ConfigureBakerSummary`, `ConfigureDelegationSummary`, `TokenCreationSummary`, and `TokenUpdateSummary` events
  have been wrapped in `Upward`.
- `UpdateSummary.payload` now has the type `Upward<UpdateInstructionPayload>`.
- `UpdateEnqueuedEvent.payload` now has the type `Upward<UpdateInstructionPayload>`.
- `PendingUpdate.effect` now has the type `Upward<PendingUpateEffect>`.
- `PassiveCommitteeInfo` now has been wrapped in `Upward`.
- `NodeInfoConsensusStatus` and `NodeCatchupStatus` now have been wrapped in `Upward`.
- `RejectReason` now has been wrapped in `Upward`
<<<<<<< HEAD
- `VerifyKey` uses has now been wrapped in `Upward`, affecting the types
  - `Authorizations`
  - `ChainParameters`
  - `CredentialPublicKeys`, bleeding into top-level types `CredentialDeploymentInfo`, `InitialAccountCredential` and
    `NormalAccountCredential`
  - `HigherLevelKeyUpdate`
=======
- `Cooldown.status` now has the type `Upward<CooldownStatus>`. This affects all `AccountInfo` variants.
- `BakerPoolInfo.openStatus` now has the type `Upward<OpenStatusText>`.
  - Affects the `AccountInfoBaker` variant of `AccountInfo`.
  - Affects `BakerPoolStatus`.
- `BakerSetOpenStatusEvent.openStatus` now has the type `Upward<OpenStatusText>`.
- `AccountInfo` has been extended with a new variant `AccountInfoUnknown`.
>>>>>>> a5ccd884

#### `ConcordiumGRPCClient`:

- `waitForTransactionFinalization` is affected by the changes to `BlockItemSummaryInBlock`
- `getBlockTransactionEvents` now returns `AsyncIterable<Upward<BlockItemSummary>>`.
- `getBlockSpecialEvents` now returns `AsyncIterable<Upward<BlockSpecialEvent>>`.
- `getPoolInfo` is affected by the changes to `BakerPoolInfo`

## 10.0.1

### Fixed

- Added missing support for the new transaction summary type `TokenCreation`. This has been added to the
  `BlockItemSummary` union type.

## 10.0.0

- Adds support for integrating with Concordium nodes running version 9.

### Breaking changes

- Add `TokenUpdateSummary` to the possible transaction outcomes declared by `AccountTransactionSummary`
- Added new variant `TokenUpdate` to  `AccountTransactionType` and correspondingly `TransactionKindString`.
- Added `EncodedTokenModuleEvent`, `TokenTransfer`, `TokenMint`, `TokenBurn` types to `TransactionEvent` union.
- Added new variants `TokenModuleEvent`, `TokenTransfer`, `TokenMint`, `TokenBurn` to `TransactionEventTag`.
- Added new variant `CreatePLT` to `UpdateType`.
- Updated `AccountInfo` to hold information about the PLTs held by an account.
- Removed `toProto` and `fromProto` from the exposed API for all custom types in the SDK. This should have no impact, as
  the parameter/return values are internal-only.
- Added `TokenUpdatePayload` to `AccountTransactionPayload` union type.
- Added reject reasons related to PLT transactions to `RejectReason` union type.
- `CcdAmount.fromDecimal` no longer supports creation from a string with comma used as the decimal separator, e.g.
  "10,123".

### Added

- A new package export scoped to hold types and functionality for interacting with PLTs, available at
  `@concordium/web-sdk/plt`.
- New types representing entities within the domain of protocol level tokens (PLTs)
  - `Cbor`: Represents CBOR encoded details for PLT module state, events, and operations
  - `CborMemo`: Represents CBOR encoded memos for PLT transactions
  - `TokenId`: A unique text identifier of a PLT
  - `TokenAmount`: A representation of a PLT amount
  - `TokenModuleReference`: The module reference of a PLT instance
  - `TokenMetadataUrl`: An object containing the url for token metadata
  - `TokenHolder`: A representation of the different token holder entities. Currently, only accounts are supported.
  - `TokenAccountState`, `TokenState`, `TokenInfo`, and `TokenAccountInfo`, all representing PLT related data returned by the
    GRPC API of a Concordium node. 
- `Token`, which is a client for interacting with PLTs
- `parseModuleEvent`, which attempts to parse an `EncodedTokenModuleEvent` into a `TokenModuleEvent`.
- CBOR conversion functionality to `AccountAddress`.
- An extension for `cbor2`, which registers CBOR encoders for all relevant Concordium types. This is accessible at the
  `@concordium/web-sdk/extensions/cbor2` entrypoint.
- `cborEncode` and `cborDecode` functions for deterministic encoding/decoding of objects composed of Concordium domain
  types.
- `registerCborDecoders` and `registerCborEncoders` for registering Concordium domain type encoders/decoders globally
  for `cbor2`
  - **NOTE**: By registering decoders globally without using the returned cleanup function, the registration overrides
  any previously registered decoder for the corresponding CBOR tag.
- `TokenUpdateHandler`, which is also accessible by passing the corresponding `TransactionType` to `getAccountTransactionHandler`.
- Function `parseSimpleWallet` which parses a `SimpleWalletFormat` (also a subset of `GenesisFormat`), which can be used
  with `buildAccountSigner`
- A new optional field `createPlt` to `AuthorizationsV1` which exposes the access structure for PLT creation.

## 10.0.0-alpha.? (Unreleased)

### Fixed

- Fix conversion in `TokenAmount.fromDecimals` function when used with large `tokenAmount` values with small `decimal` values.

## 10.0.0-alpha.15

### Fixed

- Fix conversion in `TokenAmount.fromDecimals` function when used with large `decimal` values.

### Changed

- Remove authorization validation for PLT `Token` client.
- All `Token` operations' validations are done in a separate respective functions.
- Removed `UnauthorizedGovernanceOperationError` from `Token` PLT client.

### Added

- Add helper function `validateMint`, `validateBurn`, `validateAllowListUpdate`, `validateDenyListUpdate`
  for validating PLT token client operations.
- Add `updateToken` method that returns the latest finilized block state of a token.

## 10.0.0-alpha.14

### Changed

- Enable `denyList`/`allowList` validation on plt token transfers.
- Client side validation in the PLT `Token` client is now disabled by default and has to be enabled explicitly if wanted

### Added

- Add optional `initialSupply` field to `TokenInitializationParameters` type.
- Add `protocolLevelTokens` field to `NextUpdateSequenceNumbers` type.
- Add helper function `createPLTPayload` for creating `CreatePLTPayload`s for the corresponding chain update.

## 10.0.0-alpha.13

### Changed

- Disable `denyList`/`allowList` validation on plt token transfers.

## 10.0.0-alpha.12

### Breaking changes

- Changed the representation of `TokenEvent` to a more flattened version in line with the representation in concordium-base.
- Replaced `TokenUpdateEvent` with the flattened `TokenEvent` mentioned above.
- Revised the constraints associated with `TokenId`.

### Added

- `pause` and `unpause` functions added to the `Token` module, which can be used to pause/unpause execution of token operations respectively.
- `moduleState` added to `Token` instances, which is the parsed token module state of a PLT instance.

### Changed

- Energy cost of PLT mint/burn changed from 100 to 50
- Changed the functions exposed for submitting token updates on `Token` to take optional `TokenUpdateMetadata` instead of 
  getting the corresponding data from chain.

## 10.0.0-alpha.11

### Fixed

- An issue where the token module state of a PLT could not be correctly decoded from it's CBOR representation.

## 10.0.0-alpha.10

### Fixed

- Fixed a bug where PLT transfer validation would fail when the reciever had no balance if the token had a deny list.

## 10.0.0-alpha.9

### Breaking changes

- Consolidate `TokenHolderPayload` and `TokenGovernancePayload` into `TokenUpdatePayload`, and correspondingly on the
  enums `AccountTransactionType` and `TransactionKindString`.
- Consolidate `TokenHolderUpdateHandler` and `TokenGovernanceUpdateHandler` into `TokenUpdateHandler`.
- Consolidate `TokenHolderSummary` and `TokenGovernanceSummary` into `TokenUpdateSummary`, and correspondingly on the `TransactionEvent` enum.
- Consolidate `TokenHolderTransactionFailedRejectReason` and `TokenGovernanceTransactionFailedRejectReason`
  into `TokenUpdateTransactionFailedRejectReason`, and correspondingly on the `RejectReasonTag` enum.
- Functionality exposed on `V1.Token` and `V1.Governance` is now available on `Token`, which is a client for interacting with PLTs.
  Any functionality previously exposed on the `V1` namespace, has been moved to the root of `@concordium/web-sdk/plt`.
- Removed `UnauthorizedTokenGovernance` type and the corresponding `RejectReasonTag.UnauthorizedTokenGovernance`. This will now happen
  as a `EncodedTokenModuleEvent` instead.
- Changed the representation of accounts on any PLT related type from `AccountAddress` to `TokenHolder`.

### Added

- `TokenHolder`: A representation of the different token holder entities. Currently, only accounts are supported.

## 10.0.0-alpha.8

### Breaking changes

- Add `TokenHolderSummary` and `TokenGovernanceSummary` to the possible transaction outcomes declared by
- `AccountTransactionSummary`, and correspondingly `TokenHolderEvent` and `TokenGovernanceEvent` to `TransactionEvent`.
- Added new variants `TokenHolder` and `TokenGovernance` to `TransactionEventTag`, `AccountTransactionType` and correspondingly `TransactionKindString`.
- Added new variant `CreatePLT` to `UpdateType`.
- Updated `AccountInfo` to hold information about the PLTs held by an account.
- Removed `toProto` and `fromProto` from the exposed API for all custom types in the SDK. This should have no impact, as
  the parameter/return values are internal-only.
- Added `TokenHolderPayload` and `TokenGovernancePayload` to `AccountTransactionPayload` union type.
- Added reject reasons related to PLT transactions to `RejectReason` union type.
- `CcdAmount.fromDecimal` no longer supports creation from a string with comma used as the decimal separator, e.g.
  "10,123".

### Added

- A new package export scoped to hold types and functionality for interacting with PLTs, available at
  `@concordium/web-sdk/plt`.
- New types representing entities within the domain of protocol level tokens (PLTs)
  - `Cbor`: Represents CBOR encoded details for PLT module state, events, and operations
  - `CborMemo`: Represents CBOR encoded memos for PLT transactions
  - `TokenId`: A unique text identifier of a PLT
  - `TokenAmount`: A representation of a PLT amount
  - `TokenModuleReference`: The module reference of a PLT instance
  - `TokenMetadataUrl`: An object containing the url for token metadata
  - `TokenHolder`: A representation of the different token holder entities. Currently, only accounts are supported.
  - `TokenAccountState`, `TokenState`, `TokenInfo`, and `TokenAccountInfo`, all representing PLT related data returned by the
    GRPC API of a Concordium node. 
- `Token`, which is a client for interacting with PLTs
- `parseModuleEvent`, which attempts to parse an `EncodedTokenModuleEvent` into a `TokenModuleEvent`.
- CBOR conversion functionality to `AccountAddress`.
- An extension for `cbor2`, which registers CBOR encoders for all relevant Concordium types. This is accessible at the
  `@concordium/web-sdk/extensions/cbor2` entrypoint.
- `cborEncode` and `cborDecode` functions for deterministic encoding/decoding of objects composed of Concordium domain
  types.
- `registerCborDecoders` and `registerCborEncoders` for registering Concordium domain type encoders/decoders globally
  for `cbor2`
  - **NOTE**: By registering decoders globally without using the returned cleanup function, the registration overrides
  any previously registered decoder for the corresponding CBOR tag.
- `TokenUpdateHandler`, which is also accessible by passing the corresponding `TransactionType` to `getAccountTransactionHandler`.
- Function `parseSimpleWallet` which parses a `SimpleWalletFormat` (also a subset of `GenesisFormat`), which can be used
  with `buildAccountSigner`
- A new optional field `createPlt` to `AuthorizationsV1` which exposes the access structure for PLT creation.

## 9.2.0

### Fixed

- Fixed an issue an internal dependency not being handled correctly in the UMD build.

### Added

- Method (`getContractUpdateEnergyCost`) for estimating energy usage of contract update.

## 9.1.1

### Changes

- Update transitive dependency `base-x` for the compiled library distribution

## 9.1.0

### Added

- The "wasm" entrypoint `@concordium/web-sdk/wasm` from now supports react-native. This means that the partial support for react-native is now extended to full support.

## 9.0.0

### Breaking changes

- Protocol version 8:
  - Add `isSuspended` field to `AccountBakerDetails` and `BakerPoolStatusDetails`.
  - Add `BakerSuspendedEvent` and `BakerResumedEvent` to `BakerEvent` union type.
  - Add `BlockSpecialEventValidatorSuspended` and `BlockSpecialEventValidatorPrimedForSuspension` to `BlockSpecialEvent` union type.
  - Add `PendingValidatorScoreUpdate` to `UpdateInstructionPayload` union type.
  - Add `ChainParametersV3` to `ChainParameters` union type.
  - Add `isPrimedForSuspension` and `missedRounds` fields to `CurrentPaydayBakerPoolStatus`.
  - Add suspended field to the `ConfigureBakerPayload`.
  - Add `validatorScoreParameters` to `NextUpdateSequenceNumbers`.

## 8.1.1

### Fixed

- `getEnergyCost` returning energy amounts that were off by one due to not including the transaction type in the
  transaction payload serialization.

## 8.1.0

### Added

- Add `legalCountry` as an allowed attribute for set/not-set membership proofs.
- Add attributes `lei`, `legalName`, `legalCountry`, `businessNumber`, and `registrationAuth` to `IDENTITY_SUBJECT_SCHEMA`.

## 8.0.1

### Breaking changes

- `getEmbeddedModuleSchema` now uses the module version to determine in which custom wasm sections to look for the schema.
- `ConcordiumGRPCClient.getEmbeddedSchema` now delegates to `getEmbeddedModuleSchema` instead of `wasmToSchema`
  (which was removed as it was just a less capable version of `getEmbeddedModuleSchema`).
  This means that it returns the complete `RawModuleSchema` instead of only the schema bytes.
  It also means that it returns `null` instead of an error when no embedded schema was found.
- Update `AccountInfo` and `BakerPoolStatus` according to the changes introduced in the GRPC types introduced with node version 7

## 7.5.1

### Fixed

- Update `@concordium/rust-bindings` to `3.2.1` which fixes an issue causing runtime error `unreachable` for the internal WebAssembly module.
- Update JSON serialization of `AccountTransactionPayload` through `AccountTransactionPayloadHandler` to correctly serialize `CcdAmount` as `string`

## 7.5.0

### Added

- Bumped @concordium/rust-bindings to 3.2.0: Support company related attributes: `lei`, `legalName`, `legalCountry`, `businessNumber` and `registrationAuth`, allow for company account creation using the SDK.

## 7.4.0

### Added

- `toString`, `toJSON`, and `fromJSON` to most concordium domain types.
- Deprecated types and functions related to typed JSON serialization and deserialization.
- Various types related to CIS-2, CIS-3, and CIS-4 events and errors in the `CIS2`, `CIS3`, and `CIS4` namespaces.
- `deserializeCIS2Event`, `deserializeCIS3Event`, and `deserializeCIS4Event` for deserializing a CIS event from a `ContractEvent`.
- `deserializeCIS2Events` and `deserializeCIS2EventsFromSummary` for deserializing all CIS-2 events from `InvokeContractSuccessResult`s and `BlockItemSummary`s, respectively, as well as similar functions for CIS-3 and CIS-4 events.
- `parseCIS2RejectionError` for parsing a CIS-2 rejection error from a `InvokeContractFailureResult`.
- `CIS3Contract` class for interacting with contracts adhering to the CIS-3 standard.
- `Parameter.parseWithSchemaTypeBase64` and `Parameter.parseWithSchemaType` to
  help parsing smart contract parameters into typed structures.
- Documentation on when`TransactionExpiry.toJSON` throws an error.
- `Timestamp.futureMinutes` for creating a `Timestamp` a number of minutes in the future.
- `verifyPresentation` function to `@concordium/web-sdk/wasm`, which can be used to verify the credential proofs in the presentation object.
- `getPublicData` function to `@concordium/web-sdk/web3-id`, which is a helper function for accessing the public data of a `VerifiablePresentation` from chain.
- `verifyCredentialMetadata` function to `@concordium/web-sdk/web3-id`, which is a helper function for fetching and verifying metadata associated with a credential proof.

### Fixed

- Serialization of nonces with `serializeCIS4RevocationDataHolder` to serialize as little endian.

## 7.3.2

### Added

- Export all types from `accountTransaction.ts`.

## 7.3.1

### Fixed

- Return type of `getAccountTransactionHandler`.

## 7.3.0

### Added

- `fromJSON` and `toJSON` methods to the `AccountTransactionHandler` interface,
  and implementations for all transaction handlers.

## 7.2.0

### Added

- `ContractAddress.toString` function that converts the address to a string in
  the `<index, subindex>` format.
- Method (`createIdRequestWithKeysV1`) for creating an identity request by supplying the secret key material instead of the seed.
- Method (`createIdentityRecoveryRequestWithKeys`) for creating an identity recovery request by supplying the secret key material instead of the seed.

### Fixed

- Error messages in `GenericContract` now display the data, e.g., the contract
  address, rather than `[object Object]`.
- Incorrect check in isRewardStatusV1.

## 7.1.0

### Added

- `jsonUnwrapStringify` function, which can be used to unwrap concordium domain types to their inner values before serializing, to ease compatibility with dependants deserializing stringified JSON.


## 7.0.3

### Fixed

- An issue with the serialization of init contract account transactions.

## 7.0.2

### Fixed

- Missing files (react native build) in published version.

## 7.0.1

### Added

- Support for using the SDK in a react native environment. Requires polyfilling functionality used within the SDK.
  Please refer to the guide found at [the react native compatibility guide](https://developer.concordium.software/concordium-node-sdk-js/pages/misc-pages/react-native.html)

### Fixed

- Export type `BlockItem` in the public API again, this was removed accidentally in v7.0.0.

## 7.0.0

### Breaking changes

- The package is published as an ES module, instead of commonJS. Migration steps can be seen in [the upgrade guide](../../docs/pages/misc-pages/upgrade-guide.md)
- The package has been split into several entrypoints that can be used to limit the scope of what is included from the SDK.
  - `@concordium/common-sdk` exposes the full API of the SDK.
  - `@concordium/common-sdk/cis0` entrypoint exposes functionality for working with contracts adhering to the [CIS-0](https://proposals.concordium.software/CIS/cis-0.html) standard.
  - `@concordium/common-sdk/cis2` entrypoint exposes functionality for working with contracts adhering to the [CIS-2](https://proposals.concordium.software/CIS/cis-2.html) standard.
  - `@concordium/common-sdk/cis4` entrypoint exposes functionality for working with contracts adhering to the [CIS-4](https://proposals.concordium.software/CIS/cis-4.html) standard.
  - `@concordium/common-sdk/grpc` entrypoint exposes the grpc client for interacting with a nodes GRPCv2 interface.
  - `@concordium/common-sdk/id` entrypoint exposes functionality for working with ID proofs.
  - `@concordium/common-sdk/schema` entrypoint exposes functionality for working with smart contract schemas, i.e.(de)serializing types using a smart contract schema.
    - This uses the wasm entrypoint at `@concordium/rust-bindings/dapp`.
  - `@concordium/common-sdk/types` entrypoint exposes functionality for working with concordium domain types.
  - `@concordium/common-sdk/wasm` entrypoint exposes a variety of functionality for working with concordium domain types, which requires WASM.
    - This uses the wasm entrypoint at `@concorodium/rust-bindings/wallet`.
  - `@concordium/common-sdk/web3-id` entrypoint exposes functionality for working with web3-id proofs.
  - This change makes the library **incompatible** with node versions <16 and requires bundlers to respect the `exports` field of `package.json`.
  - For TypeScript projects the minimum required version of typescript is:
    - NodeJS: 4.7, `"moduleResolution": "node16" // or "nodenext"`
    - Bundled applications (webpack, esbuild, rollup, etc...): 5.0, `"moduleResolution": "bundler"`
- The following functions now parse using `json-bigint` meaning that they return bigints instead of numbers _for all numbers no matter size_
  - `deserializeContractState`
  - `deserializeReceiveReturnValue`
  - `deserializeReceiveError`
  - `deserializeInitError`
  - `deserializeTypeValue`

The API now uses dedicated types instead of language primitives:

- Use `AccountAddress` instead of a string with base58 encoding. Use `AccountAddress.fromBase58('<base58>')` to construct it.
- Use `BlockHash` instead of a string with hex encoding. Use `BlockHash.fromHexString('<hex>')` to construct it.
- Use `TranactionHash` instead of a string with hex encoding. Use `TransactionHash.fromHexString('<hex>')` to construct it.
- Use `Energy` instead of a bigint. Use `Energy.create(<integer>)` to construct it.
- Use `ReceiveName` instead of a string. Use `ReceiveName.fromString('<contract>.<function>')` to construct it.
- Use `InitName` instead of a string. Use `Init.fromString('init_<contract>')` to construct it.
- Use `ContractName` instead of a string. Use `ContractName.fromString('<contract>')` to construct it.
- Use `EntrypointName` instead of a string. Use `EntrypointName.fromString('<function>')` to construct it.
- Use `Parameter` instead of a string with hex encoding. Use `Parameter.fromHexString('<hex>')`.
- Use `SequenceNumber` (formerly called nonce) instead of a bigint. Use `SequenceNumber.create(<integer>)` to construct it.
- Use `Timestamp` instead of a bigint. Can be constructed using `Timestamp.fromMillis(<integer>)`.
- Use `Duration` instead of a bigint. Can be constructed using `Duration.fromMillis(<integer>)`.
- Use `ContractEvent` instead of a string with hex encoding. Can be constructed using `ContractEvent.fromHexString('<hex>')`.
- Use `CcdAmount` instead of a bigint. Can be constructed using `CcdAmount.fromMicroCcd(<integer>)`.
- Use `TransactionExpiry` instead of a Date object. Can be constructed using `TransactionExpiry.fromDate(<date>)`.
- Use `ModuleReference` instead of a string with hex encoding. Can be constructed using `ModuleReference.fromHexString('<hex-string>')`.

Several types have been replaced with a module containing the type itself together with functions for constructing and converting the type:

- `AccountAddress` is now a module with functions related to account addresses:
  - To refer to `AccountAddress` as a type use `AccountAddress.Type`.
  - Constructing `new AccountAddress("<address>")` is now `AccountAddress.fromBase58("<address>")`.
  - `isAlias` and `getAlias` are now accessable from `AccountAddress.isAlias` and `AccountAddress.getAlias`.
- `ContractAddresss` is now a module with functions related to contract addresses:
  - To refer to `ContractAddress` as a type use `ContractAddress.Type`.
  - To construct the type use `ContractAddress.create(index, subindex)`.
- `CredentialRegistrationId` is now a module with functions related to credential registration IDs:
  - To refer to `CredentialRegistrationId` as a type use `CredentialRegistrationId.Type`.
  - Constructing `new CredentialRegistrationId("<hex-string>")` is now `CredentialRegistrationId.fromHexString("<hex-string>")`.
- `CcdAmount` is now a module with functions related to amounts of CCDs:
  - To refer to `CcdAmount` as a type use `CcdAmount.Type`.
  - Constructing `new CcdAmount(<integer>)` is now `CcdAmount.fromMicroCcd(<integer>)`.
  - The methods `toMicroCcd` and `toCcd` are now functions refered to as `CcdAmount.toMicroCcd` and `CcdAmount.toCcd` respectively.
- `TransactionExpiry` is now a module with functions related to amounts of expiry time of transactions:
  - To refer to `TransactionExpiry` as a type use `TransactionExpiry.Type`.
  - Constructing `new TransactionExpiry(<expiry>, <allowExpired>)` is now `TransactionExpiry.fromDate(<expiry>)`, and the check of being a time in the future is removed and done when sending the transaction instead.
- `ModuleReference` is now a module with functions related to references to smart contract modules:
  - To refer to `ModuleReference` as a type use `ModuleReference.Type`.
  - Constructing `new ModuleReference("<hex-string>")` is now `ModuleReference.fromHexString("<hex-string>")`.
  - The static method `ModuleReference.fromBytes` is now `ModuleReference.fromBuffer`.
- Removed `JsonRpcClient` and types and functionality associated solely with this class.
- Renamed `AccountSequenceNumber` module to `SequenceNumber`.
- Fix type for `TranferredEvent` from `ContractTraceEvent` to only be from contract addresses to account addresses.
- Added `effectiveTime` field to `PendingUpdate`.

### Added

- All JSON serialization in `serialization.ts` is now handled by `json-bigint` meaning that all functions now correctly handles bigint inputs
- `Timestamp` is now a module with functions related to time.
  - To refer to `Timestamp` as a type use `Timestamp.Type`.
- `Duration` is now a module with functions related to durations of time.
- `EntrypointName` is now a module with functions related to entrypoint names of a smart contract.
- `ReceiveName` is now a module with functions related to receive-function names of a smart contract.
- `ReturnValue` is now a module with functions related to return values from invoking a smart contract.
- Functions `jsonStringify` and `jsonParse`, which acts as a regular `JSON.stringify` and `JSON.parse` correspondingly,
  with the addition of stringifying concordium domain types in a wrapper object that can be parsed into the respective types.
- Introduce function `versionedModuleSourceToBuffer` for serializing a versioned module to a buffer, which can be stored in a file.

### Changes

- Added version discriminators to types versioned by the protocol version of Concordium nodes:
  - `MintDistribution`
  - `GasRewards`
  - `RewardParameters`
  - `ChainParameters`
  - `Authorizations`
  - `RewardStatus`
  - `BlockInfo`
  - `ConsensusStatus`
  - `AccountBakerDetails`
  - `ElectionInfo`
- Added type discriminator to different forms of `AccountInfo`.

## 6.5.1

### Fixed

- An issue where `BakerRewardPeriodInfo` incorrectly mapped `delegatedCapital` field

## 6.5.0

### Added

New consensus endpoints:

- `getBakerEarliestWinTime`
- `getBlockCertificates`
- `getBakersRewardPeriod`
- `getWinningBakersEpoch`
- `getFirstBlockEpoch`
- `commissionRates` is now added to the `getPoolInfo` under `bakerPoolStatus.PoolInfo`

## 6.4.0

### Added

- `sendUpdateInstruction` to the gRPC Client.
- `healthCheck` to the gRPC Client.
- Function `calculateModuleReference` for getting the module reference.
- Function `parseModuleInterface` for getting the interface from the source of a smart contract module.
- Function `getEmbeddedModuleSchema` for getting the module schema embedded into a smart contract module source.
- Smart contract related types `ContractName`, `EntrypointName` and helper functions `isInitName`, `isReceiveName`, `getContractNameFromInit` and `getNamesFromReceive`.
- Add `ModuleClient` module and type for interaction with a smart contract module deployed on chain.
- Add `Energy` module with helpers for transaction energy.
- Add `BlockHash` module with helpers for block hashes.
- Add `TransactionHash` module with helpers for transaction hashes.
- Add `InitName` module with helpers for smart contract init-function names.
- Add `ContractName` module with helpers for smart contract names.
- Add `Parameter` module with helpers for smart contract parameters.
- Add `AccountSequenceNumber` module with helpers for account sequence numbers (formerly referred to as nonce).
- Add methods `getInstanceInfo` and `checkOnChain` on the generic contract client `Contract`.

### Fixed

- Added missing fields to `getBlockChainParameters` response. (rootKeys, level1Keys, level2Keys)
- Use of bigint exponentiation causing issues in web.

## 6.3.0

### Added

- `sendRawAccountTransaction` to the gRPC Client.

### Changed

- Stopped using `replaceDateWithTimeStampAttribute` and `reviveDateFromTimeStampAttribute` for serializing and parsing verifiable presentation.
- AttributeType no longer contains `Date`, but now instead has `TimestampAttribute`. The statement builders have their types extended to keep allowing for both `Date` and `TimestampAttribute`.

## 6.2.1

### Fixed

- Missing buffer import causing issues in web.

## 6.2.0

### Breaking changes

- `sendCredentialDeploymentTransaction` method of `ConcordiumGRPCClient` signature changed to take an already serialized payload.

### Added

- `CIS4Contract` class for seemlessly interacting with contracts adhering to the CIS4 standard.
- Validation of type values when verifying statements.
- Exposed `replaceDateWithTimeStampAttribute` and `reviveDateFromTimeStampAttribute`.

### Fixed

- Aligned credential schema types with the tested types in the browser wallet.
- `addMinimumAge` now creates the precise age statement instead of one day off.

## 6.1.1

### Fixes

- `verifyWeb3IdCredentialSignature` now supports dates/timestamp attributes.
- `canProveAtomicStatement` now supports timestamp attributes, handles undefined attribute value correctly and handles strings correctly for range statements.

## 6.1.0

### Added

Added a functions that handle conversions between CCD and micro CCD. The CCD amounts are handled as `Big`'s:

- `toMicroCcd` returns the amount of micro CCD as a `Big`.
- `toCcd`: returns the amount of CCD as a `Big`.
- `fromCcd`: constructs a `CcdAmount` from an amount of CCD passed as a `Big`
- `ccdToMicroCcd`: Converts CCD to micro CCD, both as `Big`'s
- `microCcdToCcd`: Converts micro CCD to CCD, both as `Big`'s
- The `CcdAmount` class constructor now also accepts a `BigSource` letting users create them from `Big`'s and strings

All function parameters now also accepts strings, these strings can use comma as a decimal seperator.

- `Web3StatementBuilder` function.
- `getVerifiablePresentation` function.
- Various helper methods for web3Id statements and verifiable presentations.

### Fixes

- The max smart contract parameter length was changed to 65535 bytes in protocol version 5 and onwards.
  Functions which checks the parameter length will now reflect that.

## 6.0.0

### Breaking changes

- Renamed `AccountTransactionType.TransferWithScheduleWithMemo` to `AccountTransactionType.TransferWithScheduleAndMemo`.

### Changed

- Bumped @concordium/rust-bindings to 1.1.0 (adds `display_type_schema_template` function)

### Added

- `getTransactionKindString` function.
- `displayTypeSchemaTemplate` function.

## 5.0.0

### Breaking changes

- Bumped @concordium/rust-bindings to 1.0.0. (Throws proper `Error`s when execution fails for any WASM entrypoint, with improved error messages)
- Updated `types.ts` to conform to updated GRPC API, which includes adding more variants to existing types (all new variants take effect from protocol version 6):
  - `ChainParametersV2` added to `ChainParameters`
  - `BlockInfo` changed to `BlockInfoV0 | BlockInfoV1`
  - `ConsensusStatus` changed to `ConsensusStatusV0 | ConsensusStatusV1`
  - `ElectionInfo` changed to `ElectionInfoV0 | ElectionInfoV1`

### Fixed

- Cost calculation for `deployModule` transaction.
- Fixed a bug where protocol version was different (i.e. 1 less than what it should be) when using the gRPCv2 API (compared to what is returned by the gRPCv1 API).

### Changes

- Function `uleb128Decode` now parses correctly and throws an error if the given input contains more than a single ULEB128 encoded number.

### Added

- A `parseWallet` function to parse wallet export files
- Helper functions to determine version of versioned types mentioned in "Breaking Changes" have been added.
- Support for new chain update types.
- Function `uleb128DecodeWithIndex` that can also parse more than a single ULEB128 bigint
- Added `tokenAddressFromBase58` and `tokenAddressToBase58` to CIS2

### Changed

- The following functions now all have an additional parameter controlling whether errors are in a verbose format or not:
  - `deserializeContractState`
  - `deserializeReceiveReturnValue`
  - `deserializeReceiveError`
  - `deserializeInitError`
  - `deserializeTypeValue`
  - `serializeInitContractParameters`
  - `serializeUpdateContractParameters`
  - `serializeTypeValue`

## 4.0.1 2023-05-25

### Fixed

- Cost calculation for `deployModule` transaction.

## 4.0.0 2023-05-15

### Breaking changes

- Updated `blockInfo` so that the `bakerId` field is optional, since it will be undefined for genesis blocks.
- `waitForTransactionFinalization` now returns a `BlockItemSummaryInBlock`
- Added missing version return type in `getModuleSchema`. It now returns an object containing the schema source and version.

### Added

- Helpers for calculating energy cost for a transaction and microCCD cost from energy cost:
  - `getEnergyCost`
  - `getExchangeRate`
  - `convertEnergyToMicroCcd`
- Utility functions for extracting information from `BlockItemSummary`:
  - `isInitContractSummary`
  - `isUpdateContractSummary`
  - `isTransferLikeSummary`
  - `isRejectTransaction`
  - `isSuccessTransaction`
  - `getTransactionRejectReason`
  - `getReceiverAccount`
  - `affectedContracts`
  - `affectedAccounts`
- Utility functions for extracting information from `BlockSpecialEvent`:
  - `specialEventAffectedAccounts`
- Helper methods on `GRPCClient` for chain traversal:
  - `getFinalizedBlocksFrom`
  - `findEarliestFinalized`
  - `findInstanceCreation`
  - `findFirstFinalizedBlockNoLaterThan`
- Extended HdWallet with support for verifiable credential key deriviation.

### Changed

- Bumped @concordium/rust-bindings to 0.12.0. (Adds key derivation for verifiable credentials)

## 3.5.0 2023-5-03

### Added

- Utility functions `uleb128Decode` and `uleb128Encode` functions for decoding and encoding as unsigned leb128 respectively.
- `CIS2Contract` class for interacting with smart contracts adhering to the CIS-2 standard.
- `cis0Supports` function for checking standard support in smart contracts.
- Made the `streamToList` function public.
- Made the `unwrap` function public.
- Added `wasmToSchema` utility function.
- Added `getEmbeddedSchema` to client.
- Exposed `RpcError` type and created helper `isRpcError`.
- Build function `buildAccountSigner` for creating `AccountSigner` objects from genesis format, wallet export format, and a simple representation of credentials with keys.

### Changed

- Fixed bug where `AccountCreationSummary` type did not have fields: `index`, `energyCost`, `hash`

## 3.4.2 2023-04-21

### Changed

- `generateBakerKeys` now also returns the private baker keys.

## 3.4.1 2023-03-31

### Changed

- Replace use of `setImmediate` with `setTimeout` since the former is not
    supported in browsers.

## 3.4.0 2023-03-22

### Added

- General function for deserializing smart contract values `deserializeTypeValue`.

### Changed

- Bumped @concordium/rust-bindings to 0.11.0. (Includes a fix to serialization of negative numbers for smart contract values)
- `signMessage` and `verifyMessageSignature` can now handle the message being a buffer/Uint8Array instead of only a utf8 string.

### Fixed

- `serializeTypeValue` now reports an error when called with invalid data, such as a receive function with missing schema, or a schema that cannot be parsed.

## 3.3.0 2023-02-27

### Added

- Added a client for version 2 of the Concordium gRPC API to communicate with a Concordium node.

  - including helper function `waitForTransactionFinalization` that returns a promise that resolves when the transaction finalizes.

- Serialization:

  - `serializeAccountTransactionPayload`
  - `serializeCredentialDeploymentPayload`

- Credential deployment helpers:

  - `createCredentialTransaction`
  - `createCredentialTransactionNoSeed`
  - `signCredentialTransaction`

- Function to generate baker keys: `generateBakerKeys`.

### Fixed

- `getInitContractParameterSchema`, `getUpdateContractParameterSchema`,
    `serializeInitContractParameters` and `serializeUpdateContractParameters` now
    report an error when called with invalid data, such as a receive function with
    missing schema, or a schema that cannot be parsed.

### Deprecated

- The JSON-RPC client has been deprecated in favor of the new gRPC v2 client.
- Various types and helper functions used by the JSON-RPC client (and the v1 gRPC client) have also been deprecated.

## 3.2.0 2023-01-04

### Added

- `serializeTypeValue` that allows smart contract types to be serialized using the specific schema, instead of only by providing the entire module's schema.
- `getInitContractParameterSchema` Given a buffer containing the schema for a module, extract the schema for a given contract's init function's parameters.
- `getReceiveContractParameterSchema` Given a buffer containing the schema for a module, extract the schema for a given contract's receive methods' parameters.

## 3.1.0 2022-11-30

### Added

- `IdStatementBuilder` class to help build id statements.
- `verifyIdStatement` function to verify that a statement is well-formed and complies with rules for id statements.
- `getIdProof` function to prove a statement holds for the given identity/account.
- Enums for sex and idDocType values.

## 3.0.0 2022-11-15

### Breaking changes

- Change AccountTransactionType names/string values to align with those in Concordium base.
- Change some field names in UpdateConcractPayload, InitContractPayload and DeployModule to align with those in Concordium base.
- Rename GtuAmount class to CcdAmount. And change the microGtuAmount field to microCcdAmount.
- Add custom toJSON methods for the classes CcdAmount, AccountAddress, ModuleReference, CredentialRegistrationId, DataBlob and TransactionExpiry, in order to match the serialisation of their equivalents in Concordium base.

### Added

- The ability to deserialize error values of receive and init functions using `deserializeReceiveError()` and `deserializeInitError()` respectfully.
- Refactored the `upserializeUpdateContractParameters()` and `serializeInitContractParameters()` to call into rust functions.

## 2.2.0 2022-11-8

### Added

- The ability to deserialize the return values of receive functions using `deserializeReceiveReturnValue()`.

## 2.1.0 2022-9-29

### Added

- Additional arguments to the JSON-RPC HttpProvider, to enable is to receive and forward cookies.

### Fixed

- getAccountInfo no longer relies on instanceof to determine the type of input.

## 2.0.0 2022-9-29

### Added

- `getCredentialId` to the HdWallet.

### Breaking changes

- Updated the signature of helper functions for accounts to sign messages. (and changed the prepend)

## 1.0.0 2022-8-26

### Breaking changes

- ConcordiumHdWallet methods now take the identity provider index as arguments.
- Bumped @concordium/rust-bindings to 0.4.0.

### Fixed

- Added missing `accountAddress` field to `AccountInfo` types.

## 0.5.0 2022-8-26

### Added

- Support for new V2 schemas which can specify error types.

### Breaking changes

- SchemaVersion, Module, and schema types are now 0-indexed instead of 1-indexed. This means that the schemas used for V0 contracts are now version 0, and so is the associated types. And the first schema version for V1 contracts are now version 1.

## 0.4.0 2022-8-15

### Added

- `deserializeTransaction` function to deserialize transaction created by `serializeAccountTransactionForSubmission` and `serializeCredentialDeploymentTransactionForSubmission`. (Currently SimpleTransfer, SimpleTransferWithMemo and RegisterData are the only supported account transactions kinds)
- `createIdentityRequest`, to create identity requests.
- `createCredentialV1`, to create credentials using a seedPhrase.
- `createIdentityRecoveryRequest`, to create identity recovery requests.
- Added `sendCredentialDeployment` to send credentials created from `createCredentialV1` to the chain.
- `getSignedCredentialDeploymentTransactionHash` to get the transaction hash of credentials created from `createCredentialV1`.
- Added `ConfigureBaker` to `AccountTransactionType` enum.
- Added `ConcordiumHdWallet` with functions to get keys and randomness from a seed phrase.

### Fixed

- `deserializeTransaction` no longer throws an error on expired transactions.
- `deserializeTransaction` is now exported from index.

## 0.3.0 2022-7-21

### Added

- Support deserializing new schema types: ULeb128, ILeb128, ByteArray and ByteList.
- Support deserializing schemas with versioning information.
- Add support for getAccountInfo, InvokeContract, getCryptographicParameters and getModuleSource with JSON-RPC

### Fixed

- Fixed contract schema serialization for ByteList

### Changes

- The function for deserializing a module schema `deserialModuleFromBuffer` now have the schema version as an optional argument. The function will try to extract the version from the buffer. When a version is provided it falls back to this, otherwise it throws an error.

## 0.2.1 2022-6-27

### Fixed

- @noble/ed25519 and cross-fetch moved from devDependencies to dependencies.

## 0.2.0 2022-6-24

### Added

- Support deserializing version 2 schemas.
- Support serializing parameters for contracts using version 2 schemas.
- Support for deploying versioned smart contract modules, which is the format used in cargo-concordium v2+. (This is done by not supplying the version field in the payload)

### Breaking changes

- `serializeInitContractParameters` and `serializeUpdateContractParameters` each have an additional parameter, which denotes the version of the schema provided. For existing users that are using V0 contracts, that parameter should be `SchemaVersion.V1`.
- Deserialization of schemas have been changed: types and functions have been renamed and `deserialModuleFromBuffer` have an additional parameter.

## 0.1.1 2022-6-2

### Fixed

- Fixed JSON-RPC client crash on empty response when calling getInstanceInfo.
    (And update the format of the arguments for the server)
- Fixed issue by bumping rust bindings version

## 0.1.0 2022-5-25

- Initial release<|MERGE_RESOLUTION|>--- conflicted
+++ resolved
@@ -28,21 +28,18 @@
 - `PassiveCommitteeInfo` now has been wrapped in `Upward`.
 - `NodeInfoConsensusStatus` and `NodeCatchupStatus` now have been wrapped in `Upward`.
 - `RejectReason` now has been wrapped in `Upward`
-<<<<<<< HEAD
+- `Cooldown.status` now has the type `Upward<CooldownStatus>`. This affects all `AccountInfo` variants.
+- `BakerPoolInfo.openStatus` now has the type `Upward<OpenStatusText>`.
+  - Affects the `AccountInfoBaker` variant of `AccountInfo`.
+  - Affects `BakerPoolStatus`.
+- `BakerSetOpenStatusEvent.openStatus` now has the type `Upward<OpenStatusText>`.
+- `AccountInfo` has been extended with a new variant `AccountInfoUnknown`.
 - `VerifyKey` uses has now been wrapped in `Upward`, affecting the types
   - `Authorizations`
   - `ChainParameters`
   - `CredentialPublicKeys`, bleeding into top-level types `CredentialDeploymentInfo`, `InitialAccountCredential` and
     `NormalAccountCredential`
   - `HigherLevelKeyUpdate`
-=======
-- `Cooldown.status` now has the type `Upward<CooldownStatus>`. This affects all `AccountInfo` variants.
-- `BakerPoolInfo.openStatus` now has the type `Upward<OpenStatusText>`.
-  - Affects the `AccountInfoBaker` variant of `AccountInfo`.
-  - Affects `BakerPoolStatus`.
-- `BakerSetOpenStatusEvent.openStatus` now has the type `Upward<OpenStatusText>`.
-- `AccountInfo` has been extended with a new variant `AccountInfoUnknown`.
->>>>>>> a5ccd884
 
 #### `ConcordiumGRPCClient`:
 
