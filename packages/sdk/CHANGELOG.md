# Changelog

<<<<<<< HEAD
## Unreleased Changes

### Added

- Various types related to CIS-2 events and errors in the `CIS2` namespace.
- `deserializeCIS2Event` for deserializing a CIS02 event from a `ContractEvent`.
- `deserializeCIS2Events` and `deserializeCIS2EventsFromSummary` for deserializing all CIS-2 events from `InvokeContractSuccessResult`s and `BlockItemSummary`s, respectively.
- `parseCIS2RejectionError` for parsing a CIS-2 rejection error from a `InvokeContractFailureResult`.
=======
## Unreleased

### Added

- `Parameter.parseWithSchemaTypeBase64` and `Parameter.parseWithSchemaType` to
  help parsing smart contract parameters into typed structures.
>>>>>>> f3c5ea0c

## 7.3.2

### Added

- Export all types from `accountTransaction.ts`.

## 7.3.1

### Fixed

- Return type of `getAccountTransactionHandler`.

## 7.3.0

### Added

- `fromJSON` and `toJSON` methods to the `AccountTransactionHandler` interface,
  and implementations for all transaction handlers.

## 7.2.0

### Added

- `ContractAddress.toString` function that converts the address to a string in
  the `<index, subindex>` format.
- Method (`createIdRequestWithKeysV1`) for creating an identity request by supplying the secret key material instead of the seed.
- Method (`createIdentityRecoveryRequestWithKeys`) for creating an identity recovery request by supplying the secret key material instead of the seed.

### Fixed

- Error messages in `GenericContract` now display the data, e.g., the contract
  address, rather than `[object Object]`.
- Incorrect check in isRewardStatusV1.

## 7.1.0

### Added

- `jsonUnwrapStringify` function, which can be used to unwrap concordium domain types to their inner values before serializing, to ease compatibility with dependants deserializing stringified JSON.


## 7.0.3

### Fixed

- An issue with the serialization of init contract account transactions.

## 7.0.2

### Fixed

- Missing files (react native build) in published version.

## 7.0.1

### Added

- Support for using the SDK in a react native environment. Requires polyfilling functionality used within the SDK.
  Please refer to the guide found at [the react native compatibility guide](https://developer.concordium.software/concordium-node-sdk-js/pages/misc-pages/react-native.html)

### Fixed

- Export type `BlockItem` in the public API again, this was removed accidentally in v7.0.0.

## 7.0.0

### Breaking changes

- The package is published as an ES module, instead of commonJS. Migration steps can be seen in [the upgrade guide](../../docs/pages/misc-pages/upgrade-guide.md)
- The package has been split into several entrypoints that can be used to limit the scope of what is included from the SDK.
  - `@concordium/common-sdk` exposes the full API of the SDK.
  - `@concordium/common-sdk/cis0` entrypoint exposes functionality for working with contracts adhering to the [CIS-0](https://proposals.concordium.software/CIS/cis-0.html) standard.
  - `@concordium/common-sdk/cis2` entrypoint exposes functionality for working with contracts adhering to the [CIS-2](https://proposals.concordium.software/CIS/cis-2.html) standard.
  - `@concordium/common-sdk/cis4` entrypoint exposes functionality for working with contracts adhering to the [CIS-4](https://proposals.concordium.software/CIS/cis-4.html) standard.
  - `@concordium/common-sdk/grpc` entrypoint exposes the grpc client for interacting with a nodes GRPCv2 interface.
  - `@concordium/common-sdk/id` entrypoint exposes functionality for working with ID proofs.
  - `@concordium/common-sdk/schema` entrypoint exposes functionality for working with smart contract schemas, i.e.(de)serializing types using a smart contract schema.
    - This uses the wasm entrypoint at `@concordium/rust-bindings/dapp`.
  - `@concordium/common-sdk/types` entrypoint exposes functionality for working with concordium domain types.
  - `@concordium/common-sdk/wasm` entrypoint exposes a variety of functionality for working with concordium domain types, which requires WASM.
    - This uses the wasm entrypoint at `@concorodium/rust-bindings/wallet`.
  - `@concordium/common-sdk/web3-id` entrypoint exposes functionality for working with web3-id proofs.
  - This change makes the library **incompatible** with node versions <16 and requires bundlers to respect the `exports` field of `package.json`.
  - For TypeScript projects the minimum required version of typescript is:
    - NodeJS: 4.7, `"moduleResolution": "node16" // or "nodenext"`
    - Bundled applications (webpack, esbuild, rollup, etc...): 5.0, `"moduleResolution": "bundler"`
- The following functions now parse using `json-bigint` meaning that they return bigints instead of numbers _for all numbers no matter size_
  - `deserializeContractState`
  - `deserializeReceiveReturnValue`
  - `deserializeReceiveError`
  - `deserializeInitError`
  - `deserializeTypeValue`

The API now uses dedicated types instead of language primitives:

- Use `AccountAddress` instead of a string with base58 encoding. Use `AccountAddress.fromBase58('<base58>')` to construct it.
- Use `BlockHash` instead of a string with hex encoding. Use `BlockHash.fromHexString('<hex>')` to construct it.
- Use `TranactionHash` instead of a string with hex encoding. Use `TransactionHash.fromHexString('<hex>')` to construct it.
- Use `Energy` instead of a bigint. Use `Energy.create(<integer>)` to construct it.
- Use `ReceiveName` instead of a string. Use `ReceiveName.fromString('<contract>.<function>')` to construct it.
- Use `InitName` instead of a string. Use `Init.fromString('init_<contract>')` to construct it.
- Use `ContractName` instead of a string. Use `ContractName.fromString('<contract>')` to construct it.
- Use `EntrypointName` instead of a string. Use `EntrypointName.fromString('<function>')` to construct it.
- Use `Parameter` instead of a string with hex encoding. Use `Parameter.fromHexString('<hex>')`.
- Use `SequenceNumber` (formerly called nonce) instead of a bigint. Use `SequenceNumber.create(<integer>)` to construct it.
- Use `Timestamp` instead of a bigint. Can be constructed using `Timestamp.fromMillis(<integer>)`.
- Use `Duration` instead of a bigint. Can be constructed using `Duration.fromMillis(<integer>)`.
- Use `ContractEvent` instead of a string with hex encoding. Can be constructed using `ContractEvent.fromHexString('<hex>')`.
- Use `CcdAmount` instead of a bigint. Can be constructed using `CcdAmount.fromMicroCcd(<integer>)`.
- Use `TransactionExpiry` instead of a Date object. Can be constructed using `TransactionExpiry.fromDate(<date>)`.
- Use `ModuleReference` instead of a string with hex encoding. Can be constructed using `ModuleReference.fromHexString('<hex-string>')`.

Several types have been replaced with a module containing the type itself together with functions for constructing and converting the type:

- `AccountAddress` is now a module with functions related to account addresses:
  - To refer to `AccountAddress` as a type use `AccountAddress.Type`.
  - Constructing `new AccountAddress("<address>")` is now `AccountAddress.fromBase58("<address>")`.
  - `isAlias` and `getAlias` are now accessable from `AccountAddress.isAlias` and `AccountAddress.getAlias`.
- `ContractAddresss` is now a module with functions related to contract addresses:
  - To refer to `ContractAddress` as a type use `ContractAddress.Type`.
  - To construct the type use `ContractAddress.create(index, subindex)`.
- `CredentialRegistrationId` is now a module with functions related to credential registration IDs:
  - To refer to `CredentialRegistrationId` as a type use `CredentialRegistrationId.Type`.
  - Constructing `new CredentialRegistrationId("<hex-string>")` is now `CredentialRegistrationId.fromHexString("<hex-string>")`.
- `CcdAmount` is now a module with functions related to amounts of CCDs:
  - To refer to `CcdAmount` as a type use `CcdAmount.Type`.
  - Constructing `new CcdAmount(<integer>)` is now `CcdAmount.fromMicroCcd(<integer>)`.
  - The methods `toMicroCcd` and `toCcd` are now functions refered to as `CcdAmount.toMicroCcd` and `CcdAmount.toCcd` respectively.
- `TransactionExpiry` is now a module with functions related to amounts of expiry time of transactions:
  - To refer to `TransactionExpiry` as a type use `TransactionExpiry.Type`.
  - Constructing `new TransactionExpiry(<expiry>, <allowExpired>)` is now `TransactionExpiry.fromDate(<expiry>)`, and the check of being a time in the future is removed and done when sending the transaction instead.
- `ModuleReference` is now a module with functions related to references to smart contract modules:
  - To refer to `ModuleReference` as a type use `ModuleReference.Type`.
  - Constructing `new ModuleReference("<hex-string>")` is now `ModuleReference.fromHexString("<hex-string>")`.
  - The static method `ModuleReference.fromBytes` is now `ModuleReference.fromBuffer`.
- Removed `JsonRpcClient` and types and functionality associated solely with this class.
- Renamed `AccountSequenceNumber` module to `SequenceNumber`.
- Fix type for `TranferredEvent` from `ContractTraceEvent` to only be from contract addresses to account addresses.
- Added `effectiveTime` field to `PendingUpdate`.

### Added

- All JSON serialization in `serialization.ts` is now handled by `json-bigint` meaning that all functions now correctly handles bigint inputs
- `Timestamp` is now a module with functions related to time.
  - To refer to `Timestamp` as a type use `Timestamp.Type`.
- `Duration` is now a module with functions related to durations of time.
- `EntrypointName` is now a module with functions related to entrypoint names of a smart contract.
- `ReceiveName` is now a module with functions related to receive-function names of a smart contract.
- `ReturnValue` is now a module with functions related to return values from invoking a smart contract.
- Functions `jsonStringify` and `jsonParse`, which acts as a regular `JSON.stringify` and `JSON.parse` correspondingly,
  with the addition of stringifying concordium domain types in a wrapper object that can be parsed into the respective types.
- Introduce function `versionedModuleSourceToBuffer` for serializing a versioned module to a buffer, which can be stored in a file.

### Changes

- Added version discriminators to types versioned by the protocol version of Concordium nodes:
  - `MintDistribution`
  - `GasRewards`
  - `RewardParameters`
  - `ChainParameters`
  - `Authorizations`
  - `RewardStatus`
  - `BlockInfo`
  - `ConsensusStatus`
  - `AccountBakerDetails`
  - `ElectionInfo`
- Added type discriminator to different forms of `AccountInfo`.

## 6.5.1

### Fixed

- An issue where `BakerRewardPeriodInfo` incorrectly mapped `delegatedCapital` field

## 6.5.0

### Added

New consensus endpoints:

- `getBakerEarliestWinTime`
- `getBlockCertificates`
- `getBakersRewardPeriod`
- `getWinningBakersEpoch`
- `getFirstBlockEpoch`
- `commissionRates` is now added to the `getPoolInfo` under `bakerPoolStatus.PoolInfo`

## 6.4.0

### Added

- `sendUpdateInstruction` to the gRPC Client.
- `healthCheck` to the gRPC Client.
- Function `calculateModuleReference` for getting the module reference.
- Function `parseModuleInterface` for getting the interface from the source of a smart contract module.
- Function `getEmbeddedModuleSchema` for getting the module schema embedded into a smart contract module source.
- Smart contract related types `ContractName`, `EntrypointName` and helper functions `isInitName`, `isReceiveName`, `getContractNameFromInit` and `getNamesFromReceive`.
- Add `ModuleClient` module and type for interaction with a smart contract module deployed on chain.
- Add `Energy` module with helpers for transaction energy.
- Add `BlockHash` module with helpers for block hashes.
- Add `TransactionHash` module with helpers for transaction hashes.
- Add `InitName` module with helpers for smart contract init-function names.
- Add `ContractName` module with helpers for smart contract names.
- Add `Parameter` module with helpers for smart contract parameters.
- Add `AccountSequenceNumber` module with helpers for account sequence numbers (formerly referred to as nonce).
- Add methods `getInstanceInfo` and `checkOnChain` on the generic contract client `Contract`.

### Fixed

- Added missing fields to `getBlockChainParameters` response. (rootKeys, level1Keys, level2Keys)
- Use of bigint exponentiation causing issues in web.

## 6.3.0

### Added

- `sendRawAccountTransaction` to the gRPC Client.

### Changed

- Stopped using `replaceDateWithTimeStampAttribute` and `reviveDateFromTimeStampAttribute` for serializing and parsing verifiable presentation.
- AttributeType no longer contains `Date`, but now instead has `TimestampAttribute`. The statement builders have their types extended to keep allowing for both `Date` and `TimestampAttribute`.

## 6.2.1

### Fixed

- Missing buffer import causing issues in web.

## 6.2.0

### Breaking changes

- `sendCredentialDeploymentTransaction` method of `ConcordiumGRPCClient` signature changed to take an already serialized payload.

### Added

- `CIS4Contract` class for seemlessly interacting with contracts adhering to the CIS4 standard.
- Validation of type values when verifying statements.
- Exposed `replaceDateWithTimeStampAttribute` and `reviveDateFromTimeStampAttribute`.

### Fixed

- Aligned credential schema types with the tested types in the browser wallet.
- `addMinimumAge` now creates the precise age statement instead of one day off.

## 6.1.1

### Fixes

- `verifyWeb3IdCredentialSignature` now supports dates/timestamp attributes.
- `canProveAtomicStatement` now supports timestamp attributes, handles undefined attribute value correctly and handles strings correctly for range statements.

## 6.1.0

### Added

Added a functions that handle conversions between CCD and micro CCD. The CCD amounts are handled as `Big`'s:

- `toMicroCcd` returns the amount of micro CCD as a `Big`.
- `toCcd`: returns the amount of CCD as a `Big`.
- `fromCcd`: constructs a `CcdAmount` from an amount of CCD passed as a `Big`
- `ccdToMicroCcd`: Converts CCD to micro CCD, both as `Big`'s
- `microCcdToCcd`: Converts micro CCD to CCD, both as `Big`'s
- The `CcdAmount` class constructor now also accepts a `BigSource` letting users create them from `Big`'s and strings

All function parameters now also accepts strings, these strings can use comma as a decimal seperator.

- `Web3StatementBuilder` function.
- `getVerifiablePresentation` function.
- Various helper methods for web3Id statements and verifiable presentations.

### Fixes

- The max smart contract parameter length was changed to 65535 bytes in protocol version 5 and onwards.
  Functions which checks the parameter length will now reflect that.

## 6.0.0

### Breaking changes

- Renamed `AccountTransactionType.TransferWithScheduleWithMemo` to `AccountTransactionType.TransferWithScheduleAndMemo`.

### Changed

- Bumped @concordium/rust-bindings to 1.1.0 (adds `display_type_schema_template` function)

### Added

- `getTransactionKindString` function.
- `displayTypeSchemaTemplate` function.

## 5.0.0

### Breaking changes

- Bumped @concordium/rust-bindings to 1.0.0. (Throws proper `Error`s when execution fails for any WASM entrypoint, with improved error messages)
- Updated `types.ts` to conform to updated GRPC API, which includes adding more variants to existing types (all new variants take effect from protocol version 6):
  - `ChainParametersV2` added to `ChainParameters`
  - `BlockInfo` changed to `BlockInfoV0 | BlockInfoV1`
  - `ConsensusStatus` changed to `ConsensusStatusV0 | ConsensusStatusV1`
  - `ElectionInfo` changed to `ElectionInfoV0 | ElectionInfoV1`

### Fixed

- Cost calculation for `deployModule` transaction.
- Fixed a bug where protocol version was different (i.e. 1 less than what it should be) when using the gRPCv2 API (compared to what is returned by the gRPCv1 API).

### Changes

- Function `uleb128Decode` now parses correctly and throws an error if the given input contains more than a single ULEB128 encoded number.

### Added

- A `parseWallet` function to parse wallet export files
- Helper functions to determine version of versioned types mentioned in "Breaking Changes" have been added.
- Support for new chain update types.
- Function `uleb128DecodeWithIndex` that can also parse more than a single ULEB128 bigint
- Added `tokenAddressFromBase58` and `tokenAddressToBase58` to CIS2

### Changed

- The following functions now all have an additional parameter controlling whether errors are in a verbose format or not:
  - `deserializeContractState`
  - `deserializeReceiveReturnValue`
  - `deserializeReceiveError`
  - `deserializeInitError`
  - `deserializeTypeValue`
  - `serializeInitContractParameters`
  - `serializeUpdateContractParameters`
  - `serializeTypeValue`

## 4.0.1 2023-05-25

### Fixed

- Cost calculation for `deployModule` transaction.

## 4.0.0 2023-05-15

### Breaking changes

- Updated `blockInfo` so that the `bakerId` field is optional, since it will be undefined for genesis blocks.
- `waitForTransactionFinalization` now returns a `BlockItemSummaryInBlock`
- Added missing version return type in `getModuleSchema`. It now returns an object containing the schema source and version.

### Added

- Helpers for calculating energy cost for a transaction and microCCD cost from energy cost:
  - `getEnergyCost`
  - `getExchangeRate`
  - `convertEnergyToMicroCcd`
- Utility functions for extracting information from `BlockItemSummary`:
  - `isInitContractSummary`
  - `isUpdateContractSummary`
  - `isTransferLikeSummary`
  - `isRejectTransaction`
  - `isSuccessTransaction`
  - `getTransactionRejectReason`
  - `getReceiverAccount`
  - `affectedContracts`
  - `affectedAccounts`
- Utility functions for extracting information from `BlockSpecialEvent`:
  - `specialEventAffectedAccounts`
- Helper methods on `GRPCClient` for chain traversal:
  - `getFinalizedBlocksFrom`
  - `findEarliestFinalized`
  - `findInstanceCreation`
  - `findFirstFinalizedBlockNoLaterThan`
- Extended HdWallet with support for verifiable credential key deriviation.

### Changed

- Bumped @concordium/rust-bindings to 0.12.0. (Adds key derivation for verifiable credentials)

## 3.5.0 2023-5-03

### Added

- Utility functions `uleb128Decode` and `uleb128Encode` functions for decoding and encoding as unsigned leb128 respectively.
- `CIS2Contract` class for interacting with smart contracts adhering to the CIS-2 standard.
- `cis0Supports` function for checking standard support in smart contracts.
- Made the `streamToList` function public.
- Made the `unwrap` function public.
- Added `wasmToSchema` utility function.
- Added `getEmbeddedSchema` to client.
- Exposed `RpcError` type and created helper `isRpcError`.
- Build function `buildAccountSigner` for creating `AccountSigner` objects from genesis format, wallet export format, and a simple representation of credentials with keys.

### Changed

- Fixed bug where `AccountCreationSummary` type did not have fields: `index`, `energyCost`, `hash`

## 3.4.2 2023-04-21

### Changed

- `generateBakerKeys` now also returns the private baker keys.

## 3.4.1 2023-03-31

### Changed

- Replace use of `setImmediate` with `setTimeout` since the former is not
    supported in browsers.

## 3.4.0 2023-03-22

### Added

- General function for deserializing smart contract values `deserializeTypeValue`.

### Changed

- Bumped @concordium/rust-bindings to 0.11.0. (Includes a fix to serialization of negative numbers for smart contract values)
- `signMessage` and `verifyMessageSignature` can now handle the message being a buffer/Uint8Array instead of only a utf8 string.

### Fixed

- `serializeTypeValue` now reports an error when called with invalid data, such as a receive function with missing schema, or a schema that cannot be parsed.

## 3.3.0 2023-02-27

### Added

- Added a client for version 2 of the Concordium gRPC API to communicate with a Concordium node.

  - including helper function `waitForTransactionFinalization` that returns a promise that resolves when the transaction finalizes.

- Serialization:

  - `serializeAccountTransactionPayload`
  - `serializeCredentialDeploymentPayload`

- Credential deployment helpers:

  - `createCredentialTransaction`
  - `createCredentialTransactionNoSeed`
  - `signCredentialTransaction`

- Function to generate baker keys: `generateBakerKeys`.

### Fixed

- `getInitContractParameterSchema`, `getUpdateContractParameterSchema`,
    `serializeInitContractParameters` and `serializeUpdateContractParameters` now
    report an error when called with invalid data, such as a receive function with
    missing schema, or a schema that cannot be parsed.

### Deprecated

- The JSON-RPC client has been deprecated in favor of the new gRPC v2 client.
- Various types and helper functions used by the JSON-RPC client (and the v1 gRPC client) have also been deprecated.

## 3.2.0 2023-01-04

### Added

- `serializeTypeValue` that allows smart contract types to be serialized using the specific schema, instead of only by providing the entire module's schema.
- `getInitContractParameterSchema` Given a buffer containing the schema for a module, extract the schema for a given contract's init function's parameters.
- `getReceiveContractParameterSchema` Given a buffer containing the schema for a module, extract the schema for a given contract's receive methods' parameters.

## 3.1.0 2022-11-30

### Added

- `IdStatementBuilder` class to help build id statements.
- `verifyIdStatement` function to verify that a statement is well-formed and complies with rules for id statements.
- `getIdProof` function to prove a statement holds for the given identity/account.
- Enums for sex and idDocType values.

## 3.0.0 2022-11-15

### Breaking changes

- Change AccountTransactionType names/string values to align with those in Concordium base.
- Change some field names in UpdateConcractPayload, InitContractPayload and DeployModule to align with those in Concordium base.
- Rename GtuAmount class to CcdAmount. And change the microGtuAmount field to microCcdAmount.
- Add custom toJSON methods for the classes CcdAmount, AccountAddress, ModuleReference, CredentialRegistrationId, DataBlob and TransactionExpiry, in order to match the serialisation of their equivalents in Concordium base.

### Added

- The ability to deserialize error values of receive and init functions using `deserializeReceiveError()` and `deserializeInitError()` respectfully.
- Refactored the `upserializeUpdateContractParameters()` and `serializeInitContractParameters()` to call into rust functions.

## 2.2.0 2022-11-8

### Added

- The ability to deserialize the return values of receive functions using `deserializeReceiveReturnValue()`.

## 2.1.0 2022-9-29

### Added

- Additional arguments to the JSON-RPC HttpProvider, to enable is to receive and forward cookies.

### Fixed

- getAccountInfo no longer relies on instanceof to determine the type of input.

## 2.0.0 2022-9-29

### Added

- `getCredentialId` to the HdWallet.

### Breaking changes

- Updated the signature of helper functions for accounts to sign messages. (and changed the prepend)

## 1.0.0 2022-8-26

### Breaking changes

- ConcordiumHdWallet methods now take the identity provider index as arguments.
- Bumped @concordium/rust-bindings to 0.4.0.

### Fixed

- Added missing `accountAddress` field to `AccountInfo` types.

## 0.5.0 2022-8-26

### Added

- Support for new V2 schemas which can specify error types.

### Breaking changes

- SchemaVersion, Module, and schema types are now 0-indexed instead of 1-indexed. This means that the schemas used for V0 contracts are now version 0, and so is the associated types. And the first schema version for V1 contracts are now version 1.

## 0.4.0 2022-8-15

### Added

- `deserializeTransaction` function to deserialize transaction created by `serializeAccountTransactionForSubmission` and `serializeCredentialDeploymentTransactionForSubmission`. (Currently SimpleTransfer, SimpleTransferWithMemo and RegisterData are the only supported account transactions kinds)
- `createIdentityRequest`, to create identity requests.
- `createCredentialV1`, to create credentials using a seedPhrase.
- `createIdentityRecoveryRequest`, to create identity recovery requests.
- Added `sendCredentialDeployment` to send credentials created from `createCredentialV1` to the chain.
- `getSignedCredentialDeploymentTransactionHash` to get the transaction hash of credentials created from `createCredentialV1`.
- Added `ConfigureBaker` to `AccountTransactionType` enum.
- Added `ConcordiumHdWallet` with functions to get keys and randomness from a seed phrase.

### Fixed

- `deserializeTransaction` no longer throws an error on expired transactions.
- `deserializeTransaction` is now exported from index.

## 0.3.0 2022-7-21

### Added

- Support deserializing new schema types: ULeb128, ILeb128, ByteArray and ByteList.
- Support deserializing schemas with versioning information.
- Add support for getAccountInfo, InvokeContract, getCryptographicParameters and getModuleSource with JSON-RPC

### Fixed

- Fixed contract schema serialization for ByteList

### Changes

- The function for deserializing a module schema `deserialModuleFromBuffer` now have the schema version as an optional argument. The function will try to extract the version from the buffer. When a version is provided it falls back to this, otherwise it throws an error.

## 0.2.1 2022-6-27

### Fixed

- @noble/ed25519 and cross-fetch moved from devDependencies to dependencies.

## 0.2.0 2022-6-24

### Added

- Support deserializing version 2 schemas.
- Support serializing parameters for contracts using version 2 schemas.
- Support for deploying versioned smart contract modules, which is the format used in cargo-concordium v2+. (This is done by not supplying the version field in the payload)

### Breaking changes

- `serializeInitContractParameters` and `serializeUpdateContractParameters` each have an additional parameter, which denotes the version of the schema provided. For existing users that are using V0 contracts, that parameter should be `SchemaVersion.V1`.
- Deserialization of schemas have been changed: types and functions have been renamed and `deserialModuleFromBuffer` have an additional parameter.

## 0.1.1 2022-6-2

### Fixed

- Fixed JSON-RPC client crash on empty response when calling getInstanceInfo.
    (And update the format of the arguments for the server)
- Fixed issue by bumping rust bindings version

## 0.1.0 2022-5-25

- Initial release<|MERGE_RESOLUTION|>--- conflicted
+++ resolved
@@ -1,6 +1,5 @@
 # Changelog
 
-<<<<<<< HEAD
 ## Unreleased Changes
 
 ### Added
@@ -9,14 +8,8 @@
 - `deserializeCIS2Event` for deserializing a CIS02 event from a `ContractEvent`.
 - `deserializeCIS2Events` and `deserializeCIS2EventsFromSummary` for deserializing all CIS-2 events from `InvokeContractSuccessResult`s and `BlockItemSummary`s, respectively.
 - `parseCIS2RejectionError` for parsing a CIS-2 rejection error from a `InvokeContractFailureResult`.
-=======
-## Unreleased
-
-### Added
-
 - `Parameter.parseWithSchemaTypeBase64` and `Parameter.parseWithSchemaType` to
   help parsing smart contract parameters into typed structures.
->>>>>>> f3c5ea0c
 
 ## 7.3.2
 
