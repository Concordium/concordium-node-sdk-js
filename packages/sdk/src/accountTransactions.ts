--- conflicted
+++ resolved
@@ -2,11 +2,7 @@
 
 import { Cursor } from './deserializationHelpers.js';
 import { Cbor, TokenId, TokenOperationType } from './plt/index.js';
-<<<<<<< HEAD
-import { ContractAddress, ContractName, CredentialPublicKeys, VerifyKey, Energy, ModuleReference, ChainArData } from './pub/types.js';
-=======
-import { AccountTransaction, ContractAddress, ContractName, Energy, ModuleReference } from './pub/types.js';
->>>>>>> 1104e8b4
+import { AccountTransaction, ContractAddress, ContractName, CredentialPublicKeys, VerifyKey, Energy, ModuleReference, ChainArData } from './pub/types.js';
 import { serializeCredentialDeploymentInfo } from './serialization.js';
 import {
     encodeDataBlob,
