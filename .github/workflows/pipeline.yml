--- conflicted
+++ resolved
@@ -14,11 +14,7 @@
 env:
   NODE_VERSION: 18.16.0
   RUST_VERSION: 1.62
-<<<<<<< HEAD
-  RUST_FMT: nightly-2022-06-09-x86_64-unknown-linux-gnu
-=======
   RUST_FMT: nightly-2023-04-01-x86_64-unknown-linux-gnu
->>>>>>> 67fba179
 
 jobs:
   build:
@@ -42,11 +38,7 @@
             ./packages/rust-bindings/pkg
             ./packages/common/lib
             ./packages/nodejs/lib
-<<<<<<< HEAD
-          key: ${{ runner.os }}-build_output-${{ hashFiles('**/*.ts', '**/yarn.lock', '.git/modules/deps/concordium-base/HEAD', './packages/rust-bindings/Cargo.lock', '.packages/rust-bindings/src/*.rs') }}
-=======
           key: ${{ runner.os }}-build_output-${{ github.event.pull_request.head.sha || github.sha }}
->>>>>>> 67fba179
 
       - name: Cache GRPC
         id: cache-grpc
@@ -55,11 +47,7 @@
           path: |
             ./packages/common/grpc
             ./packages/nodejs/grpc
-<<<<<<< HEAD
-          key: ${{ runner.os }}-grpc-${{ hashFiles('.git/modules/deps/concordium-base/HEAD') }}
-=======
           key: ${{ runner.os }}-grpc-${{ hashFiles('deps/concordium-base/concordium-grpc-api') }}
->>>>>>> 67fba179
 
       - name: Get dependencies
         run: yarn install --immutable
@@ -69,13 +57,9 @@
 
       - uses: Swatinem/rust-cache@v2
         with:
-<<<<<<< HEAD
-          workspaces: "packages/rust-bindings"
-=======
           workspaces: |
             packages/rust-bindings
             deps/concordium-deps
->>>>>>> 67fba179
 
       - name: Get wasm-pack
         uses: jetli/wasm-pack-action@v0.4.0
@@ -115,11 +99,7 @@
             ./packages/rust-bindings/pkg
             ./packages/common/lib
             ./packages/nodejs/lib
-<<<<<<< HEAD
-          key: ${{ runner.os }}-build_output-${{ hashFiles('**/*.ts', '**/yarn.lock', '.git/modules/deps/concordium-base/HEAD', './packages/rust-bindings/Cargo.lock', '.packages/rust-bindings/src/*.rs') }}
-=======
           key: ${{ runner.os }}-build_output-${{ github.event.pull_request.head.sha || github.sha }}
->>>>>>> 67fba179
 
       - name: Cache GRPC
         id: cache-grpc
@@ -128,11 +108,7 @@
           path: |
             ./packages/common/grpc
             ./packages/nodejs/grpc
-<<<<<<< HEAD
-          key: ${{ runner.os }}-grpc-${{ hashFiles('.git/modules/deps/concordium-base/HEAD') }}
-=======
           key: ${{ runner.os }}-grpc-${{ hashFiles('deps/concordium-base/concordium-grpc-api') }}
->>>>>>> 67fba179
 
       - name: Get dependencies
         run: yarn install --immutable
@@ -184,11 +160,7 @@
             ./packages/rust-bindings/pkg
             ./packages/common/lib
             ./packages/nodejs/lib
-<<<<<<< HEAD
-          key: ${{ runner.os }}-build_output-${{ hashFiles('**/*.ts', '**/yarn.lock', '.git/modules/deps/concordium-base/HEAD', './packages/rust-bindings/Cargo.lock', '.packages/rust-bindings/src/*.rs') }}
-=======
           key: ${{ runner.os }}-build_output-${{ github.event.pull_request.head.sha || github.sha }}
->>>>>>> 67fba179
 
       - name: Cache GRPC
         id: cache-grpc
@@ -197,11 +169,7 @@
           path: |
             ./packages/common/grpc
             ./packages/nodejs/grpc
-<<<<<<< HEAD
-          key: ${{ runner.os }}-grpc-${{ hashFiles('.git/modules/deps/concordium-base/HEAD') }}
-=======
           key: ${{ runner.os }}-grpc-${{ hashFiles('deps/concordium-base/concordium-grpc-api') }}
->>>>>>> 67fba179
 
       - name: Get dependencies
         run: yarn install --immutable
@@ -247,13 +215,9 @@
 
       - uses: Swatinem/rust-cache@v2
         with:
-<<<<<<< HEAD
-          workspaces: "packages/rust-bindings"
-=======
           workspaces: |
             packages/rust-bindings
             deps/concordium-deps
->>>>>>> 67fba179
 
       - name: Run clippy
         run: cargo clippy --color=always --tests --benches -- -Dclippy::all
