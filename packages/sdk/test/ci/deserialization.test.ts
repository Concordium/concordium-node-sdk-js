import {
    AccountAddress,
    AccountTransaction,
    AccountTransactionHeader,
    AccountTransactionPayload,
    AccountTransactionSignature,
    AccountTransactionType,
    BlockItem,
    BlockItemKind,
    CIS2,
    Cbor,
    CcdAmount,
    ContractAddress,
    ContractName,
    DataBlob,
    DeployModulePayload,
    Energy,
    InitContractPayload,
    ModuleReference,
    Parameter,
    ReceiveName,
    RegisterDataPayload,
    SequenceNumber,
    SimpleTransferPayload,
    SimpleTransferWithMemoPayload,
    TokenId,
    TokenOperation,
    TokenUpdatePayload,
    TransactionExpiry,
    UpdateContractPayload,
    tokenAddressFromBase58,
    tokenAddressToBase58,
} from '../../src/index.js';
import { serializeAccountTransactionForSubmission } from '../../src/serialization.js';
import { deserializeTransaction } from '../../src/wasm/deserialization.js';

function deserializeAccountTransactionBase(
    type: AccountTransactionType,
    payload: AccountTransactionPayload,
    energyAmount?: Energy.Type,
    payloadSize?: number,
    expiry = TransactionExpiry.futureMinutes(20)
): BlockItem {
    const baseHeader = {
        expiry,
        nonce: SequenceNumber.create(1),
        sender: AccountAddress.fromBase58('3VwCfvVskERFAJ3GeJy2mNFrzfChqUymSJJCvoLAP9rtAwMGYt'),
    };

    const energyProperty = energyAmount !== undefined ? { energyAmount: energyAmount } : {};

    const payloadSizeProperty = payloadSize !== undefined ? { payloadSize: payloadSize } : {};

    const header: AccountTransactionHeader = {
        ...baseHeader,
        ...energyProperty,
        ...payloadSizeProperty,
    };

    const transaction: AccountTransaction = {
        header,
        payload,
        type,
    };

    const signatures: AccountTransactionSignature = {
        0: {
            0: '780e4f5e00554fb4e235c67795fbd6d4ad638f3778199713f03634c846e4dbec496f0b13c4454e1a760c3efffec7cc8c11c6053a632dd32c9714cd26952cda08',
        },
    };

    const deserialized = deserializeTransaction(serializeAccountTransactionForSubmission(transaction, signatures));

    if (deserialized.kind !== BlockItemKind.AccountTransactionKind) {
        throw new Error('Incorrect BlockItemKind');
    }

    expect(deserialized.transaction.accountTransaction.type).toEqual(transaction.type);
    expect(deserialized.transaction.signatures).toEqual(signatures);

<<<<<<< HEAD
    // we no longer can just compare deserialized.transaction with {accountTransaction: transaction, signatures,} without
    // being specific to fields that may not be common between types.
    // Will need to exclude InitContract from comparing the payload,
    // as the payload placeholder structure initially being passed into this parent function will not have the right energy
    if (deserialized.kind == BlockItemKind.AccountTransactionKind) {
        const transactionType = deserialized.transaction.accountTransaction.type;
        if (transactionType !== AccountTransactionType.InitContract) {
            expect(deserialized.transaction.accountTransaction.payload).toEqual(payload);
        }
    }

    //we may want to do some specific tests, if required, so returning this to the calling function
    return deserialized;
=======
    /* Wont' work to just compare the transaction whole as the structure being compared now has energy field/amount 
     * and energy are dynamically generated on calculations based on the formulae, so not really something we can set 
     * in the transaction.payload before sending this inside serializeAccountTransactionForSubmission.
     * So, transaction object is created (energy is unknown here, as we are just instantiating), then we sen this into
     * serializeAccountTransactionForSubmission where the costs are calculated, then we send the result of the function into deserialize.
     * So, deserialize would have the costs calculated from within the flow, transaction does not.
    
    expect(deserialized.transaction).toEqual({
        accountTransaction: transaction,
        signatures,
    });
    */
>>>>>>> 51d28893
}

test('test deserialize simpleTransfer ', () => {
    const payload: SimpleTransferPayload = {
        amount: CcdAmount.fromMicroCcd(5100000),
        toAddress: AccountAddress.fromBase58('3VwCfvVskERFAJ3GeJy2mNFrzfChqUymSJJCvoLAP9rtAwMGYt'),
    };
    const result = deserializeAccountTransactionBase(AccountTransactionType.Transfer, payload);

    if (result.kind == BlockItemKind.AccountTransactionKind) {
        const transactionType = result.transaction.accountTransaction.type;
        if (transactionType === AccountTransactionType.Transfer) {
            expect(result.transaction.accountTransaction.payload).toEqual(payload);
        }
    }
});

test('test deserialize simpleTransfer with memo ', () => {
    const payload: SimpleTransferWithMemoPayload = {
        amount: CcdAmount.fromMicroCcd(5100000),
        toAddress: AccountAddress.fromBase58('3VwCfvVskERFAJ3GeJy2mNFrzfChqUymSJJCvoLAP9rtAwMGYt'),
        memo: new DataBlob(Buffer.from('00', 'hex')),
    };
    deserializeAccountTransactionBase(AccountTransactionType.TransferWithMemo, payload);
});

test('test deserialize registerData ', () => {
    const payload: RegisterDataPayload = {
        data: new DataBlob(Buffer.from('00AB5303926810EE', 'hex')),
    };
    deserializeAccountTransactionBase(AccountTransactionType.RegisterData, payload);
});

test('test deserialize DeployModule ', () => {
    const payload: DeployModulePayload = {
        version: 1,
        source: new Uint8Array([0x00, 0xab, 0x53, 0x03, 0x92, 0x68, 0x10, 0xee]),
    };
    deserializeAccountTransactionBase(AccountTransactionType.DeployModule, payload);
});

test('test deserialize InitContract ', () => {
    const moduleRef = ModuleReference.fromHexString('44434352ddba724930d6b1b09cd58bd1fba6ad9714cf519566d5fe72d80da0d1');
    const contractName = ContractName.fromStringUnchecked('weather');

    const deserializePayload: InitContractPayload = {
        amount: CcdAmount.zero(),
        moduleRef: moduleRef,
        initName: contractName,
        param: Parameter.fromHexString('0a'),
        maxContractExecutionEnergy: Energy.create(0),
    };

    const result = deserializeAccountTransactionBase(
        AccountTransactionType.InitContract,
        deserializePayload,
        Energy.create(0)
    );

    if (result.kind == BlockItemKind.AccountTransactionKind) {
        const transactionType = result.transaction.accountTransaction.type;
        if (transactionType === AccountTransactionType.InitContract) {
            const initPayload = result.transaction.accountTransaction.payload as InitContractPayload;
            expect(initPayload.maxContractExecutionEnergy).toBeDefined();
            expect(initPayload.maxContractExecutionEnergy).not.toEqual(0);
        }
    }
});

test('test deserialize UpdateContract ', () => {
    const deserializePayload: UpdateContractPayload = {
        amount: CcdAmount.zero(),
        address: ContractAddress.create(0, 1),
        receiveName: ReceiveName.fromString('method.abc'),
        message: Parameter.fromHexString('0a'),
        maxContractExecutionEnergy: Energy.create(0),
    };

    const result = deserializeAccountTransactionBase(AccountTransactionType.Update, deserializePayload);

    if (result.kind == BlockItemKind.AccountTransactionKind) {
        const transactionType = result.transaction.accountTransaction.type;
        if (transactionType === AccountTransactionType.Update) {
            const initPayload = result.transaction.accountTransaction.payload as UpdateContractPayload;
            expect(initPayload.maxContractExecutionEnergy).toBeDefined();
            expect(initPayload.maxContractExecutionEnergy).not.toEqual(0);
        }
    }
});

test('test deserialize TokenUpdate ', () => {
    const pause = {};
    const pauseOperation = { pause } as TokenOperation;
    //console.log(`Specified action:`, JSON.stringify(pauseOperation, null, 2));

    const deserializePayload: TokenUpdatePayload = {
        tokenId: TokenId.fromString('123ABCToken'),
        operations: Cbor.encode([pauseOperation]),
    };

    deserializeAccountTransactionBase(AccountTransactionType.TokenUpdate, deserializePayload);
});

test('Expired transactions can be deserialized', () => {
    const payload: SimpleTransferPayload = {
        amount: CcdAmount.fromMicroCcd(5100000),
        toAddress: AccountAddress.fromBase58('3VwCfvVskERFAJ3GeJy2mNFrzfChqUymSJJCvoLAP9rtAwMGYt'),
    };
    deserializeAccountTransactionBase(
        AccountTransactionType.Transfer,
        payload,
        undefined,
        undefined,
        TransactionExpiry.fromDate(new Date(2000, 1))
    );
});

test('Test parsing of Token Addresses', () => {
    let base58 = '5Pxr5EUtU';
    let address = tokenAddressFromBase58(base58);
    let rebase58 = tokenAddressToBase58(address);
    let expectedAddress: CIS2.TokenAddress = {
        contract: ContractAddress.create(0),
        id: '',
    };
    expect(address).toEqual(expectedAddress);
    expect(rebase58).toEqual(base58);

    base58 = 'LQMMu3bAg7';
    address = tokenAddressFromBase58(base58);
    rebase58 = tokenAddressToBase58(address);
    expectedAddress = {
        contract: ContractAddress.create(0),
        id: 'aa',
    };
    expect(address).toEqual(expectedAddress);
    expect(rebase58).toEqual(base58);

    base58 = '5QTdu98KF';
    address = tokenAddressFromBase58(base58);
    rebase58 = tokenAddressToBase58(address);
    const expectedAddress2 = {
        contract: ContractAddress.create(1),
        id: '',
    };
    expect(address).toEqual(expectedAddress2);
    expect(rebase58).toEqual(base58);

    base58 = 'LSYqgoQcb6';
    address = tokenAddressFromBase58(base58);
    rebase58 = tokenAddressToBase58(address);
    expectedAddress = {
        contract: ContractAddress.create(1),
        id: 'aa',
    };
    expect(address).toEqual(expectedAddress);
    expect(rebase58).toEqual(base58);

    base58 = 'LSYXivPSWP';
    address = tokenAddressFromBase58(base58);
    rebase58 = tokenAddressToBase58(address);
    expectedAddress = {
        contract: ContractAddress.create(1),
        id: '0a',
    };
    expect(address).toEqual(expectedAddress);
    expect(rebase58).toEqual(base58);
});<|MERGE_RESOLUTION|>--- conflicted
+++ resolved
@@ -78,7 +78,6 @@
     expect(deserialized.transaction.accountTransaction.type).toEqual(transaction.type);
     expect(deserialized.transaction.signatures).toEqual(signatures);
 
-<<<<<<< HEAD
     // we no longer can just compare deserialized.transaction with {accountTransaction: transaction, signatures,} without
     // being specific to fields that may not be common between types.
     // Will need to exclude InitContract from comparing the payload,
@@ -92,7 +91,6 @@
 
     //we may want to do some specific tests, if required, so returning this to the calling function
     return deserialized;
-=======
     /* Wont' work to just compare the transaction whole as the structure being compared now has energy field/amount 
      * and energy are dynamically generated on calculations based on the formulae, so not really something we can set 
      * in the transaction.payload before sending this inside serializeAccountTransactionForSubmission.
@@ -105,7 +103,6 @@
         signatures,
     });
     */
->>>>>>> 51d28893
 }
 
 test('test deserialize simpleTransfer ', () => {
