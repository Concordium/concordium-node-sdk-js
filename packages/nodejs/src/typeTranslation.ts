--- conflicted
+++ resolved
@@ -3,11 +3,8 @@
 import { mapRecord, unwrap } from './util';
 import { Buffer } from 'buffer/';
 import {
-<<<<<<< HEAD
     BakerPoolPendingChangeType,
     PoolStatusType,
-} from '@concordium/common-sdk';
-=======
     AuthorizationKeysUpdateType,
     HigherLevelKeyUpdateType,
     RejectReasonTag,
@@ -15,7 +12,6 @@
     TransactionKindString,
 } from '@concordium/common-sdk';
 import bs58check from 'bs58check';
->>>>>>> 78f77e7a
 
 function unwrapToHex(bytes: Uint8Array | undefined): v1.HexString {
     return Buffer.from(unwrap(bytes)).toString('hex');
@@ -101,21 +97,17 @@
     };
 }
 
-<<<<<<< HEAD
-function transCommissionRates(
+function trCommissionRates(
     rates: v2.CommissionRates | undefined
 ): v1.CommissionRates {
     return {
-        transactionCommission: transAmountFraction(rates?.transaction),
-        bakingCommission: transAmountFraction(rates?.baking),
-        finalizationCommission: transAmountFraction(rates?.finalization),
-    };
-}
-
-function transCred(cred: v2.AccountCredential): v1.AccountCredential {
-=======
+        transactionCommission: trAmountFraction(rates?.transaction),
+        bakingCommission: trAmountFraction(rates?.baking),
+        finalizationCommission: trAmountFraction(rates?.finalization),
+    };
+}
+
 function trCred(cred: v2.AccountCredential): v1.AccountCredential {
->>>>>>> 78f77e7a
     // eslint-disable-next-line @typescript-eslint/no-explicit-any
     const crd = cred.credentialValues as any;
     if (crd === undefined) {
@@ -187,13 +179,8 @@
     }
 }
 
-<<<<<<< HEAD
-function transTimestamp(timestamp: v2.Timestamp | undefined): Date {
+function trTimestamp(timestamp: v2.Timestamp | undefined): Date {
     return new Date(Number(unwrap(timestamp?.value)));
-=======
-function trTimestamp(timestamp: v2.Timestamp | undefined): Date {
-    return new Date(Number(unwrap(timestamp?.value)) * 1000);
->>>>>>> 78f77e7a
 }
 
 function trPendingChange(
@@ -252,19 +239,10 @@
 
 function trBaker(baker: v2.AccountStakingInfo_Baker): v1.AccountBakerDetails {
     const bakerInfo = baker.bakerInfo;
-<<<<<<< HEAD
-=======
-    const rates = baker.poolInfo?.commissionRates;
-    const commissionRates: v1.CommissionRates = {
-        transactionCommission: trAmountFraction(rates?.transaction),
-        bakingCommission: trAmountFraction(rates?.baking),
-        finalizationCommission: trAmountFraction(rates?.finalization),
-    };
->>>>>>> 78f77e7a
     const bakerPoolInfo: v1.BakerPoolInfo = {
         openStatus: trOpenStatus(baker.poolInfo?.openStatus),
         metadataUrl: unwrap(baker.poolInfo?.url),
-        commissionRates: transCommissionRates(baker.poolInfo?.commissionRates),
+        commissionRates: trCommissionRates(baker.poolInfo?.commissionRates),
     };
     return {
         restakeEarnings: baker.restakeEarnings,
@@ -281,7 +259,7 @@
     };
 }
 
-function trAccountAddress(
+function trAccountAddressToString(
     accountAddress: v2.AccountAddress | undefined
 ): string {
     return v1.AccountAddress.fromBytes(
@@ -293,13 +271,11 @@
     params: v2.ChainParametersV1 | v2.ChainParametersV0
 ): v1.ChainParametersCommon {
     return {
-        electionDifficulty: transAmountFraction(
-            params.electionDifficulty?.value
-        ),
+        electionDifficulty: trAmountFraction(params.electionDifficulty?.value),
         euroPerEnergy: unwrap(params.euroPerEnergy?.value),
         microGTUPerEuro: unwrap(params.microCcdPerEuro?.value),
         accountCreationLimit: unwrap(params.accountCreationLimit?.value),
-        foundationAccount: trAccountAddress(params.foundationAccount),
+        foundationAccount: trAccountAddressToString(params.foundationAccount),
     };
 }
 
@@ -307,8 +283,8 @@
     range: v2.InclusiveRangeAmountFraction | undefined
 ): v1.InclusiveRange<number> {
     return {
-        min: transAmountFraction(range?.min),
-        max: transAmountFraction(range?.max),
+        min: trAmountFraction(range?.min),
+        max: trAmountFraction(range?.max),
     };
 }
 
@@ -319,16 +295,14 @@
     const gasRewards = params.gasRewards;
     return {
         transactionFeeDistribution: {
-            baker: transAmountFraction(feeDistribution?.baker),
-            gasAccount: transAmountFraction(feeDistribution?.gasAccount),
+            baker: trAmountFraction(feeDistribution?.baker),
+            gasAccount: trAmountFraction(feeDistribution?.gasAccount),
         },
         gASRewards: {
-            baker: transAmountFraction(gasRewards?.baker),
-            finalizationProof: transAmountFraction(
-                gasRewards?.finalizationProof
-            ),
-            accountCreation: transAmountFraction(gasRewards?.accountCreation),
-            chainUpdate: transAmountFraction(gasRewards?.chainUpdate),
+            baker: trAmountFraction(gasRewards?.baker),
+            finalizationProof: trAmountFraction(gasRewards?.finalizationProof),
+            accountCreation: trAmountFraction(gasRewards?.accountCreation),
+            chainUpdate: trAmountFraction(gasRewards?.chainUpdate),
         },
     };
 }
@@ -346,9 +320,7 @@
                 pendingChangeType:
                     BakerPoolPendingChangeType.ReduceBakerCapital,
                 // TODO ensure units are aligned
-                effectiveTime: transTimestamp(
-                    change.change.reduce.effectiveTime
-                ),
+                effectiveTime: trTimestamp(change.change.reduce.effectiveTime),
                 bakerEquityCapital: unwrap(
                     change.change.reduce.reducedEquityCapital?.value
                 ),
@@ -357,9 +329,7 @@
         case 'remove': {
             return {
                 pendingChangeType: BakerPoolPendingChangeType.RemovePool,
-                effectiveTime: transTimestamp(
-                    change.change.remove.effectiveTime
-                ),
+                effectiveTime: trTimestamp(change.change.remove.effectiveTime),
             };
         }
         default:
@@ -371,9 +341,9 @@
 
 function transPoolInfo(info: v2.BakerPoolInfo): v1.BakerPoolInfo {
     return {
-        openStatus: transOpenStatus(info.openStatus),
+        openStatus: trOpenStatus(info.openStatus),
         metadataUrl: info.url,
-        commissionRates: transCommissionRates(info.commissionRates),
+        commissionRates: trCommissionRates(info.commissionRates),
     };
 }
 
@@ -413,7 +383,7 @@
         schedule: unwrap(acc.schedule?.schedules).map(trRelease),
     };
     const accInfoCommon: v1.AccountInfoSimple = {
-        accountAddress: trAccountAddress(acc.address),
+        accountAddress: trAccountAddressToString(acc.address),
         accountNonce: unwrap(acc.sequenceNumber?.value),
         accountAmount: unwrap(acc.amount?.value),
         accountIndex: unwrap(acc.index?.value),
@@ -458,7 +428,6 @@
     };
 }
 
-<<<<<<< HEAD
 export function blockChainParameters(
     params: v2.ChainParameters
 ): v1.ChainParameters {
@@ -481,13 +450,13 @@
                 poolOwnerCooldown: unwrap(
                     v1.cooldownParameters?.poolOwnerCooldown?.value
                 ),
-                passiveFinalizationCommission: transAmountFraction(
+                passiveFinalizationCommission: trAmountFraction(
                     v1.poolParameters?.passiveFinalizationCommission
                 ),
-                passiveBakingCommission: transAmountFraction(
+                passiveBakingCommission: trAmountFraction(
                     v1.poolParameters?.passiveBakingCommission
                 ),
-                passiveTransactionCommission: transAmountFraction(
+                passiveTransactionCommission: trAmountFraction(
                     v1.poolParameters?.passiveTransactionCommission
                 ),
                 finalizationCommissionRange: translateCommissionRange(
@@ -502,17 +471,17 @@
                 minimumEquityCapital: unwrap(
                     v1.poolParameters?.minimumEquityCapital?.value
                 ),
-                capitalBound: transAmountFraction(
+                capitalBound: trAmountFraction(
                     v1.poolParameters?.capitalBound?.value
                 ),
                 leverageBound: unwrap(v1.poolParameters?.leverageBound?.value),
                 rewardParameters: {
                     ...commonRewardParameters,
                     mintDistribution: {
-                        bakingReward: transAmountFraction(
+                        bakingReward: trAmountFraction(
                             v1.mintDistribution?.bakingReward
                         ),
-                        finalizationReward: transAmountFraction(
+                        finalizationReward: trAmountFraction(
                             v1.mintDistribution?.finalizationReward
                         ),
                     },
@@ -532,10 +501,10 @@
                 rewardParameters: {
                     ...commonRewardParameters,
                     mintDistribution: {
-                        bakingReward: transAmountFraction(
+                        bakingReward: trAmountFraction(
                             v0.mintDistribution?.bakingReward
                         ),
-                        finalizationReward: transAmountFraction(
+                        finalizationReward: trAmountFraction(
                             v0.mintDistribution?.finalizationReward
                         ),
                         mintPerSlot: translateMintRate(
@@ -554,7 +523,7 @@
     return {
         poolType: PoolStatusType.BakerPool,
         bakerId: unwrap(info.baker?.value),
-        bakerAddress: trAccountAddress(info.address),
+        bakerAddress: trAccountAddressToString(info.address),
         bakerEquityCapital: unwrap(info.equityCapital?.value),
         delegatedCapital: unwrap(info.delegatedCapital?.value),
         delegatedCapitalCap: unwrap(info.delegatedCapitalCap?.value),
@@ -573,7 +542,7 @@
     return {
         poolType: PoolStatusType.PassiveDelegation,
         delegatedCapital: unwrap(info.delegatedCapital?.value),
-        commissionRates: transCommissionRates(info.commissionRates),
+        commissionRates: trCommissionRates(info.commissionRates),
         currentPaydayTransactionFeesEarned: unwrap(
             info.currentPaydayTransactionFeesEarned?.value
         ),
@@ -613,7 +582,7 @@
                 foundationTransactionRewards: unwrap(
                     v1.foundationTransactionRewards?.value
                 ),
-                nextPaydayTime: transTimestamp(v1.nextPaydayTime),
+                nextPaydayTime: trTimestamp(v1.nextPaydayTime),
                 nextPaydayMintRate: unwrap(v1.nextPaydayMintRate),
                 totalStakedCapital: unwrap(v1.totalStakedCapital?.value),
             };
@@ -621,7 +590,8 @@
         case undefined:
             throw new Error('Missing tokenomics info');
     }
-=======
+}
+
 export function consensusInfo(ci: v2.ConsensusInfo): v1.ConsensusStatus {
     return {
         bestBlock: unwrapValToHex(ci.bestBlock),
@@ -1907,5 +1877,4 @@
     }
 
     return { signatures: mapRecord(signature, trCredSig) };
->>>>>>> 78f77e7a
 }