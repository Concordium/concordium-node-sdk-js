--- conflicted
+++ resolved
@@ -465,7 +465,6 @@
     toAddress: AccountAddress;
 }
 
-<<<<<<< HEAD
 export interface SchedulePoint {
     timestamp: Date;
     amount: GtuAmount;
@@ -497,16 +496,9 @@
 }
 
 type WithMemo<T> = T & {
-    /** The provided memo of the transaction,
-     * expected to be a HEX string representing the bytes of the memo */
-    memo: string;
-};
-=======
-export interface SimpleTransferWithMemoPayload extends SimpleTransferPayload {
     /** The bytes representation of the memo of the transaction  */
     memo: Buffer;
-}
->>>>>>> 0d6a653c
+};
 
 export type SimpleTransferWithMemoPayload = WithMemo<SimpleTransferPayload>;
 export type EncryptedTransferWithMemoPayload =
