--- conflicted
+++ resolved
@@ -132,7 +132,6 @@
     }
 
     /**
-<<<<<<< HEAD
      * Retrieves the status of the block chain parameters at the given blockHash.
      * @param blockHash the block hash of the block to get the information from.
      * @returns Info on all of the block chain parameters.
@@ -192,7 +191,9 @@
         const response = await this.client.getTokenomicsInfo(blockHashInput)
             .response;
         return translate.tokenomicsInfo(response);
-=======
+    }
+
+    /**
      * Retrieves a status for the given transaction/block item.
      * @param transactionHash the transaction/block item to get a status for.
      * @returns the status for the given transaction/block item, or undefined if it does not exist.
@@ -401,6 +402,5 @@
         const response = await this.client.sendBlockItem(sendBlockItemRequest)
             .response;
         return Buffer.from(response.value).toString('hex');
->>>>>>> 78f77e7a
     }
 }