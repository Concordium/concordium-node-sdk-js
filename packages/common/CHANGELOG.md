--- conflicted
+++ resolved
@@ -2,7 +2,6 @@
 
 ## Unreleased
 
-<<<<<<< HEAD
 ### Added
 - Utility functions for extracting information from `BlockItemSummary`:
     - `isInitContractSummary`
@@ -21,10 +20,9 @@
     - `findEarliestFinalized`
     - `findInstanceCreation`
     - `findFirstFinalizedBlockNoLaterThan`
-=======
+
 ### Breaking changes
 - `waitForTransactionFinalization` now returns a `BlockItemSummary`
->>>>>>> 6718aed4
 
 ## 6.5.0 2023-5-03
 
