--- conflicted
+++ resolved
@@ -2,7 +2,6 @@
 
 ## Unreleased
 
-<<<<<<< HEAD
 ### Breaking changes
 
 - Add `TokenUpdateSummary` to the possible transaction outcomes declared by `AccountTransactionSummary`
@@ -171,7 +170,7 @@
 - Function `parseSimpleWallet` which parses a `SimpleWalletFormat` (also a subset of `GenesisFormat`), which can be used
   with `buildAccountSigner`
 - A new optional field `createPlt` to `AuthorizationsV1` which exposes the access structure for PLT creation.
-=======
+
 ## 9.2.0
 
 ### Fixed
@@ -181,7 +180,6 @@
 ### Added
 
 - Method (`getContractUpdateEnergyCost`) for estimating energy usage of contract update.
->>>>>>> 2b60f342
 
 ## 9.1.1
 
