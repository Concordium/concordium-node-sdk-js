# Changelog

## Unreleased

### Added

- `Upward<T>` as a means of representing possibly unknown variants of a type encounted when querying the GRPC API
  of *future* Concordium node versions. This is a type alias of `T | null`, i.e. unknown variants will be represented
  as `null`.
- `decodeTokenOperation`, which decodes `Cbor.Type` to `TokenOperation | UnknownTokenOperation`.
- `parseTokenUpdatePayload`, which decodes the CBOR encoded operations and returns a corresponding payload with the
  operations decoded into `(TokenOperation | UnknownTokenOperation)[]`
- `parseTokenModuleRejectReason`, which decodes `Cbor.Type` into `TokenModuleRejectReason | UnknownTokenModuleRejectReason`.
- `CborContractAddress` which represents CIS-7 compatible contract addresses.

### Breaking changes

- Renamed `TokenModuleRejectReason` to `EncodedTokenModuleRejectReason`, aligning with the corresponding types for
  `TokenModuleEvent`. `TokenModuleRejectReason` now describes the decoded version of `EncodedTokenModuleRejectReason`.
- `parseTokenModuleEvent` (previously `parseModuleEvent`) now returns `TokenModuleEvent | UnknownTokenModuleEvent`
- Rename `CredentialDeploymentTransaction` to `CredentialDeploymentPayload`, and correspondingly
  - `createCredentialDeploymentTransaction` -> `createCredentialDeploymentPayload`
  - `createCredentialTransaction` -> `createCredentialPayload`
  - `createCredentialTransactionNoSeed` -> `createCredentialPayloadNoSeed`
- `CborAccountAddress` is now used instead of `TokenHolder` for CBOR encoded account addresses in PLT/CIS-7.
<<<<<<< HEAD
=======
- `Token` functions now take `AccountAddress` anywhere `TokenHolder` was previously used.
>>>>>>> fa16240a

#### GRPC API query response types

- `BlockItemSummaryInBlock.summary` now has the type `Upward<BlockItemSummary>`.
- `ConfigureBakerSummary`, `ConfigureDelegationSummary`, `TokenCreationSummary`, and `TokenUpdateSummary` events
  have been wrapped in `Upward`.
- `UpdateSummary.payload` now has the type `Upward<UpdateInstructionPayload>`.
- `UpdateEnqueuedEvent.payload` now has the type `Upward<UpdateInstructionPayload>`.
- `PendingUpdate.effect` now has the type `Upward<PendingUpateEffect>`.
- `PassiveCommitteeInfo` now has been wrapped in `Upward`.
- `NodeInfoConsensusStatus` and `NodeCatchupStatus` now have been wrapped in `Upward`.
- `RejectReason` now has been wrapped in `Upward`
- `RewardStatus` now has been wrapped in `Upward`
- `Cooldown.status` now has the type `Upward<CooldownStatus>`. This affects all `AccountInfo` variants.
- `BakerPoolInfo.openStatus` now has the type `Upward<OpenStatusText>`.
  - Affects the `AccountInfoBaker` variant of `AccountInfo`.
  - Affects `BakerPoolStatus`.
- `BakerSetOpenStatusEvent.openStatus` now has the type `Upward<OpenStatusText>`.
- `AccountInfo` has been extended with a new variant `AccountInfoUnknown`.
- `ContractTraceEvent` uses in reponse types from the GRPC API have now been wrapped in `Upward`.
  - Affects `InvokeContractResultSuccess`
  - Affects `UpdateContractSummary`
- `ContractVersion` enum has been removed and replaced with `number` where it was used.
- `VerifyKey` uses has now been wrapped in `Upward`, affecting the types
  - `CredentialPublicKeys`, bleeding into top-level types `CredentialDeploymentInfo`, `InitialAccountCredential` and
    `NormalAccountCredential`

#### `ConcordiumGRPCClient`:

- `waitForTransactionFinalization` is affected by the changes to `BlockItemSummaryInBlock`
- `getBlockTransactionEvents` now returns `AsyncIterable<Upward<BlockItemSummary>>`.
- `getBlockSpecialEvents` now returns `AsyncIterable<Upward<BlockSpecialEvent>>`.
- `getPoolInfo` is affected by the changes to `BakerPoolInfo`

## 10.0.2

### Fixed

- Add PLT functionality to UMD releases.

## 10.0.1

### Fixed

- Added missing support for the new transaction summary type `TokenCreation`. This has been added to the
  `BlockItemSummary` union type.

## 10.0.0

- Adds support for integrating with Concordium nodes running version 9.

### Breaking changes

- Add `TokenUpdateSummary` to the possible transaction outcomes declared by `AccountTransactionSummary`
- Added new variant `TokenUpdate` to  `AccountTransactionType` and correspondingly `TransactionKindString`.
- Added `EncodedTokenModuleEvent`, `TokenTransfer`, `TokenMint`, `TokenBurn` types to `TransactionEvent` union.
- Added new variants `TokenModuleEvent`, `TokenTransfer`, `TokenMint`, `TokenBurn` to `TransactionEventTag`.
- Added new variant `CreatePLT` to `UpdateType`.
- Updated `AccountInfo` to hold information about the PLTs held by an account.
- Removed `toProto` and `fromProto` from the exposed API for all custom types in the SDK. This should have no impact, as
  the parameter/return values are internal-only.
- Added `TokenUpdatePayload` to `AccountTransactionPayload` union type.
- Added reject reasons related to PLT transactions to `RejectReason` union type.
- `CcdAmount.fromDecimal` no longer supports creation from a string with comma used as the decimal separator, e.g.
  "10,123".

### Added

- A new package export scoped to hold types and functionality for interacting with PLTs, available at
  `@concordium/web-sdk/plt`.
- New types representing entities within the domain of protocol level tokens (PLTs)
  - `Cbor`: Represents CBOR encoded details for PLT module state, events, and operations
  - `CborMemo`: Represents CBOR encoded memos for PLT transactions
  - `TokenId`: A unique text identifier of a PLT
  - `TokenAmount`: A representation of a PLT amount
  - `TokenModuleReference`: The module reference of a PLT instance
  - `TokenMetadataUrl`: An object containing the url for token metadata
  - `TokenHolder`: A representation of the different token holder entities. Currently, only accounts are supported.
  - `TokenAccountState`, `TokenState`, `TokenInfo`, and `TokenAccountInfo`, all representing PLT related data returned by the
    GRPC API of a Concordium node. 
- `Token`, which is a client for interacting with PLTs
- `parseModuleEvent`, which attempts to parse an `EncodedTokenModuleEvent` into a `TokenModuleEvent`.
- CBOR conversion functionality to `AccountAddress`.
- An extension for `cbor2`, which registers CBOR encoders for all relevant Concordium types. This is accessible at the
  `@concordium/web-sdk/extensions/cbor2` entrypoint.
- `cborEncode` and `cborDecode` functions for deterministic encoding/decoding of objects composed of Concordium domain
  types.
- `registerCborDecoders` and `registerCborEncoders` for registering Concordium domain type encoders/decoders globally
  for `cbor2`
  - **NOTE**: By registering decoders globally without using the returned cleanup function, the registration overrides
  any previously registered decoder for the corresponding CBOR tag.
- `TokenUpdateHandler`, which is also accessible by passing the corresponding `TransactionType` to `getAccountTransactionHandler`.
- Function `parseSimpleWallet` which parses a `SimpleWalletFormat` (also a subset of `GenesisFormat`), which can be used
  with `buildAccountSigner`
- A new optional field `createPlt` to `AuthorizationsV1` which exposes the access structure for PLT creation.

## 10.0.0-alpha.? (Unreleased)

### Fixed

- Fix conversion in `TokenAmount.fromDecimals` function when used with large `tokenAmount` values with small `decimal` values.

## 10.0.0-alpha.15

### Fixed

- Fix conversion in `TokenAmount.fromDecimals` function when used with large `decimal` values.

### Changed

- Remove authorization validation for PLT `Token` client.
- All `Token` operations' validations are done in a separate respective functions.
- Removed `UnauthorizedGovernanceOperationError` from `Token` PLT client.

### Added

- Add helper function `validateMint`, `validateBurn`, `validateAllowListUpdate`, `validateDenyListUpdate`
  for validating PLT token client operations.
- Add `updateToken` method that returns the latest finilized block state of a token.

## 10.0.0-alpha.14

### Changed

- Enable `denyList`/`allowList` validation on plt token transfers.
- Client side validation in the PLT `Token` client is now disabled by default and has to be enabled explicitly if wanted

### Added

- Add optional `initialSupply` field to `TokenInitializationParameters` type.
- Add `protocolLevelTokens` field to `NextUpdateSequenceNumbers` type.
- Add helper function `createPLTPayload` for creating `CreatePLTPayload`s for the corresponding chain update.

## 10.0.0-alpha.13

### Changed

- Disable `denyList`/`allowList` validation on plt token transfers.

## 10.0.0-alpha.12

### Breaking changes

- Changed the representation of `TokenEvent` to a more flattened version in line with the representation in concordium-base.
- Replaced `TokenUpdateEvent` with the flattened `TokenEvent` mentioned above.
- Revised the constraints associated with `TokenId`.

### Added

- `pause` and `unpause` functions added to the `Token` module, which can be used to pause/unpause execution of token operations respectively.
- `moduleState` added to `Token` instances, which is the parsed token module state of a PLT instance.

### Changed

- Energy cost of PLT mint/burn changed from 100 to 50
- Changed the functions exposed for submitting token updates on `Token` to take optional `TokenUpdateMetadata` instead of 
  getting the corresponding data from chain.

## 10.0.0-alpha.11

### Fixed

- An issue where the token module state of a PLT could not be correctly decoded from it's CBOR representation.

## 10.0.0-alpha.10

### Fixed

- Fixed a bug where PLT transfer validation would fail when the reciever had no balance if the token had a deny list.

## 10.0.0-alpha.9

### Breaking changes

- Consolidate `TokenHolderPayload` and `TokenGovernancePayload` into `TokenUpdatePayload`, and correspondingly on the
  enums `AccountTransactionType` and `TransactionKindString`.
- Consolidate `TokenHolderUpdateHandler` and `TokenGovernanceUpdateHandler` into `TokenUpdateHandler`.
- Consolidate `TokenHolderSummary` and `TokenGovernanceSummary` into `TokenUpdateSummary`, and correspondingly on the `TransactionEvent` enum.
- Consolidate `TokenHolderTransactionFailedRejectReason` and `TokenGovernanceTransactionFailedRejectReason`
  into `TokenUpdateTransactionFailedRejectReason`, and correspondingly on the `RejectReasonTag` enum.
- Functionality exposed on `V1.Token` and `V1.Governance` is now available on `Token`, which is a client for interacting with PLTs.
  Any functionality previously exposed on the `V1` namespace, has been moved to the root of `@concordium/web-sdk/plt`.
- Removed `UnauthorizedTokenGovernance` type and the corresponding `RejectReasonTag.UnauthorizedTokenGovernance`. This will now happen
  as a `EncodedTokenModuleEvent` instead.
- Changed the representation of accounts on any PLT related type from `AccountAddress` to `TokenHolder`.

### Added

- `TokenHolder`: A representation of the different token holder entities. Currently, only accounts are supported.

## 10.0.0-alpha.8

### Breaking changes

- Add `TokenHolderSummary` and `TokenGovernanceSummary` to the possible transaction outcomes declared by
- `AccountTransactionSummary`, and correspondingly `TokenHolderEvent` and `TokenGovernanceEvent` to `TransactionEvent`.
- Added new variants `TokenHolder` and `TokenGovernance` to `TransactionEventTag`, `AccountTransactionType` and correspondingly `TransactionKindString`.
- Added new variant `CreatePLT` to `UpdateType`.
- Updated `AccountInfo` to hold information about the PLTs held by an account.
- Removed `toProto` and `fromProto` from the exposed API for all custom types in the SDK. This should have no impact, as
  the parameter/return values are internal-only.
- Added `TokenHolderPayload` and `TokenGovernancePayload` to `AccountTransactionPayload` union type.
- Added reject reasons related to PLT transactions to `RejectReason` union type.
- `CcdAmount.fromDecimal` no longer supports creation from a string with comma used as the decimal separator, e.g.
  "10,123".

### Added

- A new package export scoped to hold types and functionality for interacting with PLTs, available at
  `@concordium/web-sdk/plt`.
- New types representing entities within the domain of protocol level tokens (PLTs)
  - `Cbor`: Represents CBOR encoded details for PLT module state, events, and operations
  - `CborMemo`: Represents CBOR encoded memos for PLT transactions
  - `TokenId`: A unique text identifier of a PLT
  - `TokenAmount`: A representation of a PLT amount
  - `TokenModuleReference`: The module reference of a PLT instance
  - `TokenMetadataUrl`: An object containing the url for token metadata
  - `TokenHolder`: A representation of the different token holder entities. Currently, only accounts are supported.
  - `TokenAccountState`, `TokenState`, `TokenInfo`, and `TokenAccountInfo`, all representing PLT related data returned by the
    GRPC API of a Concordium node. 
- `Token`, which is a client for interacting with PLTs
- `parseModuleEvent`, which attempts to parse an `EncodedTokenModuleEvent` into a `TokenModuleEvent`.
- CBOR conversion functionality to `AccountAddress`.
- An extension for `cbor2`, which registers CBOR encoders for all relevant Concordium types. This is accessible at the
  `@concordium/web-sdk/extensions/cbor2` entrypoint.
- `cborEncode` and `cborDecode` functions for deterministic encoding/decoding of objects composed of Concordium domain
  types.
- `registerCborDecoders` and `registerCborEncoders` for registering Concordium domain type encoders/decoders globally
  for `cbor2`
  - **NOTE**: By registering decoders globally without using the returned cleanup function, the registration overrides
  any previously registered decoder for the corresponding CBOR tag.
- `TokenUpdateHandler`, which is also accessible by passing the corresponding `TransactionType` to `getAccountTransactionHandler`.
- Function `parseSimpleWallet` which parses a `SimpleWalletFormat` (also a subset of `GenesisFormat`), which can be used
  with `buildAccountSigner`
- A new optional field `createPlt` to `AuthorizationsV1` which exposes the access structure for PLT creation.

## 9.2.0

### Fixed

- Fixed an issue an internal dependency not being handled correctly in the UMD build.

### Added

- Method (`getContractUpdateEnergyCost`) for estimating energy usage of contract update.

## 9.1.1

### Changes

- Update transitive dependency `base-x` for the compiled library distribution

## 9.1.0

### Added

- The "wasm" entrypoint `@concordium/web-sdk/wasm` from now supports react-native. This means that the partial support for react-native is now extended to full support.

## 9.0.0

### Breaking changes

- Protocol version 8:
  - Add `isSuspended` field to `AccountBakerDetails` and `BakerPoolStatusDetails`.
  - Add `BakerSuspendedEvent` and `BakerResumedEvent` to `BakerEvent` union type.
  - Add `BlockSpecialEventValidatorSuspended` and `BlockSpecialEventValidatorPrimedForSuspension` to `BlockSpecialEvent` union type.
  - Add `PendingValidatorScoreUpdate` to `UpdateInstructionPayload` union type.
  - Add `ChainParametersV3` to `ChainParameters` union type.
  - Add `isPrimedForSuspension` and `missedRounds` fields to `CurrentPaydayBakerPoolStatus`.
  - Add suspended field to the `ConfigureBakerPayload`.
  - Add `validatorScoreParameters` to `NextUpdateSequenceNumbers`.

## 8.1.1

### Fixed

- `getEnergyCost` returning energy amounts that were off by one due to not including the transaction type in the
  transaction payload serialization.

## 8.1.0

### Added

- Add `legalCountry` as an allowed attribute for set/not-set membership proofs.
- Add attributes `lei`, `legalName`, `legalCountry`, `businessNumber`, and `registrationAuth` to `IDENTITY_SUBJECT_SCHEMA`.

## 8.0.1

### Breaking changes

- `getEmbeddedModuleSchema` now uses the module version to determine in which custom wasm sections to look for the schema.
- `ConcordiumGRPCClient.getEmbeddedSchema` now delegates to `getEmbeddedModuleSchema` instead of `wasmToSchema`
  (which was removed as it was just a less capable version of `getEmbeddedModuleSchema`).
  This means that it returns the complete `RawModuleSchema` instead of only the schema bytes.
  It also means that it returns `null` instead of an error when no embedded schema was found.
- Update `AccountInfo` and `BakerPoolStatus` according to the changes introduced in the GRPC types introduced with node version 7

## 7.5.1

### Fixed

- Update `@concordium/rust-bindings` to `3.2.1` which fixes an issue causing runtime error `unreachable` for the internal WebAssembly module.
- Update JSON serialization of `AccountTransactionPayload` through `AccountTransactionPayloadHandler` to correctly serialize `CcdAmount` as `string`

## 7.5.0

### Added

- Bumped @concordium/rust-bindings to 3.2.0: Support company related attributes: `lei`, `legalName`, `legalCountry`, `businessNumber` and `registrationAuth`, allow for company account creation using the SDK.

## 7.4.0

### Added

- `toString`, `toJSON`, and `fromJSON` to most concordium domain types.
- Deprecated types and functions related to typed JSON serialization and deserialization.
- Various types related to CIS-2, CIS-3, and CIS-4 events and errors in the `CIS2`, `CIS3`, and `CIS4` namespaces.
- `deserializeCIS2Event`, `deserializeCIS3Event`, and `deserializeCIS4Event` for deserializing a CIS event from a `ContractEvent`.
- `deserializeCIS2Events` and `deserializeCIS2EventsFromSummary` for deserializing all CIS-2 events from `InvokeContractSuccessResult`s and `BlockItemSummary`s, respectively, as well as similar functions for CIS-3 and CIS-4 events.
- `parseCIS2RejectionError` for parsing a CIS-2 rejection error from a `InvokeContractFailureResult`.
- `CIS3Contract` class for interacting with contracts adhering to the CIS-3 standard.
- `Parameter.parseWithSchemaTypeBase64` and `Parameter.parseWithSchemaType` to
  help parsing smart contract parameters into typed structures.
- Documentation on when`TransactionExpiry.toJSON` throws an error.
- `Timestamp.futureMinutes` for creating a `Timestamp` a number of minutes in the future.
- `verifyPresentation` function to `@concordium/web-sdk/wasm`, which can be used to verify the credential proofs in the presentation object.
- `getPublicData` function to `@concordium/web-sdk/web3-id`, which is a helper function for accessing the public data of a `VerifiablePresentation` from chain.
- `verifyCredentialMetadata` function to `@concordium/web-sdk/web3-id`, which is a helper function for fetching and verifying metadata associated with a credential proof.

### Fixed

- Serialization of nonces with `serializeCIS4RevocationDataHolder` to serialize as little endian.

## 7.3.2

### Added

- Export all types from `accountTransaction.ts`.

## 7.3.1

### Fixed

- Return type of `getAccountTransactionHandler`.

## 7.3.0

### Added

- `fromJSON` and `toJSON` methods to the `AccountTransactionHandler` interface,
  and implementations for all transaction handlers.

## 7.2.0

### Added

- `ContractAddress.toString` function that converts the address to a string in
  the `<index, subindex>` format.
- Method (`createIdRequestWithKeysV1`) for creating an identity request by supplying the secret key material instead of the seed.
- Method (`createIdentityRecoveryRequestWithKeys`) for creating an identity recovery request by supplying the secret key material instead of the seed.

### Fixed

- Error messages in `GenericContract` now display the data, e.g., the contract
  address, rather than `[object Object]`.
- Incorrect check in isRewardStatusV1.

## 7.1.0

### Added

- `jsonUnwrapStringify` function, which can be used to unwrap concordium domain types to their inner values before serializing, to ease compatibility with dependants deserializing stringified JSON.


## 7.0.3

### Fixed

- An issue with the serialization of init contract account transactions.

## 7.0.2

### Fixed

- Missing files (react native build) in published version.

## 7.0.1

### Added

- Support for using the SDK in a react native environment. Requires polyfilling functionality used within the SDK.
  Please refer to the guide found at [the react native compatibility guide](https://developer.concordium.software/concordium-node-sdk-js/pages/misc-pages/react-native.html)

### Fixed

- Export type `BlockItem` in the public API again, this was removed accidentally in v7.0.0.

## 7.0.0

### Breaking changes

- The package is published as an ES module, instead of commonJS. Migration steps can be seen in [the upgrade guide](../../docs/pages/misc-pages/upgrade-guide.md)
- The package has been split into several entrypoints that can be used to limit the scope of what is included from the SDK.
  - `@concordium/common-sdk` exposes the full API of the SDK.
  - `@concordium/common-sdk/cis0` entrypoint exposes functionality for working with contracts adhering to the [CIS-0](https://proposals.concordium.software/CIS/cis-0.html) standard.
  - `@concordium/common-sdk/cis2` entrypoint exposes functionality for working with contracts adhering to the [CIS-2](https://proposals.concordium.software/CIS/cis-2.html) standard.
  - `@concordium/common-sdk/cis4` entrypoint exposes functionality for working with contracts adhering to the [CIS-4](https://proposals.concordium.software/CIS/cis-4.html) standard.
  - `@concordium/common-sdk/grpc` entrypoint exposes the grpc client for interacting with a nodes GRPCv2 interface.
  - `@concordium/common-sdk/id` entrypoint exposes functionality for working with ID proofs.
  - `@concordium/common-sdk/schema` entrypoint exposes functionality for working with smart contract schemas, i.e.(de)serializing types using a smart contract schema.
    - This uses the wasm entrypoint at `@concordium/rust-bindings/dapp`.
  - `@concordium/common-sdk/types` entrypoint exposes functionality for working with concordium domain types.
  - `@concordium/common-sdk/wasm` entrypoint exposes a variety of functionality for working with concordium domain types, which requires WASM.
    - This uses the wasm entrypoint at `@concorodium/rust-bindings/wallet`.
  - `@concordium/common-sdk/web3-id` entrypoint exposes functionality for working with web3-id proofs.
  - This change makes the library **incompatible** with node versions <16 and requires bundlers to respect the `exports` field of `package.json`.
  - For TypeScript projects the minimum required version of typescript is:
    - NodeJS: 4.7, `"moduleResolution": "node16" // or "nodenext"`
    - Bundled applications (webpack, esbuild, rollup, etc...): 5.0, `"moduleResolution": "bundler"`
- The following functions now parse using `json-bigint` meaning that they return bigints instead of numbers _for all numbers no matter size_
  - `deserializeContractState`
  - `deserializeReceiveReturnValue`
  - `deserializeReceiveError`
  - `deserializeInitError`
  - `deserializeTypeValue`

The API now uses dedicated types instead of language primitives:

- Use `AccountAddress` instead of a string with base58 encoding. Use `AccountAddress.fromBase58('<base58>')` to construct it.
- Use `BlockHash` instead of a string with hex encoding. Use `BlockHash.fromHexString('<hex>')` to construct it.
- Use `TranactionHash` instead of a string with hex encoding. Use `TransactionHash.fromHexString('<hex>')` to construct it.
- Use `Energy` instead of a bigint. Use `Energy.create(<integer>)` to construct it.
- Use `ReceiveName` instead of a string. Use `ReceiveName.fromString('<contract>.<function>')` to construct it.
- Use `InitName` instead of a string. Use `Init.fromString('init_<contract>')` to construct it.
- Use `ContractName` instead of a string. Use `ContractName.fromString('<contract>')` to construct it.
- Use `EntrypointName` instead of a string. Use `EntrypointName.fromString('<function>')` to construct it.
- Use `Parameter` instead of a string with hex encoding. Use `Parameter.fromHexString('<hex>')`.
- Use `SequenceNumber` (formerly called nonce) instead of a bigint. Use `SequenceNumber.create(<integer>)` to construct it.
- Use `Timestamp` instead of a bigint. Can be constructed using `Timestamp.fromMillis(<integer>)`.
- Use `Duration` instead of a bigint. Can be constructed using `Duration.fromMillis(<integer>)`.
- Use `ContractEvent` instead of a string with hex encoding. Can be constructed using `ContractEvent.fromHexString('<hex>')`.
- Use `CcdAmount` instead of a bigint. Can be constructed using `CcdAmount.fromMicroCcd(<integer>)`.
- Use `TransactionExpiry` instead of a Date object. Can be constructed using `TransactionExpiry.fromDate(<date>)`.
- Use `ModuleReference` instead of a string with hex encoding. Can be constructed using `ModuleReference.fromHexString('<hex-string>')`.

Several types have been replaced with a module containing the type itself together with functions for constructing and converting the type:

- `AccountAddress` is now a module with functions related to account addresses:
  - To refer to `AccountAddress` as a type use `AccountAddress.Type`.
  - Constructing `new AccountAddress("<address>")` is now `AccountAddress.fromBase58("<address>")`.
  - `isAlias` and `getAlias` are now accessable from `AccountAddress.isAlias` and `AccountAddress.getAlias`.
- `ContractAddresss` is now a module with functions related to contract addresses:
  - To refer to `ContractAddress` as a type use `ContractAddress.Type`.
  - To construct the type use `ContractAddress.create(index, subindex)`.
- `CredentialRegistrationId` is now a module with functions related to credential registration IDs:
  - To refer to `CredentialRegistrationId` as a type use `CredentialRegistrationId.Type`.
  - Constructing `new CredentialRegistrationId("<hex-string>")` is now `CredentialRegistrationId.fromHexString("<hex-string>")`.
- `CcdAmount` is now a module with functions related to amounts of CCDs:
  - To refer to `CcdAmount` as a type use `CcdAmount.Type`.
  - Constructing `new CcdAmount(<integer>)` is now `CcdAmount.fromMicroCcd(<integer>)`.
  - The methods `toMicroCcd` and `toCcd` are now functions refered to as `CcdAmount.toMicroCcd` and `CcdAmount.toCcd` respectively.
- `TransactionExpiry` is now a module with functions related to amounts of expiry time of transactions:
  - To refer to `TransactionExpiry` as a type use `TransactionExpiry.Type`.
  - Constructing `new TransactionExpiry(<expiry>, <allowExpired>)` is now `TransactionExpiry.fromDate(<expiry>)`, and the check of being a time in the future is removed and done when sending the transaction instead.
- `ModuleReference` is now a module with functions related to references to smart contract modules:
  - To refer to `ModuleReference` as a type use `ModuleReference.Type`.
  - Constructing `new ModuleReference("<hex-string>")` is now `ModuleReference.fromHexString("<hex-string>")`.
  - The static method `ModuleReference.fromBytes` is now `ModuleReference.fromBuffer`.
- Removed `JsonRpcClient` and types and functionality associated solely with this class.
- Renamed `AccountSequenceNumber` module to `SequenceNumber`.
- Fix type for `TranferredEvent` from `ContractTraceEvent` to only be from contract addresses to account addresses.
- Added `effectiveTime` field to `PendingUpdate`.

### Added

- All JSON serialization in `serialization.ts` is now handled by `json-bigint` meaning that all functions now correctly handles bigint inputs
- `Timestamp` is now a module with functions related to time.
  - To refer to `Timestamp` as a type use `Timestamp.Type`.
- `Duration` is now a module with functions related to durations of time.
- `EntrypointName` is now a module with functions related to entrypoint names of a smart contract.
- `ReceiveName` is now a module with functions related to receive-function names of a smart contract.
- `ReturnValue` is now a module with functions related to return values from invoking a smart contract.
- Functions `jsonStringify` and `jsonParse`, which acts as a regular `JSON.stringify` and `JSON.parse` correspondingly,
  with the addition of stringifying concordium domain types in a wrapper object that can be parsed into the respective types.
- Introduce function `versionedModuleSourceToBuffer` for serializing a versioned module to a buffer, which can be stored in a file.

### Changes

- Added version discriminators to types versioned by the protocol version of Concordium nodes:
  - `MintDistribution`
  - `GasRewards`
  - `RewardParameters`
  - `ChainParameters`
  - `Authorizations`
  - `RewardStatus`
  - `BlockInfo`
  - `ConsensusStatus`
  - `AccountBakerDetails`
  - `ElectionInfo`
- Added type discriminator to different forms of `AccountInfo`.

## 6.5.1

### Fixed

- An issue where `BakerRewardPeriodInfo` incorrectly mapped `delegatedCapital` field

## 6.5.0

### Added

New consensus endpoints:

- `getBakerEarliestWinTime`
- `getBlockCertificates`
- `getBakersRewardPeriod`
- `getWinningBakersEpoch`
- `getFirstBlockEpoch`
- `commissionRates` is now added to the `getPoolInfo` under `bakerPoolStatus.PoolInfo`

## 6.4.0

### Added

- `sendUpdateInstruction` to the gRPC Client.
- `healthCheck` to the gRPC Client.
- Function `calculateModuleReference` for getting the module reference.
- Function `parseModuleInterface` for getting the interface from the source of a smart contract module.
- Function `getEmbeddedModuleSchema` for getting the module schema embedded into a smart contract module source.
- Smart contract related types `ContractName`, `EntrypointName` and helper functions `isInitName`, `isReceiveName`, `getContractNameFromInit` and `getNamesFromReceive`.
- Add `ModuleClient` module and type for interaction with a smart contract module deployed on chain.
- Add `Energy` module with helpers for transaction energy.
- Add `BlockHash` module with helpers for block hashes.
- Add `TransactionHash` module with helpers for transaction hashes.
- Add `InitName` module with helpers for smart contract init-function names.
- Add `ContractName` module with helpers for smart contract names.
- Add `Parameter` module with helpers for smart contract parameters.
- Add `AccountSequenceNumber` module with helpers for account sequence numbers (formerly referred to as nonce).
- Add methods `getInstanceInfo` and `checkOnChain` on the generic contract client `Contract`.

### Fixed

- Added missing fields to `getBlockChainParameters` response. (rootKeys, level1Keys, level2Keys)
- Use of bigint exponentiation causing issues in web.

## 6.3.0

### Added

- `sendRawAccountTransaction` to the gRPC Client.

### Changed

- Stopped using `replaceDateWithTimeStampAttribute` and `reviveDateFromTimeStampAttribute` for serializing and parsing verifiable presentation.
- AttributeType no longer contains `Date`, but now instead has `TimestampAttribute`. The statement builders have their types extended to keep allowing for both `Date` and `TimestampAttribute`.

## 6.2.1

### Fixed

- Missing buffer import causing issues in web.

## 6.2.0

### Breaking changes

- `sendCredentialDeploymentTransaction` method of `ConcordiumGRPCClient` signature changed to take an already serialized payload.

### Added

- `CIS4Contract` class for seemlessly interacting with contracts adhering to the CIS4 standard.
- Validation of type values when verifying statements.
- Exposed `replaceDateWithTimeStampAttribute` and `reviveDateFromTimeStampAttribute`.

### Fixed

- Aligned credential schema types with the tested types in the browser wallet.
- `addMinimumAge` now creates the precise age statement instead of one day off.

## 6.1.1

### Fixes

- `verifyWeb3IdCredentialSignature` now supports dates/timestamp attributes.
- `canProveAtomicStatement` now supports timestamp attributes, handles undefined attribute value correctly and handles strings correctly for range statements.

## 6.1.0

### Added

Added a functions that handle conversions between CCD and micro CCD. The CCD amounts are handled as `Big`'s:

- `toMicroCcd` returns the amount of micro CCD as a `Big`.
- `toCcd`: returns the amount of CCD as a `Big`.
- `fromCcd`: constructs a `CcdAmount` from an amount of CCD passed as a `Big`
- `ccdToMicroCcd`: Converts CCD to micro CCD, both as `Big`'s
- `microCcdToCcd`: Converts micro CCD to CCD, both as `Big`'s
- The `CcdAmount` class constructor now also accepts a `BigSource` letting users create them from `Big`'s and strings

All function parameters now also accepts strings, these strings can use comma as a decimal seperator.

- `Web3StatementBuilder` function.
- `getVerifiablePresentation` function.
- Various helper methods for web3Id statements and verifiable presentations.

### Fixes

- The max smart contract parameter length was changed to 65535 bytes in protocol version 5 and onwards.
  Functions which checks the parameter length will now reflect that.

## 6.0.0

### Breaking changes

- Renamed `AccountTransactionType.TransferWithScheduleWithMemo` to `AccountTransactionType.TransferWithScheduleAndMemo`.

### Changed

- Bumped @concordium/rust-bindings to 1.1.0 (adds `display_type_schema_template` function)

### Added

- `getTransactionKindString` function.
- `displayTypeSchemaTemplate` function.

## 5.0.0

### Breaking changes

- Bumped @concordium/rust-bindings to 1.0.0. (Throws proper `Error`s when execution fails for any WASM entrypoint, with improved error messages)
- Updated `types.ts` to conform to updated GRPC API, which includes adding more variants to existing types (all new variants take effect from protocol version 6):
  - `ChainParametersV2` added to `ChainParameters`
  - `BlockInfo` changed to `BlockInfoV0 | BlockInfoV1`
  - `ConsensusStatus` changed to `ConsensusStatusV0 | ConsensusStatusV1`
  - `ElectionInfo` changed to `ElectionInfoV0 | ElectionInfoV1`

### Fixed

- Cost calculation for `deployModule` transaction.
- Fixed a bug where protocol version was different (i.e. 1 less than what it should be) when using the gRPCv2 API (compared to what is returned by the gRPCv1 API).

### Changes

- Function `uleb128Decode` now parses correctly and throws an error if the given input contains more than a single ULEB128 encoded number.

### Added

- A `parseWallet` function to parse wallet export files
- Helper functions to determine version of versioned types mentioned in "Breaking Changes" have been added.
- Support for new chain update types.
- Function `uleb128DecodeWithIndex` that can also parse more than a single ULEB128 bigint
- Added `tokenAddressFromBase58` and `tokenAddressToBase58` to CIS2

### Changed

- The following functions now all have an additional parameter controlling whether errors are in a verbose format or not:
  - `deserializeContractState`
  - `deserializeReceiveReturnValue`
  - `deserializeReceiveError`
  - `deserializeInitError`
  - `deserializeTypeValue`
  - `serializeInitContractParameters`
  - `serializeUpdateContractParameters`
  - `serializeTypeValue`

## 4.0.1 2023-05-25

### Fixed

- Cost calculation for `deployModule` transaction.

## 4.0.0 2023-05-15

### Breaking changes

- Updated `blockInfo` so that the `bakerId` field is optional, since it will be undefined for genesis blocks.
- `waitForTransactionFinalization` now returns a `BlockItemSummaryInBlock`
- Added missing version return type in `getModuleSchema`. It now returns an object containing the schema source and version.

### Added

- Helpers for calculating energy cost for a transaction and microCCD cost from energy cost:
  - `getEnergyCost`
  - `getExchangeRate`
  - `convertEnergyToMicroCcd`
- Utility functions for extracting information from `BlockItemSummary`:
  - `isInitContractSummary`
  - `isUpdateContractSummary`
  - `isTransferLikeSummary`
  - `isRejectTransaction`
  - `isSuccessTransaction`
  - `getTransactionRejectReason`
  - `getReceiverAccount`
  - `affectedContracts`
  - `affectedAccounts`
- Utility functions for extracting information from `BlockSpecialEvent`:
  - `specialEventAffectedAccounts`
- Helper methods on `GRPCClient` for chain traversal:
  - `getFinalizedBlocksFrom`
  - `findEarliestFinalized`
  - `findInstanceCreation`
  - `findFirstFinalizedBlockNoLaterThan`
- Extended HdWallet with support for verifiable credential key deriviation.

### Changed

- Bumped @concordium/rust-bindings to 0.12.0. (Adds key derivation for verifiable credentials)

## 3.5.0 2023-5-03

### Added

- Utility functions `uleb128Decode` and `uleb128Encode` functions for decoding and encoding as unsigned leb128 respectively.
- `CIS2Contract` class for interacting with smart contracts adhering to the CIS-2 standard.
- `cis0Supports` function for checking standard support in smart contracts.
- Made the `streamToList` function public.
- Made the `unwrap` function public.
- Added `wasmToSchema` utility function.
- Added `getEmbeddedSchema` to client.
- Exposed `RpcError` type and created helper `isRpcError`.
- Build function `buildAccountSigner` for creating `AccountSigner` objects from genesis format, wallet export format, and a simple representation of credentials with keys.

### Changed

- Fixed bug where `AccountCreationSummary` type did not have fields: `index`, `energyCost`, `hash`

## 3.4.2 2023-04-21

### Changed

- `generateBakerKeys` now also returns the private baker keys.

## 3.4.1 2023-03-31

### Changed

- Replace use of `setImmediate` with `setTimeout` since the former is not
    supported in browsers.

## 3.4.0 2023-03-22

### Added

- General function for deserializing smart contract values `deserializeTypeValue`.

### Changed

- Bumped @concordium/rust-bindings to 0.11.0. (Includes a fix to serialization of negative numbers for smart contract values)
- `signMessage` and `verifyMessageSignature` can now handle the message being a buffer/Uint8Array instead of only a utf8 string.

### Fixed

- `serializeTypeValue` now reports an error when called with invalid data, such as a receive function with missing schema, or a schema that cannot be parsed.

## 3.3.0 2023-02-27

### Added

- Added a client for version 2 of the Concordium gRPC API to communicate with a Concordium node.

  - including helper function `waitForTransactionFinalization` that returns a promise that resolves when the transaction finalizes.

- Serialization:

  - `serializeAccountTransactionPayload`
  - `serializeCredentialDeploymentPayload`

- Credential deployment helpers:

  - `createCredentialTransaction`
  - `createCredentialTransactionNoSeed`
  - `signCredentialTransaction`

- Function to generate baker keys: `generateBakerKeys`.

### Fixed

- `getInitContractParameterSchema`, `getUpdateContractParameterSchema`,
    `serializeInitContractParameters` and `serializeUpdateContractParameters` now
    report an error when called with invalid data, such as a receive function with
    missing schema, or a schema that cannot be parsed.

### Deprecated

- The JSON-RPC client has been deprecated in favor of the new gRPC v2 client.
- Various types and helper functions used by the JSON-RPC client (and the v1 gRPC client) have also been deprecated.

## 3.2.0 2023-01-04

### Added

- `serializeTypeValue` that allows smart contract types to be serialized using the specific schema, instead of only by providing the entire module's schema.
- `getInitContractParameterSchema` Given a buffer containing the schema for a module, extract the schema for a given contract's init function's parameters.
- `getReceiveContractParameterSchema` Given a buffer containing the schema for a module, extract the schema for a given contract's receive methods' parameters.

## 3.1.0 2022-11-30

### Added

- `IdStatementBuilder` class to help build id statements.
- `verifyIdStatement` function to verify that a statement is well-formed and complies with rules for id statements.
- `getIdProof` function to prove a statement holds for the given identity/account.
- Enums for sex and idDocType values.

## 3.0.0 2022-11-15

### Breaking changes

- Change AccountTransactionType names/string values to align with those in Concordium base.
- Change some field names in UpdateConcractPayload, InitContractPayload and DeployModule to align with those in Concordium base.
- Rename GtuAmount class to CcdAmount. And change the microGtuAmount field to microCcdAmount.
- Add custom toJSON methods for the classes CcdAmount, AccountAddress, ModuleReference, CredentialRegistrationId, DataBlob and TransactionExpiry, in order to match the serialisation of their equivalents in Concordium base.

### Added

- The ability to deserialize error values of receive and init functions using `deserializeReceiveError()` and `deserializeInitError()` respectfully.
- Refactored the `upserializeUpdateContractParameters()` and `serializeInitContractParameters()` to call into rust functions.

## 2.2.0 2022-11-8

### Added

- The ability to deserialize the return values of receive functions using `deserializeReceiveReturnValue()`.

## 2.1.0 2022-9-29

### Added

- Additional arguments to the JSON-RPC HttpProvider, to enable is to receive and forward cookies.

### Fixed

- getAccountInfo no longer relies on instanceof to determine the type of input.

## 2.0.0 2022-9-29

### Added

- `getCredentialId` to the HdWallet.

### Breaking changes

- Updated the signature of helper functions for accounts to sign messages. (and changed the prepend)

## 1.0.0 2022-8-26

### Breaking changes

- ConcordiumHdWallet methods now take the identity provider index as arguments.
- Bumped @concordium/rust-bindings to 0.4.0.

### Fixed

- Added missing `accountAddress` field to `AccountInfo` types.

## 0.5.0 2022-8-26

### Added

- Support for new V2 schemas which can specify error types.

### Breaking changes

- SchemaVersion, Module, and schema types are now 0-indexed instead of 1-indexed. This means that the schemas used for V0 contracts are now version 0, and so is the associated types. And the first schema version for V1 contracts are now version 1.

## 0.4.0 2022-8-15

### Added

- `deserializeTransaction` function to deserialize transaction created by `serializeAccountTransactionForSubmission` and `serializeCredentialDeploymentTransactionForSubmission`. (Currently SimpleTransfer, SimpleTransferWithMemo and RegisterData are the only supported account transactions kinds)
- `createIdentityRequest`, to create identity requests.
- `createCredentialV1`, to create credentials using a seedPhrase.
- `createIdentityRecoveryRequest`, to create identity recovery requests.
- Added `sendCredentialDeployment` to send credentials created from `createCredentialV1` to the chain.
- `getSignedCredentialDeploymentTransactionHash` to get the transaction hash of credentials created from `createCredentialV1`.
- Added `ConfigureBaker` to `AccountTransactionType` enum.
- Added `ConcordiumHdWallet` with functions to get keys and randomness from a seed phrase.

### Fixed

- `deserializeTransaction` no longer throws an error on expired transactions.
- `deserializeTransaction` is now exported from index.

## 0.3.0 2022-7-21

### Added

- Support deserializing new schema types: ULeb128, ILeb128, ByteArray and ByteList.
- Support deserializing schemas with versioning information.
- Add support for getAccountInfo, InvokeContract, getCryptographicParameters and getModuleSource with JSON-RPC

### Fixed

- Fixed contract schema serialization for ByteList

### Changes

- The function for deserializing a module schema `deserialModuleFromBuffer` now have the schema version as an optional argument. The function will try to extract the version from the buffer. When a version is provided it falls back to this, otherwise it throws an error.

## 0.2.1 2022-6-27

### Fixed

- @noble/ed25519 and cross-fetch moved from devDependencies to dependencies.

## 0.2.0 2022-6-24

### Added

- Support deserializing version 2 schemas.
- Support serializing parameters for contracts using version 2 schemas.
- Support for deploying versioned smart contract modules, which is the format used in cargo-concordium v2+. (This is done by not supplying the version field in the payload)

### Breaking changes

- `serializeInitContractParameters` and `serializeUpdateContractParameters` each have an additional parameter, which denotes the version of the schema provided. For existing users that are using V0 contracts, that parameter should be `SchemaVersion.V1`.
- Deserialization of schemas have been changed: types and functions have been renamed and `deserialModuleFromBuffer` have an additional parameter.

## 0.1.1 2022-6-2

### Fixed

- Fixed JSON-RPC client crash on empty response when calling getInstanceInfo.
    (And update the format of the arguments for the server)
- Fixed issue by bumping rust bindings version

## 0.1.0 2022-5-25

- Initial release<|MERGE_RESOLUTION|>--- conflicted
+++ resolved
@@ -23,10 +23,7 @@
   - `createCredentialTransaction` -> `createCredentialPayload`
   - `createCredentialTransactionNoSeed` -> `createCredentialPayloadNoSeed`
 - `CborAccountAddress` is now used instead of `TokenHolder` for CBOR encoded account addresses in PLT/CIS-7.
-<<<<<<< HEAD
-=======
 - `Token` functions now take `AccountAddress` anywhere `TokenHolder` was previously used.
->>>>>>> fa16240a
 
 #### GRPC API query response types
 
