import { ConcordiumGRPCClient } from './grpc/GRPCClient.js';
import { getAccountTransactionHandler } from './accountTransactions.js';
import { collapseRatio, multiplyRatio } from './ratioHelpers.js';
import { serializeAccountTransactionPayload } from './serialization.js';
import { AccountTransactionPayload, AccountTransactionType, ChainParameters, Ratio } from './types.js';
import * as CcdAmount from './types/CcdAmount.js';
<<<<<<< HEAD
import * as BlockHash from './types/BlockHash.js';
import {
    AccountAddress,
    ContractAddress,
    Parameter,
    ReceiveName,
} from './pub/types.js';
import { getUpdatePayloadSize } from './contractHelpers.js';
=======
import * as Energy from './types/Energy.js';
>>>>>>> db36a234

/**
 * These constants must be consistent with constA and constB in:
 * https://github.com/Concordium/concordium-base/blob/main/haskell-src/Concordium/Cost.hs
 */
export const constantA = 100n;
export const constantB = 1n;

// Account address (32 bytes), nonce (8 bytes), energy (8 bytes), payload size (4 bytes), expiry (8 bytes);
const ACCOUNT_TRANSACTION_HEADER_SIZE = BigInt(32 + 8 + 8 + 4 + 8);

/**
 * The energy cost is assigned according to the formula:
 * A * signatureCount + B * size + C_t, where C_t is a transaction specific cost.
 *
 * The transaction specific cost can be found at https://github.com/Concordium/concordium-base/blob/main/haskell-src/Concordium/Cost.hs.
 * @param signatureCount number of signatures for the transaction
 * @param payloadSize size of the payload in bytes
 * @param transactionSpecificCost a transaction specific cost
 * @returns the energy cost for the transaction, to be set in the transaction header
 */
export function calculateEnergyCost(
    signatureCount: bigint,
    payloadSize: bigint,
    transactionSpecificCost: bigint
): Energy.Type {
    return Energy.create(
        constantA * signatureCount +
            constantB * (ACCOUNT_TRANSACTION_HEADER_SIZE + payloadSize) +
            transactionSpecificCost
    );
}

/**
 * Given a transaction type and the payload of that transaction type, return the corresponding energy cost.
 * Note that the given type and the payload type should match, otherwise the behaviour is undefined (could throw or give incorrect result).
 * @param signatureCount the number of signatures that will be used for the transaction, defaults to 1.
 */
export function getEnergyCost(
    transactionType: AccountTransactionType,
    payload: AccountTransactionPayload,
    signatureCount = 1n
): Energy.Type {
    const size = serializeAccountTransactionPayload({ payload, type: transactionType }).length;
    const handler = getAccountTransactionHandler(transactionType);
    return calculateEnergyCost(signatureCount, BigInt(size), handler.getBaseEnergyCost(payload));
}

/**
 * Get contract update energy cost
 * Estimated by calculateEnergyCost, where transactionSpecificCost received from invokeContract used energy
 * @param {ConcordiumGRPCClient} grpcClient - The client to be used for the query
 * @param {ContractAddress.Type} contractAddress - The address of the contract to query
 * @param {AccountAddress.Type} invoker - Representation of an account address
 * @param {Parameter.Type} parameter - Input for contract function
 * @param {ReceiveName.Type} method - Represents a receive-function in a smart contract module
 * @param {bigint} signatureCount - Number of expected signatures
 * @param {BlockHash.Type} [blockHash] - Optional block hash allowing for dry-running the contract update at the end of a specific block.
 *
 * @throws {Error} 'no response' if either the block does not exist, or then node fails to parse any of the inputs
 * If the response tag is `failure`, then error contains a response message
 *
 * @returns {Energy} estimated amount of energy for the last finalized block according to the node,
 * this means that the actual energy cost might be different depending on the implementation of the smart contract
 * and the interaction with the instance, since this was estimated
 */
export async function getContractUpdateEnergyCost(
    grpcClient: ConcordiumGRPCClient,
    contractAddress: ContractAddress.Type,
    invoker: AccountAddress.Type,
    parameter: Parameter.Type,
    method: ReceiveName.Type,
    signatureCount: bigint,
    blockHash?: BlockHash.Type
): Promise<Energy.Type> {
    const res = await grpcClient.invokeContract(
        {
            contract: contractAddress,
            invoker,
            parameter,
            method,
        },
        blockHash
    );

    if (!res || res.tag === 'failure') {
        throw new Error(res?.reason?.tag || 'no response');
    }

    return calculateEnergyCost(
        signatureCount,
        getUpdatePayloadSize(parameter.buffer.length, method.toString().length),
        res.usedEnergy.value
    );
}

/**
 * Given the current blockchain parameters, return the microCCD per NRG exchange rate of the chain.
 * @returns the microCCD per NRG exchange rate as a ratio.
 */
export function getExchangeRate({ euroPerEnergy, microGTUPerEuro }: ChainParameters): Ratio {
    const denominator = BigInt(euroPerEnergy.denominator * microGTUPerEuro.denominator);
    const numerator = BigInt(euroPerEnergy.numerator * microGTUPerEuro.numerator);
    return { numerator, denominator };
}

/**
 * Given an NRG amount and the current blockchain parameters, this returns the corresponding amount in microCcd.
 */
export function convertEnergyToMicroCcd(cost: Energy.Type, chainParameters: ChainParameters): CcdAmount.Type {
    const rate = getExchangeRate(chainParameters);
    return CcdAmount.fromMicroCcd(collapseRatio(multiplyRatio(rate, cost.value)));
}<|MERGE_RESOLUTION|>--- conflicted
+++ resolved
@@ -4,8 +4,8 @@
 import { serializeAccountTransactionPayload } from './serialization.js';
 import { AccountTransactionPayload, AccountTransactionType, ChainParameters, Ratio } from './types.js';
 import * as CcdAmount from './types/CcdAmount.js';
-<<<<<<< HEAD
 import * as BlockHash from './types/BlockHash.js';
+import * as Energy from './types/Energy.js';
 import {
     AccountAddress,
     ContractAddress,
@@ -13,9 +13,6 @@
     ReceiveName,
 } from './pub/types.js';
 import { getUpdatePayloadSize } from './contractHelpers.js';
-=======
-import * as Energy from './types/Energy.js';
->>>>>>> db36a234
 
 /**
  * These constants must be consistent with constA and constB in:
