# Changelog

## Unreleased

### Breaking changes

- Add `TokenUpdateSummary` to the possible transaction outcomes declared by `AccountTransactionSummary`
- Added new variant `TokenUpdate` to  `AccountTransactionType` and correspondingly `TransactionKindString`.
- Added `EncodedTokenModuleEvent`, `TokenTransfer`, `TokenMint`, `TokenBurn` types to `TransactionEvent` union.
- Added new variants `TokenModuleEvent`, `TokenTransfer`, `TokenMint`, `TokenBurn` to `TransactionEventTag`.
- Added new variant `CreatePLT` to `UpdateType`.
- Updated `AccountInfo` to hold information about the PLTs held by an account.
- Removed `toProto` and `fromProto` from the exposed API for all custom types in the SDK. This should have no impact, as
  the parameter/return values are internal-only.
- Added `TokenUpdatePayload` to `AccountTransactionPayload` union type.
- Added reject reasons related to PLT transactions to `RejectReason` union type.
- `CcdAmount.fromDecimal` no longer supports creation from a string with comma used as the decimal separator, e.g.
  "10,123".

### Added

- A new package export scoped to hold types and functionality for interacting with PLTs, available at
  `@concordium/web-sdk/plt`.
- New types representing entities within the domain of protocol level tokens (PLTs)
  - `Cbor`: Represents CBOR encoded details for PLT module state, events, and operations
  - `CborMemo`: Represents CBOR encoded memos for PLT transactions
  - `TokenId`: A unique text identifier of a PLT
  - `TokenAmount`: A representation of a PLT amount
  - `TokenModuleReference`: The module reference of a PLT instance
  - `TokenMetadataUrl`: An object containing the url for token metadata
  - `TokenHolder`: A representation of the different token holder entities. Currently, only accounts are supported.
  - `TokenAccountState`, `TokenState`, `TokenInfo`, and `TokenAccountInfo`, all representing PLT related data returned by the
    GRPC API of a Concordium node. 
- `Token`, which is a client for interacting with PLTs
- `parseModuleEvent`, which attempts to parse an `EncodedTokenModuleEvent` into a `TokenModuleEvent`.
- CBOR conversion functionality to `AccountAddress`.
- An extension for `cbor2`, which registers CBOR encoders for all relevant Concordium types. This is accessible at the
  `@concordium/web-sdk/extensions/cbor2` entrypoint.
- `cborEncode` and `cborDecode` functions for deterministic encoding/decoding of objects composed of Concordium domain
  types.
- `registerCborDecoders` and `registerCborEncoders` for registering Concordium domain type encoders/decoders globally
  for `cbor2`
  - **NOTE**: By registering decoders globally without using the returned cleanup function, the registration overrides
  any previously registered decoder for the corresponding CBOR tag.
- `TokenUpdateHandler`, which is also accessible by passing the corresponding `TransactionType` to `getAccountTransactionHandler`.
- Function `parseSimpleWallet` which parses a `SimpleWalletFormat` (also a subset of `GenesisFormat`), which can be used
  with `buildAccountSigner`
- A new optional field `createPlt` to `AuthorizationsV1` which exposes the access structure for PLT creation.

<<<<<<< HEAD
## 10.0.0-alpha.? (Unreleased)

### Breaking changes

- Changed the representation of `TokenEvent` to a more flattened version in line with the representation in concordium-base.
- Replaced `TokenUpdateEvent` with the flattened `TokenEvent` mentioned above.
=======
## 10.0.0-alpha.11 (Unreleased)

### Changed

- Energy cost of PLT mint/burn changed from 100 to 50
>>>>>>> cc56dfd0

## 10.0.0-alpha.10

### Fixed

- Fixed a bug where PLT transfer validation would fail when the reciever had no balance if the token had a deny list.

## 10.0.0-alpha.9

### Breaking changes

- Consolidate `TokenHolderPayload` and `TokenGovernancePayload` into `TokenUpdatePayload`, and correspondingly on the
  enums `AccountTransactionType` and `TransactionKindString`.
- Consolidate `TokenHolderUpdateHandler` and `TokenGovernanceUpdateHandler` into `TokenUpdateHandler`.
- Consolidate `TokenHolderSummary` and `TokenGovernanceSummary` into `TokenUpdateSummary`, and correspondingly on the `TransactionEvent` enum.
- Consolidate `TokenHolderTransactionFailedRejectReason` and `TokenGovernanceTransactionFailedRejectReason`
  into `TokenUpdateTransactionFailedRejectReason`, and correspondingly on the `RejectReasonTag` enum.
- Functionality exposed on `V1.Token` and `V1.Governance` is now available on `Token`, which is a client for interacting with PLTs.
  Any functionality previously exposed on the `V1` namespace, has been moved to the root of `@concordium/web-sdk/plt`.
- Removed `UnauthorizedTokenGovernance` type and the corresponding `RejectReasonTag.UnauthorizedTokenGovernance`. This will now happen
  as a `EncodedTokenModuleEvent` instead.
- Changed the representation of accounts on any PLT related type from `AccountAddress` to `TokenHolder`.

### Added

- `TokenHolder`: A representation of the different token holder entities. Currently, only accounts are supported.

## 10.0.0-alpha.8

### Breaking changes

- Add `TokenHolderSummary` and `TokenGovernanceSummary` to the possible transaction outcomes declared by
- `AccountTransactionSummary`, and correspondingly `TokenHolderEvent` and `TokenGovernanceEvent` to `TransactionEvent`.
- Added new variants `TokenHolder` and `TokenGovernance` to `TransactionEventTag`, `AccountTransactionType` and correspondingly `TransactionKindString`.
- Added new variant `CreatePLT` to `UpdateType`.
- Updated `AccountInfo` to hold information about the PLTs held by an account.
- Removed `toProto` and `fromProto` from the exposed API for all custom types in the SDK. This should have no impact, as
  the parameter/return values are internal-only.
- Added `TokenHolderPayload` and `TokenGovernancePayload` to `AccountTransactionPayload` union type.
- Added reject reasons related to PLT transactions to `RejectReason` union type.
- `CcdAmount.fromDecimal` no longer supports creation from a string with comma used as the decimal separator, e.g.
  "10,123".

### Added

- A new package export scoped to hold types and functionality for interacting with PLTs, available at
  `@concordium/web-sdk/plt`.
- New types representing entities within the domain of protocol level tokens (PLTs)
  - `Cbor`: Represents CBOR encoded details for PLT module state, events, and operations
  - `CborMemo`: Represents CBOR encoded memos for PLT transactions
  - `TokenId`: A unique text identifier of a PLT
  - `TokenAmount`: A representation of a PLT amount
  - `TokenModuleReference`: The module reference of a PLT instance
  - `TokenMetadataUrl`: An object containing the url for token metadata
  - `TokenHolder`: A representation of the different token holder entities. Currently, only accounts are supported.
  - `TokenAccountState`, `TokenState`, `TokenInfo`, and `TokenAccountInfo`, all representing PLT related data returned by the
    GRPC API of a Concordium node. 
- `Token`, which is a client for interacting with PLTs
- `parseModuleEvent`, which attempts to parse an `EncodedTokenModuleEvent` into a `TokenModuleEvent`.
- CBOR conversion functionality to `AccountAddress`.
- An extension for `cbor2`, which registers CBOR encoders for all relevant Concordium types. This is accessible at the
  `@concordium/web-sdk/extensions/cbor2` entrypoint.
- `cborEncode` and `cborDecode` functions for deterministic encoding/decoding of objects composed of Concordium domain
  types.
- `registerCborDecoders` and `registerCborEncoders` for registering Concordium domain type encoders/decoders globally
  for `cbor2`
  - **NOTE**: By registering decoders globally without using the returned cleanup function, the registration overrides
  any previously registered decoder for the corresponding CBOR tag.
- `TokenUpdateHandler`, which is also accessible by passing the corresponding `TransactionType` to `getAccountTransactionHandler`.
- Function `parseSimpleWallet` which parses a `SimpleWalletFormat` (also a subset of `GenesisFormat`), which can be used
  with `buildAccountSigner`
- A new optional field `createPlt` to `AuthorizationsV1` which exposes the access structure for PLT creation.

## 9.1.1

### Changes

- Update transitive dependency `base-x` for the compiled library distribution

## 9.1.0

### Added

- The "wasm" entrypoint `@concordium/web-sdk/wasm` from now supports react-native. This means that the partial support for react-native is now extended to full support.

## 9.0.0

### Breaking changes

- Protocol version 8:
  - Add `isSuspended` field to `AccountBakerDetails` and `BakerPoolStatusDetails`.
  - Add `BakerSuspendedEvent` and `BakerResumedEvent` to `BakerEvent` union type.
  - Add `BlockSpecialEventValidatorSuspended` and `BlockSpecialEventValidatorPrimedForSuspension` to `BlockSpecialEvent` union type.
  - Add `PendingValidatorScoreUpdate` to `UpdateInstructionPayload` union type.
  - Add `ChainParametersV3` to `ChainParameters` union type.
  - Add `isPrimedForSuspension` and `missedRounds` fields to `CurrentPaydayBakerPoolStatus`.
  - Add suspended field to the `ConfigureBakerPayload`.
  - Add `validatorScoreParameters` to `NextUpdateSequenceNumbers`.

## 8.1.1

### Fixed

- `getEnergyCost` returning energy amounts that were off by one due to not including the transaction type in the
  transaction payload serialization.

## 8.1.0

### Added

- Add `legalCountry` as an allowed attribute for set/not-set membership proofs.
- Add attributes `lei`, `legalName`, `legalCountry`, `businessNumber`, and `registrationAuth` to `IDENTITY_SUBJECT_SCHEMA`.

## 8.0.1

### Breaking changes

- `getEmbeddedModuleSchema` now uses the module version to determine in which custom wasm sections to look for the schema.
- `ConcordiumGRPCClient.getEmbeddedSchema` now delegates to `getEmbeddedModuleSchema` instead of `wasmToSchema`
  (which was removed as it was just a less capable version of `getEmbeddedModuleSchema`).
  This means that it returns the complete `RawModuleSchema` instead of only the schema bytes.
  It also means that it returns `null` instead of an error when no embedded schema was found.
- Update `AccountInfo` and `BakerPoolStatus` according to the changes introduced in the GRPC types introduced with node version 7

## 7.5.1

### Fixed

- Update `@concordium/rust-bindings` to `3.2.1` which fixes an issue causing runtime error `unreachable` for the internal WebAssembly module.
- Update JSON serialization of `AccountTransactionPayload` through `AccountTransactionPayloadHandler` to correctly serialize `CcdAmount` as `string`

## 7.5.0

### Added

- Bumped @concordium/rust-bindings to 3.2.0: Support company related attributes: `lei`, `legalName`, `legalCountry`, `businessNumber` and `registrationAuth`, allow for company account creation using the SDK.

## 7.4.0

### Added

- `toString`, `toJSON`, and `fromJSON` to most concordium domain types.
- Deprecated types and functions related to typed JSON serialization and deserialization.
- Various types related to CIS-2, CIS-3, and CIS-4 events and errors in the `CIS2`, `CIS3`, and `CIS4` namespaces.
- `deserializeCIS2Event`, `deserializeCIS3Event`, and `deserializeCIS4Event` for deserializing a CIS event from a `ContractEvent`.
- `deserializeCIS2Events` and `deserializeCIS2EventsFromSummary` for deserializing all CIS-2 events from `InvokeContractSuccessResult`s and `BlockItemSummary`s, respectively, as well as similar functions for CIS-3 and CIS-4 events.
- `parseCIS2RejectionError` for parsing a CIS-2 rejection error from a `InvokeContractFailureResult`.
- `CIS3Contract` class for interacting with contracts adhering to the CIS-3 standard.
- `Parameter.parseWithSchemaTypeBase64` and `Parameter.parseWithSchemaType` to
  help parsing smart contract parameters into typed structures.
- Documentation on when`TransactionExpiry.toJSON` throws an error.
- `Timestamp.futureMinutes` for creating a `Timestamp` a number of minutes in the future.
- `verifyPresentation` function to `@concordium/web-sdk/wasm`, which can be used to verify the credential proofs in the presentation object.
- `getPublicData` function to `@concordium/web-sdk/web3-id`, which is a helper function for accessing the public data of a `VerifiablePresentation` from chain.
- `verifyCredentialMetadata` function to `@concordium/web-sdk/web3-id`, which is a helper function for fetching and verifying metadata associated with a credential proof.

### Fixed

- Serialization of nonces with `serializeCIS4RevocationDataHolder` to serialize as little endian.

## 7.3.2

### Added

- Export all types from `accountTransaction.ts`.

## 7.3.1

### Fixed

- Return type of `getAccountTransactionHandler`.

## 7.3.0

### Added

- `fromJSON` and `toJSON` methods to the `AccountTransactionHandler` interface,
  and implementations for all transaction handlers.

## 7.2.0

### Added

- `ContractAddress.toString` function that converts the address to a string in
  the `<index, subindex>` format.
- Method (`createIdRequestWithKeysV1`) for creating an identity request by supplying the secret key material instead of the seed.
- Method (`createIdentityRecoveryRequestWithKeys`) for creating an identity recovery request by supplying the secret key material instead of the seed.

### Fixed

- Error messages in `GenericContract` now display the data, e.g., the contract
  address, rather than `[object Object]`.
- Incorrect check in isRewardStatusV1.

## 7.1.0

### Added

- `jsonUnwrapStringify` function, which can be used to unwrap concordium domain types to their inner values before serializing, to ease compatibility with dependants deserializing stringified JSON.


## 7.0.3

### Fixed

- An issue with the serialization of init contract account transactions.

## 7.0.2

### Fixed

- Missing files (react native build) in published version.

## 7.0.1

### Added

- Support for using the SDK in a react native environment. Requires polyfilling functionality used within the SDK.
  Please refer to the guide found at [the react native compatibility guide](https://developer.concordium.software/concordium-node-sdk-js/pages/misc-pages/react-native.html)

### Fixed

- Export type `BlockItem` in the public API again, this was removed accidentally in v7.0.0.

## 7.0.0

### Breaking changes

- The package is published as an ES module, instead of commonJS. Migration steps can be seen in [the upgrade guide](../../docs/pages/misc-pages/upgrade-guide.md)
- The package has been split into several entrypoints that can be used to limit the scope of what is included from the SDK.
  - `@concordium/common-sdk` exposes the full API of the SDK.
  - `@concordium/common-sdk/cis0` entrypoint exposes functionality for working with contracts adhering to the [CIS-0](https://proposals.concordium.software/CIS/cis-0.html) standard.
  - `@concordium/common-sdk/cis2` entrypoint exposes functionality for working with contracts adhering to the [CIS-2](https://proposals.concordium.software/CIS/cis-2.html) standard.
  - `@concordium/common-sdk/cis4` entrypoint exposes functionality for working with contracts adhering to the [CIS-4](https://proposals.concordium.software/CIS/cis-4.html) standard.
  - `@concordium/common-sdk/grpc` entrypoint exposes the grpc client for interacting with a nodes GRPCv2 interface.
  - `@concordium/common-sdk/id` entrypoint exposes functionality for working with ID proofs.
  - `@concordium/common-sdk/schema` entrypoint exposes functionality for working with smart contract schemas, i.e.(de)serializing types using a smart contract schema.
    - This uses the wasm entrypoint at `@concordium/rust-bindings/dapp`.
  - `@concordium/common-sdk/types` entrypoint exposes functionality for working with concordium domain types.
  - `@concordium/common-sdk/wasm` entrypoint exposes a variety of functionality for working with concordium domain types, which requires WASM.
    - This uses the wasm entrypoint at `@concorodium/rust-bindings/wallet`.
  - `@concordium/common-sdk/web3-id` entrypoint exposes functionality for working with web3-id proofs.
  - This change makes the library **incompatible** with node versions <16 and requires bundlers to respect the `exports` field of `package.json`.
  - For TypeScript projects the minimum required version of typescript is:
    - NodeJS: 4.7, `"moduleResolution": "node16" // or "nodenext"`
    - Bundled applications (webpack, esbuild, rollup, etc...): 5.0, `"moduleResolution": "bundler"`
- The following functions now parse using `json-bigint` meaning that they return bigints instead of numbers _for all numbers no matter size_
  - `deserializeContractState`
  - `deserializeReceiveReturnValue`
  - `deserializeReceiveError`
  - `deserializeInitError`
  - `deserializeTypeValue`

The API now uses dedicated types instead of language primitives:

- Use `AccountAddress` instead of a string with base58 encoding. Use `AccountAddress.fromBase58('<base58>')` to construct it.
- Use `BlockHash` instead of a string with hex encoding. Use `BlockHash.fromHexString('<hex>')` to construct it.
- Use `TranactionHash` instead of a string with hex encoding. Use `TransactionHash.fromHexString('<hex>')` to construct it.
- Use `Energy` instead of a bigint. Use `Energy.create(<integer>)` to construct it.
- Use `ReceiveName` instead of a string. Use `ReceiveName.fromString('<contract>.<function>')` to construct it.
- Use `InitName` instead of a string. Use `Init.fromString('init_<contract>')` to construct it.
- Use `ContractName` instead of a string. Use `ContractName.fromString('<contract>')` to construct it.
- Use `EntrypointName` instead of a string. Use `EntrypointName.fromString('<function>')` to construct it.
- Use `Parameter` instead of a string with hex encoding. Use `Parameter.fromHexString('<hex>')`.
- Use `SequenceNumber` (formerly called nonce) instead of a bigint. Use `SequenceNumber.create(<integer>)` to construct it.
- Use `Timestamp` instead of a bigint. Can be constructed using `Timestamp.fromMillis(<integer>)`.
- Use `Duration` instead of a bigint. Can be constructed using `Duration.fromMillis(<integer>)`.
- Use `ContractEvent` instead of a string with hex encoding. Can be constructed using `ContractEvent.fromHexString('<hex>')`.
- Use `CcdAmount` instead of a bigint. Can be constructed using `CcdAmount.fromMicroCcd(<integer>)`.
- Use `TransactionExpiry` instead of a Date object. Can be constructed using `TransactionExpiry.fromDate(<date>)`.
- Use `ModuleReference` instead of a string with hex encoding. Can be constructed using `ModuleReference.fromHexString('<hex-string>')`.

Several types have been replaced with a module containing the type itself together with functions for constructing and converting the type:

- `AccountAddress` is now a module with functions related to account addresses:
  - To refer to `AccountAddress` as a type use `AccountAddress.Type`.
  - Constructing `new AccountAddress("<address>")` is now `AccountAddress.fromBase58("<address>")`.
  - `isAlias` and `getAlias` are now accessable from `AccountAddress.isAlias` and `AccountAddress.getAlias`.
- `ContractAddresss` is now a module with functions related to contract addresses:
  - To refer to `ContractAddress` as a type use `ContractAddress.Type`.
  - To construct the type use `ContractAddress.create(index, subindex)`.
- `CredentialRegistrationId` is now a module with functions related to credential registration IDs:
  - To refer to `CredentialRegistrationId` as a type use `CredentialRegistrationId.Type`.
  - Constructing `new CredentialRegistrationId("<hex-string>")` is now `CredentialRegistrationId.fromHexString("<hex-string>")`.
- `CcdAmount` is now a module with functions related to amounts of CCDs:
  - To refer to `CcdAmount` as a type use `CcdAmount.Type`.
  - Constructing `new CcdAmount(<integer>)` is now `CcdAmount.fromMicroCcd(<integer>)`.
  - The methods `toMicroCcd` and `toCcd` are now functions refered to as `CcdAmount.toMicroCcd` and `CcdAmount.toCcd` respectively.
- `TransactionExpiry` is now a module with functions related to amounts of expiry time of transactions:
  - To refer to `TransactionExpiry` as a type use `TransactionExpiry.Type`.
  - Constructing `new TransactionExpiry(<expiry>, <allowExpired>)` is now `TransactionExpiry.fromDate(<expiry>)`, and the check of being a time in the future is removed and done when sending the transaction instead.
- `ModuleReference` is now a module with functions related to references to smart contract modules:
  - To refer to `ModuleReference` as a type use `ModuleReference.Type`.
  - Constructing `new ModuleReference("<hex-string>")` is now `ModuleReference.fromHexString("<hex-string>")`.
  - The static method `ModuleReference.fromBytes` is now `ModuleReference.fromBuffer`.
- Removed `JsonRpcClient` and types and functionality associated solely with this class.
- Renamed `AccountSequenceNumber` module to `SequenceNumber`.
- Fix type for `TranferredEvent` from `ContractTraceEvent` to only be from contract addresses to account addresses.
- Added `effectiveTime` field to `PendingUpdate`.

### Added

- All JSON serialization in `serialization.ts` is now handled by `json-bigint` meaning that all functions now correctly handles bigint inputs
- `Timestamp` is now a module with functions related to time.
  - To refer to `Timestamp` as a type use `Timestamp.Type`.
- `Duration` is now a module with functions related to durations of time.
- `EntrypointName` is now a module with functions related to entrypoint names of a smart contract.
- `ReceiveName` is now a module with functions related to receive-function names of a smart contract.
- `ReturnValue` is now a module with functions related to return values from invoking a smart contract.
- Functions `jsonStringify` and `jsonParse`, which acts as a regular `JSON.stringify` and `JSON.parse` correspondingly,
  with the addition of stringifying concordium domain types in a wrapper object that can be parsed into the respective types.
- Introduce function `versionedModuleSourceToBuffer` for serializing a versioned module to a buffer, which can be stored in a file.

### Changes

- Added version discriminators to types versioned by the protocol version of Concordium nodes:
  - `MintDistribution`
  - `GasRewards`
  - `RewardParameters`
  - `ChainParameters`
  - `Authorizations`
  - `RewardStatus`
  - `BlockInfo`
  - `ConsensusStatus`
  - `AccountBakerDetails`
  - `ElectionInfo`
- Added type discriminator to different forms of `AccountInfo`.

## 6.5.1

### Fixed

- An issue where `BakerRewardPeriodInfo` incorrectly mapped `delegatedCapital` field

## 6.5.0

### Added

New consensus endpoints:

- `getBakerEarliestWinTime`
- `getBlockCertificates`
- `getBakersRewardPeriod`
- `getWinningBakersEpoch`
- `getFirstBlockEpoch`
- `commissionRates` is now added to the `getPoolInfo` under `bakerPoolStatus.PoolInfo`

## 6.4.0

### Added

- `sendUpdateInstruction` to the gRPC Client.
- `healthCheck` to the gRPC Client.
- Function `calculateModuleReference` for getting the module reference.
- Function `parseModuleInterface` for getting the interface from the source of a smart contract module.
- Function `getEmbeddedModuleSchema` for getting the module schema embedded into a smart contract module source.
- Smart contract related types `ContractName`, `EntrypointName` and helper functions `isInitName`, `isReceiveName`, `getContractNameFromInit` and `getNamesFromReceive`.
- Add `ModuleClient` module and type for interaction with a smart contract module deployed on chain.
- Add `Energy` module with helpers for transaction energy.
- Add `BlockHash` module with helpers for block hashes.
- Add `TransactionHash` module with helpers for transaction hashes.
- Add `InitName` module with helpers for smart contract init-function names.
- Add `ContractName` module with helpers for smart contract names.
- Add `Parameter` module with helpers for smart contract parameters.
- Add `AccountSequenceNumber` module with helpers for account sequence numbers (formerly referred to as nonce).
- Add methods `getInstanceInfo` and `checkOnChain` on the generic contract client `Contract`.

### Fixed

- Added missing fields to `getBlockChainParameters` response. (rootKeys, level1Keys, level2Keys)
- Use of bigint exponentiation causing issues in web.

## 6.3.0

### Added

- `sendRawAccountTransaction` to the gRPC Client.

### Changed

- Stopped using `replaceDateWithTimeStampAttribute` and `reviveDateFromTimeStampAttribute` for serializing and parsing verifiable presentation.
- AttributeType no longer contains `Date`, but now instead has `TimestampAttribute`. The statement builders have their types extended to keep allowing for both `Date` and `TimestampAttribute`.

## 6.2.1

### Fixed

- Missing buffer import causing issues in web.

## 6.2.0

### Breaking changes

- `sendCredentialDeploymentTransaction` method of `ConcordiumGRPCClient` signature changed to take an already serialized payload.

### Added

- `CIS4Contract` class for seemlessly interacting with contracts adhering to the CIS4 standard.
- Validation of type values when verifying statements.
- Exposed `replaceDateWithTimeStampAttribute` and `reviveDateFromTimeStampAttribute`.

### Fixed

- Aligned credential schema types with the tested types in the browser wallet.
- `addMinimumAge` now creates the precise age statement instead of one day off.

## 6.1.1

### Fixes

- `verifyWeb3IdCredentialSignature` now supports dates/timestamp attributes.
- `canProveAtomicStatement` now supports timestamp attributes, handles undefined attribute value correctly and handles strings correctly for range statements.

## 6.1.0

### Added

Added a functions that handle conversions between CCD and micro CCD. The CCD amounts are handled as `Big`'s:

- `toMicroCcd` returns the amount of micro CCD as a `Big`.
- `toCcd`: returns the amount of CCD as a `Big`.
- `fromCcd`: constructs a `CcdAmount` from an amount of CCD passed as a `Big`
- `ccdToMicroCcd`: Converts CCD to micro CCD, both as `Big`'s
- `microCcdToCcd`: Converts micro CCD to CCD, both as `Big`'s
- The `CcdAmount` class constructor now also accepts a `BigSource` letting users create them from `Big`'s and strings

All function parameters now also accepts strings, these strings can use comma as a decimal seperator.

- `Web3StatementBuilder` function.
- `getVerifiablePresentation` function.
- Various helper methods for web3Id statements and verifiable presentations.

### Fixes

- The max smart contract parameter length was changed to 65535 bytes in protocol version 5 and onwards.
  Functions which checks the parameter length will now reflect that.

## 6.0.0

### Breaking changes

- Renamed `AccountTransactionType.TransferWithScheduleWithMemo` to `AccountTransactionType.TransferWithScheduleAndMemo`.

### Changed

- Bumped @concordium/rust-bindings to 1.1.0 (adds `display_type_schema_template` function)

### Added

- `getTransactionKindString` function.
- `displayTypeSchemaTemplate` function.

## 5.0.0

### Breaking changes

- Bumped @concordium/rust-bindings to 1.0.0. (Throws proper `Error`s when execution fails for any WASM entrypoint, with improved error messages)
- Updated `types.ts` to conform to updated GRPC API, which includes adding more variants to existing types (all new variants take effect from protocol version 6):
  - `ChainParametersV2` added to `ChainParameters`
  - `BlockInfo` changed to `BlockInfoV0 | BlockInfoV1`
  - `ConsensusStatus` changed to `ConsensusStatusV0 | ConsensusStatusV1`
  - `ElectionInfo` changed to `ElectionInfoV0 | ElectionInfoV1`

### Fixed

- Cost calculation for `deployModule` transaction.
- Fixed a bug where protocol version was different (i.e. 1 less than what it should be) when using the gRPCv2 API (compared to what is returned by the gRPCv1 API).

### Changes

- Function `uleb128Decode` now parses correctly and throws an error if the given input contains more than a single ULEB128 encoded number.

### Added

- A `parseWallet` function to parse wallet export files
- Helper functions to determine version of versioned types mentioned in "Breaking Changes" have been added.
- Support for new chain update types.
- Function `uleb128DecodeWithIndex` that can also parse more than a single ULEB128 bigint
- Added `tokenAddressFromBase58` and `tokenAddressToBase58` to CIS2

### Changed

- The following functions now all have an additional parameter controlling whether errors are in a verbose format or not:
  - `deserializeContractState`
  - `deserializeReceiveReturnValue`
  - `deserializeReceiveError`
  - `deserializeInitError`
  - `deserializeTypeValue`
  - `serializeInitContractParameters`
  - `serializeUpdateContractParameters`
  - `serializeTypeValue`

## 4.0.1 2023-05-25

### Fixed

- Cost calculation for `deployModule` transaction.

## 4.0.0 2023-05-15

### Breaking changes

- Updated `blockInfo` so that the `bakerId` field is optional, since it will be undefined for genesis blocks.
- `waitForTransactionFinalization` now returns a `BlockItemSummaryInBlock`
- Added missing version return type in `getModuleSchema`. It now returns an object containing the schema source and version.

### Added

- Helpers for calculating energy cost for a transaction and microCCD cost from energy cost:
  - `getEnergyCost`
  - `getExchangeRate`
  - `convertEnergyToMicroCcd`
- Utility functions for extracting information from `BlockItemSummary`:
  - `isInitContractSummary`
  - `isUpdateContractSummary`
  - `isTransferLikeSummary`
  - `isRejectTransaction`
  - `isSuccessTransaction`
  - `getTransactionRejectReason`
  - `getReceiverAccount`
  - `affectedContracts`
  - `affectedAccounts`
- Utility functions for extracting information from `BlockSpecialEvent`:
  - `specialEventAffectedAccounts`
- Helper methods on `GRPCClient` for chain traversal:
  - `getFinalizedBlocksFrom`
  - `findEarliestFinalized`
  - `findInstanceCreation`
  - `findFirstFinalizedBlockNoLaterThan`
- Extended HdWallet with support for verifiable credential key deriviation.

### Changed

- Bumped @concordium/rust-bindings to 0.12.0. (Adds key derivation for verifiable credentials)

## 3.5.0 2023-5-03

### Added

- Utility functions `uleb128Decode` and `uleb128Encode` functions for decoding and encoding as unsigned leb128 respectively.
- `CIS2Contract` class for interacting with smart contracts adhering to the CIS-2 standard.
- `cis0Supports` function for checking standard support in smart contracts.
- Made the `streamToList` function public.
- Made the `unwrap` function public.
- Added `wasmToSchema` utility function.
- Added `getEmbeddedSchema` to client.
- Exposed `RpcError` type and created helper `isRpcError`.
- Build function `buildAccountSigner` for creating `AccountSigner` objects from genesis format, wallet export format, and a simple representation of credentials with keys.

### Changed

- Fixed bug where `AccountCreationSummary` type did not have fields: `index`, `energyCost`, `hash`

## 3.4.2 2023-04-21

### Changed

- `generateBakerKeys` now also returns the private baker keys.

## 3.4.1 2023-03-31

### Changed

- Replace use of `setImmediate` with `setTimeout` since the former is not
    supported in browsers.

## 3.4.0 2023-03-22

### Added

- General function for deserializing smart contract values `deserializeTypeValue`.

### Changed

- Bumped @concordium/rust-bindings to 0.11.0. (Includes a fix to serialization of negative numbers for smart contract values)
- `signMessage` and `verifyMessageSignature` can now handle the message being a buffer/Uint8Array instead of only a utf8 string.

### Fixed

- `serializeTypeValue` now reports an error when called with invalid data, such as a receive function with missing schema, or a schema that cannot be parsed.

## 3.3.0 2023-02-27

### Added

- Added a client for version 2 of the Concordium gRPC API to communicate with a Concordium node.

  - including helper function `waitForTransactionFinalization` that returns a promise that resolves when the transaction finalizes.

- Serialization:

  - `serializeAccountTransactionPayload`
  - `serializeCredentialDeploymentPayload`

- Credential deployment helpers:

  - `createCredentialTransaction`
  - `createCredentialTransactionNoSeed`
  - `signCredentialTransaction`

- Function to generate baker keys: `generateBakerKeys`.

### Fixed

- `getInitContractParameterSchema`, `getUpdateContractParameterSchema`,
    `serializeInitContractParameters` and `serializeUpdateContractParameters` now
    report an error when called with invalid data, such as a receive function with
    missing schema, or a schema that cannot be parsed.

### Deprecated

- The JSON-RPC client has been deprecated in favor of the new gRPC v2 client.
- Various types and helper functions used by the JSON-RPC client (and the v1 gRPC client) have also been deprecated.

## 3.2.0 2023-01-04

### Added

- `serializeTypeValue` that allows smart contract types to be serialized using the specific schema, instead of only by providing the entire module's schema.
- `getInitContractParameterSchema` Given a buffer containing the schema for a module, extract the schema for a given contract's init function's parameters.
- `getReceiveContractParameterSchema` Given a buffer containing the schema for a module, extract the schema for a given contract's receive methods' parameters.

## 3.1.0 2022-11-30

### Added

- `IdStatementBuilder` class to help build id statements.
- `verifyIdStatement` function to verify that a statement is well-formed and complies with rules for id statements.
- `getIdProof` function to prove a statement holds for the given identity/account.
- Enums for sex and idDocType values.

## 3.0.0 2022-11-15

### Breaking changes

- Change AccountTransactionType names/string values to align with those in Concordium base.
- Change some field names in UpdateConcractPayload, InitContractPayload and DeployModule to align with those in Concordium base.
- Rename GtuAmount class to CcdAmount. And change the microGtuAmount field to microCcdAmount.
- Add custom toJSON methods for the classes CcdAmount, AccountAddress, ModuleReference, CredentialRegistrationId, DataBlob and TransactionExpiry, in order to match the serialisation of their equivalents in Concordium base.

### Added

- The ability to deserialize error values of receive and init functions using `deserializeReceiveError()` and `deserializeInitError()` respectfully.
- Refactored the `upserializeUpdateContractParameters()` and `serializeInitContractParameters()` to call into rust functions.

## 2.2.0 2022-11-8

### Added

- The ability to deserialize the return values of receive functions using `deserializeReceiveReturnValue()`.

## 2.1.0 2022-9-29

### Added

- Additional arguments to the JSON-RPC HttpProvider, to enable is to receive and forward cookies.

### Fixed

- getAccountInfo no longer relies on instanceof to determine the type of input.

## 2.0.0 2022-9-29

### Added

- `getCredentialId` to the HdWallet.

### Breaking changes

- Updated the signature of helper functions for accounts to sign messages. (and changed the prepend)

## 1.0.0 2022-8-26

### Breaking changes

- ConcordiumHdWallet methods now take the identity provider index as arguments.
- Bumped @concordium/rust-bindings to 0.4.0.

### Fixed

- Added missing `accountAddress` field to `AccountInfo` types.

## 0.5.0 2022-8-26

### Added

- Support for new V2 schemas which can specify error types.

### Breaking changes

- SchemaVersion, Module, and schema types are now 0-indexed instead of 1-indexed. This means that the schemas used for V0 contracts are now version 0, and so is the associated types. And the first schema version for V1 contracts are now version 1.

## 0.4.0 2022-8-15

### Added

- `deserializeTransaction` function to deserialize transaction created by `serializeAccountTransactionForSubmission` and `serializeCredentialDeploymentTransactionForSubmission`. (Currently SimpleTransfer, SimpleTransferWithMemo and RegisterData are the only supported account transactions kinds)
- `createIdentityRequest`, to create identity requests.
- `createCredentialV1`, to create credentials using a seedPhrase.
- `createIdentityRecoveryRequest`, to create identity recovery requests.
- Added `sendCredentialDeployment` to send credentials created from `createCredentialV1` to the chain.
- `getSignedCredentialDeploymentTransactionHash` to get the transaction hash of credentials created from `createCredentialV1`.
- Added `ConfigureBaker` to `AccountTransactionType` enum.
- Added `ConcordiumHdWallet` with functions to get keys and randomness from a seed phrase.

### Fixed

- `deserializeTransaction` no longer throws an error on expired transactions.
- `deserializeTransaction` is now exported from index.

## 0.3.0 2022-7-21

### Added

- Support deserializing new schema types: ULeb128, ILeb128, ByteArray and ByteList.
- Support deserializing schemas with versioning information.
- Add support for getAccountInfo, InvokeContract, getCryptographicParameters and getModuleSource with JSON-RPC

### Fixed

- Fixed contract schema serialization for ByteList

### Changes

- The function for deserializing a module schema `deserialModuleFromBuffer` now have the schema version as an optional argument. The function will try to extract the version from the buffer. When a version is provided it falls back to this, otherwise it throws an error.

## 0.2.1 2022-6-27

### Fixed

- @noble/ed25519 and cross-fetch moved from devDependencies to dependencies.

## 0.2.0 2022-6-24

### Added

- Support deserializing version 2 schemas.
- Support serializing parameters for contracts using version 2 schemas.
- Support for deploying versioned smart contract modules, which is the format used in cargo-concordium v2+. (This is done by not supplying the version field in the payload)

### Breaking changes

- `serializeInitContractParameters` and `serializeUpdateContractParameters` each have an additional parameter, which denotes the version of the schema provided. For existing users that are using V0 contracts, that parameter should be `SchemaVersion.V1`.
- Deserialization of schemas have been changed: types and functions have been renamed and `deserialModuleFromBuffer` have an additional parameter.

## 0.1.1 2022-6-2

### Fixed

- Fixed JSON-RPC client crash on empty response when calling getInstanceInfo.
    (And update the format of the arguments for the server)
- Fixed issue by bumping rust bindings version

## 0.1.0 2022-5-25

- Initial release<|MERGE_RESOLUTION|>--- conflicted
+++ resolved
@@ -47,20 +47,16 @@
   with `buildAccountSigner`
 - A new optional field `createPlt` to `AuthorizationsV1` which exposes the access structure for PLT creation.
 
-<<<<<<< HEAD
 ## 10.0.0-alpha.? (Unreleased)
 
 ### Breaking changes
 
 - Changed the representation of `TokenEvent` to a more flattened version in line with the representation in concordium-base.
 - Replaced `TokenUpdateEvent` with the flattened `TokenEvent` mentioned above.
-=======
-## 10.0.0-alpha.11 (Unreleased)
 
 ### Changed
 
 - Energy cost of PLT mint/burn changed from 100 to 50
->>>>>>> cc56dfd0
 
 ## 10.0.0-alpha.10
 
