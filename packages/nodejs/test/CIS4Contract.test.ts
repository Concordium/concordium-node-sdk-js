<<<<<<< HEAD
import { ContractAddress } from '@concordium/common-sdk';
=======
import { Buffer } from 'buffer/index.js';
import {
    AccountAddress,
    ContractAddress,
    Timestamp,
} from '@concordium/common-sdk';
>>>>>>> b528f5a4
import { serializeTypeValue } from '@concordium/common-sdk/schema';
import { CIS4, CIS4Contract, Web3IdSigner } from '@concordium/common-sdk/cis4';
import { getNodeClientV2 as getNodeClient } from './testHelpers.js';

const ISSUER_ACCOUNT = AccountAddress.fromBase58(
    '4UC8o4m8AgTxt5VBFMdLwMCwwJQVJwjesNzW7RPXkACynrULmd'
);
const ISSUER_PUB_KEY =
    '23e7b282e69f39f962fa587eb033ca201e09d59c9740f18d5666b390fea9d486';

const HOLDER_KEYPAIR = {
    prv: 'df37c498bc038cedbb61b9c523f80d6bd4f8e13bddddc0be2d201cc08bb6b8ac',
    pub: '6e8aef0cb3a4bf141e17025f1525367bb8ffd41c08e3ea09a675386baea4d0c9',
};
const NEW_HOLDER_KEYPAIR = {
    prv: '3a02247f30b3448438e648190bd08c86ab54743f90593ecd91c51e8e8464f6a5',
    pub: '6da02aced802eb2b5fdc8f180c6bf4adac422fd78ddcfbe177035a5b96157780',
};
const REVOKER_KEYPAIR = {
    prv: 'c678454d82655544bb12954620ce1b2d8d827347f1870a6ba7f43cabdee8361b',
    pub: '8a2cb33d95335a51a3ce332b3ff3c9f9dd06b05c91b81f078211862e367ff59e',
};
const NEW_REVOKER_1_KEYPAIR = {
    prv: '43ec8c08efb05eed2dce1dd3ee8d6974b83e077e03ca8abbcfdccd6d923210cb',
    pub: 'a5bb0b16d22be9b8510c75ef80f808d65897095e6e5dd9335b01c0632c143c6a',
};
const NEW_REVOKER_2_KEYPAIR = {
    prv: 'cbfa761a29b8d11c5a0b421f402dfc498703d40762007876550beae7727c68c2',
    pub: 'b9372d7afffa99f7223c622aac78b5cb199c94f3b961feabd6f776d2d0a10b1c',
};
const WEB3ID_ADDRESS_REVOKE = ContractAddress.create(5587);

const TEST_BLOCK =
    'bf956ef81bb6a22eda754d490bdb7a3085318b3a1fe9370f83f86649a5f7cb60';

const getCIS4 = () =>
    CIS4Contract.create(getNodeClient(), WEB3ID_ADDRESS_REVOKE);

const in5Minutes = () => new Date(Date.now() + 1000 * 60 * 5);

describe('credentialEntry', () => {
    test('Deserializes correctly', async () => {
        const cis4 = await getCIS4();
        const credentialEntry = await cis4.credentialEntry(
            HOLDER_KEYPAIR.pub,
            TEST_BLOCK
        );

        const expected: CIS4.CredentialEntry = {
            credentialInfo: {
                holderPubKey: HOLDER_KEYPAIR.pub,
                holderRevocable: true,
                validFrom: Timestamp.fromDate(
                    new Date('2023-08-01T13:47:02.260Z')
                ),
                validUntil: Timestamp.fromDate(
                    new Date('2023-08-01T13:47:02.260Z')
                ),
                metadataUrl: { url: '' },
            },
            schemaRef: { url: 'http://foo-schema-url.com' },
            revocationNonce: 0n,
        };
        expect(credentialEntry).toEqual(expected);
    });
});

describe('credentialStatus', () => {
    test('Deserializes correctly', async () => {
        const cis4 = await getCIS4();
        const credentialStatus = await cis4.credentialStatus(
            HOLDER_KEYPAIR.pub,
            TEST_BLOCK
        );

        const expected: CIS4.CredentialStatus = CIS4.CredentialStatus.Active;
        expect(credentialStatus).toEqual(expected);
    });
});

describe('issuer', () => {
    test('Deserializes correctly', async () => {
        const cis4 = await getCIS4();
        const issuer = await cis4.issuer(TEST_BLOCK);

        const expected = ISSUER_PUB_KEY;
        expect(issuer).toEqual(expected);
    });
});

describe('registryMetadata', () => {
    test('Deserializes correctly', async () => {
        const cis4 = await getCIS4();
        const metadata = await cis4.registryMetadata(TEST_BLOCK);

        const expected = {
            issuerMetadata: {
                url: 'http://issuer-metadata-url.com',
            },
            credentialType: 'Foo',
            credentialSchema: {
                url: 'http://foo-schema-url.com',
            },
        };
        expect(metadata).toEqual(expected);
    });
});

describe('revocationKeys', () => {
    test('Deserializes correctly', async () => {
        const cis4 = await getCIS4();
        const rKeys = await cis4.revocationKeys(TEST_BLOCK);

        const expected: CIS4.RevocationKeyWithNonce[] = [
            {
                key: '00008a2cb33d95335a51a3ce332b3ff3c9f9dd06b05c91b81f078211862e367f',
                nonce: 40693n,
            },
        ];
        expect(rKeys).toEqual(expected);
    });
});

describe('registerCredential', () => {
    test('Invokes successfully', async () => {
        const cis4 = await getCIS4();
        const credential: CIS4.CredentialInfo = {
            holderPubKey: NEW_HOLDER_KEYPAIR.pub,
            holderRevocable: true,
            validFrom: Timestamp.fromDate(new Date('1/1/2023')),
            metadataUrl: {
                url: 'http://issuer-metadata-url.com',
            },
        };
        const auxData = Buffer.from('Hello world!').toString('hex');
        const res = await cis4.dryRun.registerCredential(
            ISSUER_ACCOUNT,
            credential,
            auxData,
            TEST_BLOCK
        );

        expect(res.tag).toBe('success');
    });

    test('Manual serialization matches schema serialization', async () => {
        const cis4 = await getCIS4();
        const credential: CIS4.CredentialInfo = {
            holderPubKey: NEW_HOLDER_KEYPAIR.pub,
            holderRevocable: true,
            validFrom: Timestamp.fromDate(new Date('1/1/2023')),
            metadataUrl: {
                url: 'http://issuer-metadata-url.com',
            },
        };

        let tx = cis4.createRegisterCredential({ energy: 100000n }, credential);
        let schemaSerial = serializeTypeValue(
            tx.parameter.json,
            Buffer.from(tx.schema.value, 'base64'),
            true
        );
        expect(tx.parameter.hex).toEqual(schemaSerial.toString('hex'));

        // With `validUntil` + !`holderRevocable`
        credential.validUntil = Timestamp.fromDate(
            new Date(new Date().setFullYear(new Date().getFullYear() + 1))
        );
        credential.holderRevocable = false;

        tx = cis4.createRegisterCredential({ energy: 100000n }, credential);
        schemaSerial = serializeTypeValue(
            tx.parameter.json,
            Buffer.from(tx.schema.value, 'base64'),
            true
        );
        expect(tx.parameter.hex).toEqual(schemaSerial.toString('hex'));

        // With data
        const auxData = Buffer.from('Hello world!').toString('hex');

        tx = cis4.createRegisterCredential(
            { energy: 100000n },
            credential,
            auxData
        );
        schemaSerial = serializeTypeValue(
            tx.parameter.json,
            Buffer.from(tx.schema.value, 'base64'),
            true
        );
        expect(tx.parameter.hex).toEqual(schemaSerial.toString('hex'));
    });
});

describe('registerRevocationKeys', () => {
    test('Invokes successfully', async () => {
        const cis4 = await getCIS4();
        const res = await cis4.dryRun.registerRevocationKeys(
            ISSUER_ACCOUNT,
            NEW_REVOKER_1_KEYPAIR.pub,
            TEST_BLOCK
        );
        expect(res.tag).toBe('success');
    });

    test('Manual serialization matches schema serialization', async () => {
        const cis4 = await getCIS4();

        // Single key
        let tx = cis4.createRegisterRevocationKeys(
            { energy: 100000n },
            NEW_REVOKER_1_KEYPAIR.pub
        );
        let schemaSerial = serializeTypeValue(
            tx.parameter.json,
            Buffer.from(tx.schema.value, 'base64'),
            true
        );
        expect(tx.parameter.hex).toEqual(schemaSerial.toString('hex'));

        // Multilple keys
        tx = cis4.createRegisterRevocationKeys({ energy: 100000n }, [
            NEW_REVOKER_1_KEYPAIR.pub,
            NEW_REVOKER_2_KEYPAIR.pub,
        ]);
        schemaSerial = serializeTypeValue(
            tx.parameter.json,
            Buffer.from(tx.schema.value, 'base64'),
            true
        );
        expect(tx.parameter.hex).toEqual(schemaSerial.toString('hex'));

        // With data
        tx = cis4.createRegisterRevocationKeys(
            { energy: 100000n },
            [NEW_REVOKER_1_KEYPAIR.pub, NEW_REVOKER_2_KEYPAIR.pub],
            Buffer.from('Test').toString('hex')
        );
        schemaSerial = serializeTypeValue(
            tx.parameter.json,
            Buffer.from(tx.schema.value, 'base64'),
            true
        );
        expect(tx.parameter.hex).toEqual(schemaSerial.toString('hex'));
    });
});

describe('removeRevocationKeys', () => {
    test('Invokes successfully', async () => {
        const cis4 = await getCIS4();
        const res = await cis4.dryRun.removeRevocationKeys(
            ISSUER_ACCOUNT,
            REVOKER_KEYPAIR.pub,
            TEST_BLOCK
        );
        expect(res.tag).toBe('success');
    });

    test('Manual serialization matches schema serialization', async () => {
        const cis4 = await getCIS4();

        let tx = cis4.createRemoveRevocationKeys(
            { energy: 100000n },
            REVOKER_KEYPAIR.pub
        );
        let schemaSerial = serializeTypeValue(
            tx.parameter.json,
            Buffer.from(tx.schema.value, 'base64'),
            true
        );
        expect(tx.parameter.hex).toEqual(schemaSerial.toString('hex'));

        // Multiple keys
        tx = cis4.createRemoveRevocationKeys({ energy: 100000n }, [
            REVOKER_KEYPAIR.pub,
            NEW_REVOKER_1_KEYPAIR.pub,
        ]);
        schemaSerial = serializeTypeValue(
            tx.parameter.json,
            Buffer.from(tx.schema.value, 'base64'),
            true
        );
        expect(tx.parameter.hex).toEqual(schemaSerial.toString('hex'));

        // With data
        tx = cis4.createRemoveRevocationKeys(
            { energy: 100000n },
            [REVOKER_KEYPAIR.pub, NEW_REVOKER_1_KEYPAIR.pub],
            Buffer.from('Test').toString('hex')
        );
        schemaSerial = serializeTypeValue(
            tx.parameter.json,
            Buffer.from(tx.schema.value, 'base64'),
            true
        );
        expect(tx.parameter.hex).toEqual(schemaSerial.toString('hex'));
    });
});

describe('revokeCredentialAsIssuer', () => {
    test('Invokes successfully', async () => {
        const cis4 = await getCIS4();
        const res = await cis4.dryRun.revokeCredentialAsIssuer(
            ISSUER_ACCOUNT,
            HOLDER_KEYPAIR.pub,
            undefined,
            undefined,
            TEST_BLOCK
        );
        expect(res.tag).toBe('success');
    });

    test('Manual serialization matches schema serialization', async () => {
        const cis4 = await getCIS4();

        let tx = cis4.createRevokeCredentialAsIssuer(
            { energy: 100000n },
            HOLDER_KEYPAIR.pub,
            undefined,
            undefined
        );
        let schemaSerial = serializeTypeValue(
            tx.parameter.json,
            Buffer.from(tx.schema.value, 'base64'),
            true
        );
        expect(tx.parameter.hex).toEqual(schemaSerial.toString('hex'));

        // With reason
        tx = cis4.createRevokeCredentialAsIssuer(
            { energy: 100000n },
            HOLDER_KEYPAIR.pub,
            'Because test...',
            undefined
        );
        schemaSerial = serializeTypeValue(
            tx.parameter.json,
            Buffer.from(tx.schema.value, 'base64'),
            true
        );
        expect(tx.parameter.hex).toEqual(schemaSerial.toString('hex'));

        // With data
        tx = cis4.createRevokeCredentialAsIssuer(
            { energy: 100000n },
            HOLDER_KEYPAIR.pub,
            undefined,
            Buffer.from('Is anyone watching?').toString('hex')
        );
        schemaSerial = serializeTypeValue(
            tx.parameter.json,
            Buffer.from(tx.schema.value, 'base64'),
            true
        );
        expect(tx.parameter.hex).toEqual(schemaSerial.toString('hex'));
    });
});

describe('revokeCredentialAsHolder', () => {
    const signer = new Web3IdSigner(HOLDER_KEYPAIR.prv, HOLDER_KEYPAIR.pub);

    test('Invokes successfully', async () => {
        const cis4 = await getCIS4();
        const res = await cis4.dryRun.revokeCredentialAsHolder(
            ISSUER_ACCOUNT,
            signer,
            0n,
            in5Minutes(),
            undefined,
            TEST_BLOCK
        );
        expect(res.tag).toBe('success');
    });

    test('Manual serialization matches schema serialization', async () => {
        const cis4 = await getCIS4();

        let tx = await cis4.createRevokeCredentialAsHolder(
            { energy: 100000n },
            signer,
            0n,
            in5Minutes(),
            undefined
        );
        let schemaSerial = serializeTypeValue(
            tx.parameter.json,
            Buffer.from(tx.schema.value, 'base64'),
            true
        );
        expect(tx.parameter.hex).toEqual(schemaSerial.toString('hex'));

        // With reason
        tx = await cis4.createRevokeCredentialAsHolder(
            { energy: 100000n },
            signer,
            0n,
            in5Minutes(),
            'Because test...'
        );
        schemaSerial = serializeTypeValue(
            tx.parameter.json,
            Buffer.from(tx.schema.value, 'base64'),
            true
        );
        expect(tx.parameter.hex).toEqual(schemaSerial.toString('hex'));
    });
});

describe('revokeCredentialAsOther', () => {
    const signer = new Web3IdSigner(REVOKER_KEYPAIR.prv, REVOKER_KEYPAIR.pub);

    test('Invokes successfully', async () => {
        const cis4 = await getCIS4();
        const res = await cis4.dryRun.revokeCredentialAsOther(
            ISSUER_ACCOUNT,
            signer,
            HOLDER_KEYPAIR.pub,
            0n,
            in5Minutes(),
            undefined,
            TEST_BLOCK
        );
        expect(res.tag).toBe('success');
    });

    test('Manual serialization matches schema serialization', async () => {
        const cis4 = await getCIS4();

        let tx = await cis4.createRevokeCredentialAsOther(
            { energy: 100000n },
            signer,
            HOLDER_KEYPAIR.pub,
            0n,
            in5Minutes(),
            undefined
        );
        let schemaSerial = serializeTypeValue(
            tx.parameter.json,
            Buffer.from(tx.schema.value, 'base64'),
            true
        );
        expect(tx.parameter.hex).toEqual(schemaSerial.toString('hex'));

        // With reason
        tx = await cis4.createRevokeCredentialAsOther(
            { energy: 100000n },
            signer,
            HOLDER_KEYPAIR.pub,
            0n,
            in5Minutes(),
            'Because test...'
        );
        schemaSerial = serializeTypeValue(
            tx.parameter.json,
            Buffer.from(tx.schema.value, 'base64'),
            true
        );
        expect(tx.parameter.hex).toEqual(schemaSerial.toString('hex'));
    });
});<|MERGE_RESOLUTION|>--- conflicted
+++ resolved
@@ -1,13 +1,9 @@
-<<<<<<< HEAD
-import { ContractAddress } from '@concordium/common-sdk';
-=======
-import { Buffer } from 'buffer/index.js';
 import {
+    ContractAddress,
     AccountAddress,
-    ContractAddress,
     Timestamp,
+    Energy,
 } from '@concordium/common-sdk';
->>>>>>> b528f5a4
 import { serializeTypeValue } from '@concordium/common-sdk/schema';
 import { CIS4, CIS4Contract, Web3IdSigner } from '@concordium/common-sdk/cis4';
 import { getNodeClientV2 as getNodeClient } from './testHelpers.js';
@@ -164,7 +160,10 @@
             },
         };
 
-        let tx = cis4.createRegisterCredential({ energy: 100000n }, credential);
+        let tx = cis4.createRegisterCredential(
+            { energy: Energy.create(100000) },
+            credential
+        );
         let schemaSerial = serializeTypeValue(
             tx.parameter.json,
             Buffer.from(tx.schema.value, 'base64'),
@@ -178,7 +177,10 @@
         );
         credential.holderRevocable = false;
 
-        tx = cis4.createRegisterCredential({ energy: 100000n }, credential);
+        tx = cis4.createRegisterCredential(
+            { energy: Energy.create(100000) },
+            credential
+        );
         schemaSerial = serializeTypeValue(
             tx.parameter.json,
             Buffer.from(tx.schema.value, 'base64'),
@@ -190,7 +192,7 @@
         const auxData = Buffer.from('Hello world!').toString('hex');
 
         tx = cis4.createRegisterCredential(
-            { energy: 100000n },
+            { energy: Energy.create(100000) },
             credential,
             auxData
         );
@@ -219,7 +221,7 @@
 
         // Single key
         let tx = cis4.createRegisterRevocationKeys(
-            { energy: 100000n },
+            { energy: Energy.create(100000) },
             NEW_REVOKER_1_KEYPAIR.pub
         );
         let schemaSerial = serializeTypeValue(
@@ -230,10 +232,10 @@
         expect(tx.parameter.hex).toEqual(schemaSerial.toString('hex'));
 
         // Multilple keys
-        tx = cis4.createRegisterRevocationKeys({ energy: 100000n }, [
-            NEW_REVOKER_1_KEYPAIR.pub,
-            NEW_REVOKER_2_KEYPAIR.pub,
-        ]);
+        tx = cis4.createRegisterRevocationKeys(
+            { energy: Energy.create(100000) },
+            [NEW_REVOKER_1_KEYPAIR.pub, NEW_REVOKER_2_KEYPAIR.pub]
+        );
         schemaSerial = serializeTypeValue(
             tx.parameter.json,
             Buffer.from(tx.schema.value, 'base64'),
@@ -243,7 +245,7 @@
 
         // With data
         tx = cis4.createRegisterRevocationKeys(
-            { energy: 100000n },
+            { energy: Energy.create(100000) },
             [NEW_REVOKER_1_KEYPAIR.pub, NEW_REVOKER_2_KEYPAIR.pub],
             Buffer.from('Test').toString('hex')
         );
@@ -271,7 +273,7 @@
         const cis4 = await getCIS4();
 
         let tx = cis4.createRemoveRevocationKeys(
-            { energy: 100000n },
+            { energy: Energy.create(100000) },
             REVOKER_KEYPAIR.pub
         );
         let schemaSerial = serializeTypeValue(
@@ -282,10 +284,10 @@
         expect(tx.parameter.hex).toEqual(schemaSerial.toString('hex'));
 
         // Multiple keys
-        tx = cis4.createRemoveRevocationKeys({ energy: 100000n }, [
-            REVOKER_KEYPAIR.pub,
-            NEW_REVOKER_1_KEYPAIR.pub,
-        ]);
+        tx = cis4.createRemoveRevocationKeys(
+            { energy: Energy.create(100000) },
+            [REVOKER_KEYPAIR.pub, NEW_REVOKER_1_KEYPAIR.pub]
+        );
         schemaSerial = serializeTypeValue(
             tx.parameter.json,
             Buffer.from(tx.schema.value, 'base64'),
@@ -295,7 +297,7 @@
 
         // With data
         tx = cis4.createRemoveRevocationKeys(
-            { energy: 100000n },
+            { energy: Energy.create(100000) },
             [REVOKER_KEYPAIR.pub, NEW_REVOKER_1_KEYPAIR.pub],
             Buffer.from('Test').toString('hex')
         );
@@ -325,7 +327,7 @@
         const cis4 = await getCIS4();
 
         let tx = cis4.createRevokeCredentialAsIssuer(
-            { energy: 100000n },
+            { energy: Energy.create(100000) },
             HOLDER_KEYPAIR.pub,
             undefined,
             undefined
@@ -339,7 +341,7 @@
 
         // With reason
         tx = cis4.createRevokeCredentialAsIssuer(
-            { energy: 100000n },
+            { energy: Energy.create(100000) },
             HOLDER_KEYPAIR.pub,
             'Because test...',
             undefined
@@ -353,7 +355,7 @@
 
         // With data
         tx = cis4.createRevokeCredentialAsIssuer(
-            { energy: 100000n },
+            { energy: Energy.create(100000) },
             HOLDER_KEYPAIR.pub,
             undefined,
             Buffer.from('Is anyone watching?').toString('hex')
@@ -387,7 +389,7 @@
         const cis4 = await getCIS4();
 
         let tx = await cis4.createRevokeCredentialAsHolder(
-            { energy: 100000n },
+            { energy: Energy.create(100000) },
             signer,
             0n,
             in5Minutes(),
@@ -402,7 +404,7 @@
 
         // With reason
         tx = await cis4.createRevokeCredentialAsHolder(
-            { energy: 100000n },
+            { energy: Energy.create(100000) },
             signer,
             0n,
             in5Minutes(),
@@ -438,7 +440,7 @@
         const cis4 = await getCIS4();
 
         let tx = await cis4.createRevokeCredentialAsOther(
-            { energy: 100000n },
+            { energy: Energy.create(100000) },
             signer,
             HOLDER_KEYPAIR.pub,
             0n,
@@ -454,7 +456,7 @@
 
         // With reason
         tx = await cis4.createRevokeCredentialAsOther(
-            { energy: 100000n },
+            { energy: Energy.create(100000) },
             signer,
             HOLDER_KEYPAIR.pub,
             0n,
