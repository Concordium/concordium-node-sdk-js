--- conflicted
+++ resolved
@@ -5,7 +5,7 @@
   push:
     branches: [main, release**, feature**]
   pull_request:
-    branches: ['**']
+    branches: ["**"]
     # Don't run on draft PR's, see: https://github.com/orgs/community/discussions/25722#discussioncomment-3248917
     types: [opened, synchronize, reopened, ready_for_review]
   # Allows us to run the workflow manually from the Actions tab
@@ -13,11 +13,7 @@
 
 env:
   DUMMY: 3 # For cache busting.
-<<<<<<< HEAD
-  NODE_VERSION: 18.16.0
-=======
   NODE_VERSION: 20.19.5
->>>>>>> 1816acdd
   RUST_VERSION: 1.85
   WASM_PACK_VERSION: 0.13.1
 
@@ -29,7 +25,7 @@
     steps:
       - uses: actions/checkout@v5
         with:
-          submodules: 'recursive'
+          submodules: "recursive"
 
       - uses: actions/setup-node@v5
         with:
@@ -60,7 +56,7 @@
     steps:
       - uses: actions/checkout@v5
         with:
-          submodules: 'recursive'
+          submodules: "recursive"
 
       - uses: actions/setup-node@v5
         with:
@@ -130,7 +126,7 @@
       - name: Checkout
         uses: actions/checkout@v5
         with:
-          submodules: 'recursive'
+          submodules: "recursive"
 
       - uses: actions/setup-node@v5
         with:
@@ -313,7 +309,7 @@
       - name: Checkout
         uses: actions/checkout@v5
         with:
-          submodules: 'recursive'
+          submodules: "recursive"
 
       - name: Install formatter
         run: |
@@ -335,7 +331,7 @@
       - name: Checkout
         uses: actions/checkout@v5
         with:
-          submodules: 'recursive'
+          submodules: "recursive"
 
       - name: Install clippy
         run: |
@@ -357,7 +353,18 @@
     if: ${{ always() }}
     runs-on: ubuntu-latest
     name: Workflow result
-    needs: [deps, build, tests, typedoc, lint, markdown-lint, markdown-linkcheck, rust_lint_fmt, rust_lint_clippy]
+    needs:
+      [
+        deps,
+        build,
+        tests,
+        typedoc,
+        lint,
+        markdown-lint,
+        markdown-linkcheck,
+        rust_lint_fmt,
+        rust_lint_clippy,
+      ]
     steps:
       - run: exit 1
         # see https://stackoverflow.com/a/67532120/4907315
