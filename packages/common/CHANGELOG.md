--- conflicted
+++ resolved
@@ -2,12 +2,11 @@
 
 ## Unreleased
 
-<<<<<<< HEAD
 ### Breaking changes
 - Updated `blockInfo` so that the `bakerId` field is optional, since it will be undefined for genesis blocks.
 - `waitForTransactionFinalization` now returns a `BlockItemSummaryInBlock`
 - Added missing version return type in `getModuleSchema`. It now returns an object containing the schema source and version.
-=======
+
 ### Added
 
 - Helpers for calculating energy cost for a transaction and microCCD cost from energy cost. 
@@ -29,8 +28,6 @@
 - Utility functions for extracting information from `BlockSpecialEvent`.
     - `specialEventAffectedAccounts`
 
->>>>>>> 73beef43
-
 ## 6.5.0 2023-5-03
 
 ### Added
