--- conflicted
+++ resolved
@@ -1,10 +1,6 @@
 {
     "name": "@concordium/common-sdk",
-<<<<<<< HEAD
     "version": "7.0.0",
-=======
-    "version": "6.6.0",
->>>>>>> 46d61aa7
     "license": "Apache-2.0",
     "engines": {
         "node": ">=14.16.0"
