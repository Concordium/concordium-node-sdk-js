--- conflicted
+++ resolved
@@ -1,6 +1,5 @@
 # Changelog
 
-<<<<<<< HEAD
 ## Unreleased
 
 ### Added
@@ -9,7 +8,7 @@
   - `getEnergyCost`
   - `getExchangeRate`
   - `convertEnergyToMicroCcd`
-=======
+
 ## 6.5.0 2023-5-03
 
 ### Added
@@ -46,7 +45,6 @@
 ### Fixed
 
 - `serializeTypeValue` now reports an error when called with invalid data, such as a receive function with missing schema, or a schema that cannot be parsed.
->>>>>>> b824687c
 
 ## 6.3.0 2023-02-27
 
