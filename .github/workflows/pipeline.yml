name: Build, lint and typecheck examples

on:
    # Triggers the workflow on push or pull request events but only for the main branch
    push:
        branches: [ main, release** ]
    pull_request:
        branches: [ main, release** ]
        # Don't run on draft PR's, see: https://github.com/orgs/community/discussions/25722#discussioncomment-3248917
        types: [ opened, synchronize, reopened, ready_for_review ]
    # Allows us to run the workflow manually from the Actions tab
    workflow_dispatch:


env:
<<<<<<< HEAD
    DUMMY: 1
=======
    DUMMY: 1 # For cache busting.
>>>>>>> b4d4657c
    NODE_VERSION: 18.16.0
    RUST_VERSION: 1.65
    RUST_FMT: nightly-2023-04-01-x86_64-unknown-linux-gnu

jobs:
    deps:
        if: github.event.pull_request.draft == false
        runs-on: ubuntu-22.04
        steps:
            - uses: actions/checkout@v3
              with:
                  submodules: 'recursive'

            - uses: actions/setup-node@v3
              with:
                  node-version: ${{ env.NODE_VERSION }}
                  cache: yarn

            - name: Cache dependencies
              id: yarn-cache
              uses: actions/cache@v3
              with:
                  path: |
                      ./node_modules
                      ./docs/node_modules
                  key: ${{ runner.os }}-yarn-${{ hashFiles('yarn.lock') }}-${{ env.DUMMY }}
                  restore-keys: |
                      ${{ runner.os }}-yarn

            - name: Get dependencies
              run: yarn install --immutable

    build:
        if: github.event.pull_request.draft == false
        runs-on: ubuntu-22.04
        needs: deps
        steps:
            - uses: actions/checkout@v3
              with:
                  submodules: 'recursive'

            - uses: actions/setup-node@v3
              with:
                  node-version: ${{ env.NODE_VERSION }}
                  cache: yarn

            - name: Cache GRPC
              id: cache-grpc
              uses: actions/cache@v3
              with:
                  path: |
                      ./packages/common/src/grpc-api
                      ./packages/nodejs/src/grpc-api
                  key: ${{ runner.os }}-grpc-${{ hashFiles('deps/concordium-base/concordium-grpc-api') }}-${{ env.DUMMY }}
                  restore-keys: ${{ runner.os }}-grpc

            - name: Cache WebPack
              uses: actions/cache@v3
              with:
                  path: ./packages/web/.webpack-cache
                  # These two lines ensure that a fresh cache is generated after each run
                  key: ${{ runner.os }}-webpack-${{ github.run_id }}
                  restore-keys: ${{ runner.os }}-webpack

            - name: Restore dependencies
              uses: actions/cache/restore@v3
              with:
                  path: |
                      ./node_modules
                      ./docs/node_modules
                  key: ${{ runner.os }}-yarn

            - name: Install rust
              run: rustup default ${{ env.RUST_VERSION }}

            - uses: Swatinem/rust-cache@v2
              with:
                  workspaces: |
                      packages/rust-bindings
                      deps/concordium-base/rust-src
                      deps/concordium-base/concordium-contracts-common

            - name: Get wasm-pack
              uses: jetli/wasm-pack-action@v0.4.0
              with:
                  version: 'latest'

            - name: Build
              run: yarn build

            - name: Store build-debug
              uses: ./.github/actions/upload-artifact
              with:
                  name: build-debug
                  path: |
                      ./packages/rust-bindings/lib
                      ./packages/common/lib
                      ./packages/web/lib
                      ./packages/nodejs/lib
                      ./packages/ccd-js-gen/lib

    typecheck-examples:
        runs-on: ubuntu-22.04
        needs: build
        steps:
            - uses: actions/checkout@v3

            - uses: actions/setup-node@v3
              with:
                  node-version: ${{ env.NODE_VERSION }}
                  cache: yarn

            - name: Restore dependencies
              uses: actions/cache/restore@v3
              with:
                  path: |
                      ./node_modules
                      ./docs/node_modules
                  key: ${{ runner.os }}-yarn

            - name: Get build-debug
              uses: ./.github/actions/download-artifact
              with:
                  name: build-debug

            - name: Typecheck examples
              run: yarn workspace @concordium/examples typecheck

    common-tests:
        runs-on: ubuntu-22.04
        needs: build
        defaults:
            run:
                working-directory: packages/common
        steps:
            - name: Checkout
              uses: actions/checkout@v3
              with:
                  submodules: 'recursive'

            - uses: actions/setup-node@v3
              with:
                  node-version: ${{ env.NODE_VERSION }}
                  cache: yarn

            - name: Restore dependencies
              uses: actions/cache/restore@v3
              with:
                  path: |
                      ./node_modules
                      ./docs/node_modules
                  key: ${{ runner.os }}-yarn

            - name: Restore grpc
              uses: actions/cache/restore@v3
              with:
                  path: |
                      ./packages/common/src/grpc-api
                      ./packages/nodejs/src/grpc-api
                  key: ${{ runner.os }}-grpc

            - name: Get build-debug
              uses: ./.github/actions/download-artifact
              with:
                  name: build-debug

            - name: Run Tests
              run: yarn test

    typedoc:
        runs-on: ubuntu-22.04
        needs: build
        steps:
            - uses: actions/checkout@v3

            - uses: actions/setup-node@v3
              with:
                  node-version: ${{ env.NODE_VERSION }}
                  cache: yarn

            - name: Restore dependencies
              uses: actions/cache/restore@v3
              with:
                  path: |
                      ./node_modules
                      ./docs/node_modules
                  key: ${{ runner.os }}-yarn

            - name: Restore grpc
              uses: actions/cache/restore@v3
              with:
                  path: |
                      ./packages/common/src/grpc-api
                      ./packages/nodejs/src/grpc-api
                  key: ${{ runner.os }}-grpc

            - name: Get build-debug
              uses: ./.github/actions/download-artifact
              with:
                  name: build-debug

            - name: Build typedoc
              run: yarn build:docs

    lint:
        runs-on: ubuntu-22.04
        needs: build
        if: github.event.pull_request.draft == false
        steps:
            - uses: actions/checkout@v3

            - uses: actions/setup-node@v3
              with:
                  node-version: ${{ env.NODE_VERSION }}
                  cache: yarn

            - name: Restore dependencies
              uses: actions/cache/restore@v3
              with:
                  path: |
                      ./node_modules
                      ./docs/node_modules
                  key: ${{ runner.os }}-yarn

            - name: Restore grpc
              uses: actions/cache/restore@v3
              with:
                  path: |
                      ./packages/common/src/grpc-api
                      ./packages/nodejs/src/grpc-api
                  key: ${{ runner.os }}-grpc

            - name: Get build-debug
              uses: ./.github/actions/download-artifact
              with:
                  name: build-debug

            - name: Lint
              run: yarn lint

    markdown-lint:
        runs-on: ubuntu-22.04
        if: github.event.pull_request.draft == false
        needs: deps
        steps:
            - uses: actions/checkout@v3

            - uses: actions/setup-node@v3
              with:
                  node-version: ${{ env.NODE_VERSION }}
                  cache: yarn

            - name: Restore dependencies
              uses: actions/cache/restore@v3
              with:
                  path: |
                      ./node_modules
                      ./docs/node_modules
                  key: ${{ runner.os }}-yarn

            - name: Lint markdown
              run: yarn markdown:lint

    markdown-linkcheck:
        runs-on: ubuntu-22.04
        needs: deps
        if: github.event.pull_request.draft == false
        steps:
            - uses: actions/checkout@v3

            - uses: actions/setup-node@v3
              with:
                  node-version: ${{ env.NODE_VERSION }}
                  cache: yarn

            - name: Restore dependencies
              uses: actions/cache/restore@v3
              with:
                  path: |
                      ./node_modules
                      ./docs/node_modules
                  key: ${{ runner.os }}-yarn

            - name: Lint markdown
              run: yarn markdown:linkcheck

    rust_lint_fmt:
        runs-on: ubuntu-22.04
        if: github.event.pull_request.draft == false
        defaults:
            run:
                working-directory: packages/rust-bindings
        steps:
            - name: Checkout
              uses: actions/checkout@v3
              with:
                  submodules: 'recursive'

            - name: Install formatter
              run: |
                  rustup default ${{ env.RUST_FMT }}
                  rustup component add rustfmt

            - name: Format
              run: cargo fmt -- --color=always --check

    rust_lint_clippy:
        runs-on: ubuntu-22.04
        needs: rust_lint_fmt
        if: github.event.pull_request.draft == false
        defaults:
            run:
                working-directory: packages/rust-bindings
        steps:
            - name: Checkout
              uses: actions/checkout@v3
              with:
                  submodules: 'recursive'

            - name: Install clippy
              run: |
                  rustup default ${{ env.RUST_VERSION }}
                  rustup component add clippy

            - uses: Swatinem/rust-cache@v2
              with:
                  workspaces: |
                      packages/rust-bindings
                      deps/concordium-base/rust-src
                      deps/concordium-base/concordium-contracts-common

            - name: Run clippy
              run: cargo clippy --color=always --tests --benches -- -Dclippy::all<|MERGE_RESOLUTION|>--- conflicted
+++ resolved
@@ -3,21 +3,16 @@
 on:
     # Triggers the workflow on push or pull request events but only for the main branch
     push:
-        branches: [ main, release** ]
+        branches: [main, release**]
     pull_request:
-        branches: [ main, release** ]
+        branches: [main, release**]
         # Don't run on draft PR's, see: https://github.com/orgs/community/discussions/25722#discussioncomment-3248917
-        types: [ opened, synchronize, reopened, ready_for_review ]
+        types: [opened, synchronize, reopened, ready_for_review]
     # Allows us to run the workflow manually from the Actions tab
     workflow_dispatch:
 
-
 env:
-<<<<<<< HEAD
-    DUMMY: 1
-=======
     DUMMY: 1 # For cache busting.
->>>>>>> b4d4657c
     NODE_VERSION: 18.16.0
     RUST_VERSION: 1.65
     RUST_FMT: nightly-2023-04-01-x86_64-unknown-linux-gnu
