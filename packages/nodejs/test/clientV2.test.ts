import { credentials, Metadata } from '@grpc/grpc-js/';
import * as v1 from '@concordium/common-sdk';
import * as v2 from '../../common/grpc/v2/concordium/types';
import createConcordiumClientV2 from '../src/clientV2';
import { testnetBulletproofGenerators } from './resources/bulletproofgenerators';
import ConcordiumNodeClientV2, {
    getAccountIdentifierInput,
    getBlockHashInput,
} from '@concordium/common-sdk/lib/GRPCClient';
import {
    buildBasicAccountSigner,
    calculateEnergyCost,
    createCredentialDeploymentTransaction,
    getAccountTransactionHandler,
    sha256,
    getCredentialDeploymentSignDigest,
    signTransaction,
} from '@concordium/common-sdk';
import { serializeAccountTransactionPayload } from '@concordium/common-sdk/src';
import {
    getModuleBuffer,
    getIdentityInput,
    getNodeClient as getNodeClientV1,
} from './testHelpers';
import * as ed from '@noble/ed25519';
import * as expected from './resources/expectedJsons';
import { serializeAccountTransaction } from '@concordium/common-sdk/lib/serialization';
import { unwrap } from '@concordium/common-sdk/lib/util';
import { GrpcWebFetchTransport } from '@protobuf-ts/grpcweb-transport';

import { TextEncoder, TextDecoder } from 'util';
import 'isomorphic-fetch';

/* eslint-disable @typescript-eslint/no-explicit-any */
global.TextEncoder = TextEncoder as any;
global.TextDecoder = TextDecoder as any;
/* eslint-enable @typescript-eslint/no-explicit-any */

/**
 * Creates a client to communicate with a local concordium-node
 * used for automatic tests.
 */
function getNodeClientV2(
    address = 'node.testnet.concordium.com',
    port = 20000
): ConcordiumNodeClientV2 {
    const metadata = new Metadata();
    return createConcordiumClientV2(
        address,
        port,
        credentials.createInsecure(),
        metadata,
        { timeout: 15000 }
    );
}

// TODO find nice way to move this to web/common
function getNodeClientWeb(
    address = 'http://node.testnet.concordium.com',
    port = 20000
) {
    const transport = new GrpcWebFetchTransport({
        baseUrl: `${address}:${port}`,
        timeout: 15000,
    });
    return new v1.ConcordiumGRPCClient(transport);
}

const clientV1 = getNodeClientV1('node.testnet.concordium.com', 10000);
const clientV2 = getNodeClientV2();
const clientWeb = getNodeClientWeb();

const testAccount = new v1.AccountAddress(
    '3kBx2h5Y2veb4hZgAJWPrr8RyQESKm5TjzF3ti1QQ4VSYLwK1G'
);
const testCredId = new v1.CredentialRegistrationId(
    'aa730045bcd20bb5c24349db29d949f767e72f7cce459dc163c4b93c780a7d7f65801dda8ff7e4fc06fdf1a1b246276f'
);
const testAccBaker = new v1.AccountAddress(
    '4EJJ1hVhbVZT2sR9xPzWUwFcJWK3fPX54z94zskTozFVk8Xd4L'
);
const testAccDeleg = new v1.AccountAddress(
    '3bFo43GiPnkk5MmaSdsRVboaX2DNSKaRkLseQbyB3WPW1osPwh'
);
const testBlockHash =
    'fe88ff35454079c3df11d8ae13d5777babd61f28be58494efe51b6593e30716e';

// Retrieves the account info for the given account in the GRPCv2 type format.
function getAccountInfoV2(
    client: ConcordiumNodeClientV2,
    accountIdentifier: v1.AccountIdentifierInput
): Promise<v2.AccountInfo> {
    const accountInfoRequest = {
        blockHash: getBlockHashInput(testBlockHash),
        accountIdentifier: getAccountIdentifierInput(accountIdentifier),
    };

    return client.client.getAccountInfo(accountInfoRequest).response;
}

test.each([clientV2, clientWeb])(
    'getCryptographicParameters',
    async (client) => {
        const parameters = await client.getCryptographicParameters(
            testBlockHash
        );
        expect(parameters.genesisString).toEqual(
            'Concordium Testnet Version 5'
        );
        expect(parameters.onChainCommitmentKey).toEqual(
            'b14cbfe44a02c6b1f78711176d5f437295367aa4f2a8c2551ee10d25a03adc69d61a332a058971919dad7312e1fc94c5a8d45e64b6f917c540eee16c970c3d4b7f3caf48a7746284878e2ace21c82ea44bf84609834625be1f309988ac523fac'
        );

        expect(parameters.bulletproofGenerators).toEqual(
            Buffer.from(testnetBulletproofGenerators, 'base64').toString('hex')
        );
    }
);

test.each([clientV2, clientWeb])(
    'NextAccountSequenceNumber',
    async (client) => {
        const nan = await client.getNextAccountNonce(testAccount);
        expect(nan.nonce).toBeGreaterThanOrEqual(19n);
        expect(nan.allFinal).toBeDefined();
    }
);

test.each([clientV2, clientWeb])('getAccountInfo', async (client) => {
    const accountInfo = await getAccountInfoV2(client, testAccount);

    expect(v2.AccountInfo.toJson(accountInfo)).toEqual(expected.accountInfo);
});

test.each([clientV2, clientWeb])(
    'getAccountInfo: Invalid hash throws error',
    async (client) => {
        const invalidBlockHash = '1010101010';
        await expect(
            client.getAccountInfo(testAccount, invalidBlockHash)
        ).rejects.toEqual(
            new Error(
                'The input was not a valid hash, must be 32 bytes: ' +
                    invalidBlockHash
            )
        );
    }
);

test.each([clientV2, clientWeb])('getAccountInfo for baker', async (client) => {
    const accInfo = await getAccountInfoV2(client, testAccBaker);
    const accountIndexInfo = await getAccountInfoV2(client, 5n);

    if (accInfo.stake && accountIndexInfo.stake) {
        const stake = v2.AccountStakingInfo.toJson(accInfo.stake);
        const stakeAccountIndex = v2.AccountStakingInfo.toJson(
            accountIndexInfo.stake
        );
        expect(stake).toEqual(expected.stakingInfoBaker);
        expect(stake).toEqual(stakeAccountIndex);
    } else {
        throw Error('Stake field not found in accountInfo.');
    }
});

test.each([clientV2, clientWeb])(
    'getAccountInfo for delegator',
    async (client) => {
        const accInfo = await getAccountInfoV2(client, testAccDeleg);

        if (accInfo.stake) {
            expect(v2.AccountStakingInfo.toJson(accInfo.stake)).toEqual(
                expected.stakingInfoDelegator
            );
        } else {
            throw Error('Stake field not found in accountInfo.');
        }
    }
);

test.each([clientV2, clientWeb])(
    'getAccountInfo: Account Address and CredentialRegistrationId is equal',
    async (client) => {
        const accInfo = await client.getAccountInfo(testAccount, testBlockHash);
        const credIdInfo = await client.getAccountInfo(
            testCredId,
            testBlockHash
        );

        expect(accInfo).toEqual(credIdInfo);
    }
);

test.each([clientV2, clientWeb])(
    'accountInfo implementations is the same',
    async (client) => {
        const oldReg = await clientV1.getAccountInfo(
            testAccount,
            testBlockHash
        );
        const newReg = await client.getAccountInfo(testAccount, testBlockHash);

        const oldCredId = await clientV1.getAccountInfo(
            testCredId,
            testBlockHash
        );
        const newCredId = await client.getAccountInfo(
            testCredId,
            testBlockHash
        );

        const oldBaker = await clientV1.getAccountInfo(
            testAccBaker,
            testBlockHash
        );
        const newBaker = await client.getAccountInfo(
            testAccBaker,
            testBlockHash
        );

        const oldDeleg = await clientV1.getAccountInfo(
            testAccDeleg,
            testBlockHash
        );
        const newDeleg = await client.getAccountInfo(
            testAccDeleg,
            testBlockHash
        );

        expect(oldReg).toEqual(newReg);
        expect(oldCredId).toEqual(newCredId);
        expect(oldDeleg).toEqual(newDeleg);
        expect(oldBaker).toEqual(newBaker);
    }
);

<<<<<<< HEAD
test('getChainParameters corresponds to GetBlockSummary subset', async () => {
    // eslint-disable-next-line @typescript-eslint/no-explicit-any
    const blockSummary: any = await clientV1.getBlockSummary(testBlockHash);
    // eslint-disable-next-line @typescript-eslint/no-explicit-any
    const chainParameters: any = await clientV2.getBlockChainParameters(
        testBlockHash
    );

    const foundationAccount = (
        await clientV2.getAccountInfo(
            blockSummary.updates.chainParameters.foundationAccountIndex
        )
    ).accountAddress;
    expect(chainParameters.foundationAccount).toEqual(foundationAccount);
    blockSummary.updates.chainParameters.foundationAccountIndex = undefined;
    chainParameters.foundationAccount = undefined;

    expect(blockSummary.updates.chainParameters).toEqual(chainParameters);
});

test('getChainParameters corresponds to GetBlockSummary subset on protocol level < 4', async () => {
    const oldBlockHash =
        'ed2507c4d05108038741e87757ab1c3acdeeb3327027cd2972666807c9c4a20d';
    // eslint-disable-next-line @typescript-eslint/no-explicit-any
    const blockSummary: any = await clientV1.getBlockSummary(oldBlockHash);
    // eslint-disable-next-line @typescript-eslint/no-explicit-any
    const chainParameters: any = await clientV2.getBlockChainParameters(
        oldBlockHash
    );

    const foundationAccount = (
        await clientV2.getAccountInfo(
            blockSummary.updates.chainParameters.foundationAccountIndex
        )
    ).accountAddress;
    expect(chainParameters.foundationAccount).toEqual(foundationAccount);
    blockSummary.updates.chainParameters.foundationAccountIndex = undefined;
    chainParameters.foundationAccount = undefined;

    expect(blockSummary.updates.chainParameters).toEqual(chainParameters);
});

test('getPoolInfo corresponds to getPoolStatus with a bakerId', async () => {
    // eslint-disable-next-line @typescript-eslint/no-explicit-any
    const oldStatus: any = await clientV1.getPoolStatus(testBlockHash, 1n);
    // eslint-disable-next-line @typescript-eslint/no-explicit-any
    const newStatus: any = await clientV2.getPoolInfo(1n, testBlockHash);

    expect(oldStatus).toEqual(newStatus);
});

test('getPassiveDelegationInfo corresponds to getPoolStatus with no bakerId', async () => {
    // eslint-disable-next-line @typescript-eslint/no-explicit-any
    const oldStatus: any = await clientV1.getPoolStatus(testBlockHash);
    // eslint-disable-next-line @typescript-eslint/no-explicit-any
    const newStatus: any = await clientV2.getPassiveDelegationInfo(
        testBlockHash
    );

    expect(oldStatus).toEqual(newStatus);
});

test('getPoolInfo corresponds to getPoolStatus with bakerId (with pending change)', async () => {
    const changeHash =
        '2aa7c4a54ad403a9f9b48de2469e5f13a64c95f2cf7a8e72c0f9f7ae0718f642';
    const changedAccount = 1879n;
    // eslint-disable-next-line @typescript-eslint/no-explicit-any
    const oldStatus: any = await clientV1.getPoolStatus(
        changeHash,
        changedAccount
    );
    // eslint-disable-next-line @typescript-eslint/no-explicit-any
    const newStatus: any = await clientV2.getPoolInfo(
        changedAccount,
        changeHash
    );

    expect(oldStatus).toEqual(newStatus);
});

test('getBlockItemStatus on chain update', async () => {
    const transactionHash =
        '3de823b876d05cdd33a311a0f84124079f5f677afb2534c4943f830593edc650';
    const blockItemStatus = await clientV2.getBlockItemStatus(transactionHash);
=======
test.each([clientV2, clientWeb])(
    'getBlockItemStatus on chain update',
    async (client) => {
        const transactionHash =
            '3de823b876d05cdd33a311a0f84124079f5f677afb2534c4943f830593edc650';
        const blockItemStatus = await client.getBlockItemStatus(
            transactionHash
        );
>>>>>>> 8fbca55a

        expect(blockItemStatus).toEqual(expected.blockItemStatusUpdate);
    }
);

test.each([clientV2, clientWeb])(
    'getBlockItemStatus on simple transfer',
    async (client) => {
        const transactionHash =
            '502332239efc0407eebef5c73c390080e5d7e1b127ff29f786a62b3c9ab6cfe7';
        const blockItemStatus = await client.getBlockItemStatus(
            transactionHash
        );

        expect(blockItemStatus).toEqual(expected.blockItemStatusTransfer);
    }
);

test.each([clientV2, clientWeb])('getInstanceInfo', async (client) => {
    const contractAddress = {
        index: 0n,
        subindex: 0n,
    };
    const instanceInfo = await client.getInstanceInfo(
        contractAddress,
        testBlockHash
    );

    expect(instanceInfo).toEqual(expected.instanceInfo);
});

test.each([clientV2, clientWeb])('Failed invoke contract', async (client) => {
    const result = await client.invokeContract(
        {
            invoker: testAccount,
            contract: {
                index: 6n,
                subindex: 0n,
            },
            method: 'PiggyBank.smash',
            amount: new v1.CcdAmount(0n),
            parameter: undefined,
            energy: 30000n,
        },
        testBlockHash
    );

    if (result.tag !== 'failure') {
        throw new Error('Expected invoke to be fail');
    }

    expect(result.usedEnergy).toBe(340n);
    expect(result.reason.tag).toBe(v1.RejectReasonTag.RejectedReceive);
});

test.each([clientV2, clientWeb])(
    'Invoke contract on v0 contract',
    async (client) => {
        const result = await client.invokeContract(
            {
                invoker: testAccount,
                contract: {
                    index: 6n,
                    subindex: 0n,
                },
                method: 'PiggyBank.insert',
                amount: new v1.CcdAmount(1n),
                parameter: undefined,
                energy: 30000n,
            },
            testBlockHash
        );

        expect(result).toEqual(expected.invokeInstanceResponseV0);
    }
);

test.each([clientV2, clientWeb])(
    'Invoke contract same in v1 and v2 on v1 contract',
    async (client) => {
        const context = {
            invoker: testAccount,
            contract: {
                index: 81n,
                subindex: 0n,
            },
            method: 'PiggyBank.view',
            amount: new v1.CcdAmount(0n),
            parameter: undefined,
            energy: 30000n,
        };
        const resultV1 = await clientV1.invokeContract(context, testBlockHash);
        const resultV2 = await client.invokeContract(context, testBlockHash);

        expect(resultV2).toEqual(resultV1);
    }
);

test.each([clientV2, clientWeb])('getModuleSource', async (client) => {
    const localModuleBytes = getModuleBuffer('test/resources/piggy_bank.wasm');
    const moduleRef = new v1.ModuleReference(
        Buffer.from(
            'foOYrcQGqX202GnD/XrcgToxg2Z6On2weOuub33OX2Q=',
            'base64'
        ).toString('hex')
    );

    const localModuleHex = Buffer.from(localModuleBytes);
    const moduleSource = await client.getModuleSource(moduleRef, testBlockHash);

    expect(localModuleHex).toEqual(moduleSource);
});

test.each([clientV2, clientWeb])('getConsensusStatus', async (client) => {
    const genesisBlock =
        '4221332d34e1694168c2a0c0b3fd0f273809612cb13d000d5c2e00e85f50f796';

    const ci = await client.getConsensusStatus();
    const lastFinTime = unwrap(ci.lastFinalizedTime?.getTime()) / 1000;

    expect(ci.genesisBlock).toEqual(genesisBlock);
    expect(ci.lastFinalizedBlockHeight).toBeGreaterThan(1395315n);
    expect(lastFinTime).toBeGreaterThan(1669214033937n);
});

test.each([clientV2, clientWeb])('sendBlockItem', async (client) => {
    const senderAccount = new v1.AccountAddress(
        '37TRfx9PqFX386rFcNThyA3zdoWsjF8Koy6Nh3i8VrPy4duEsA'
    );
    const privateKey =
        '1f7d20585457b542b22b51f218f0636c8e05ead4b64074e6eafd1d418b04e4ac';
    const nextNonce = await client.getNextAccountNonce(senderAccount);

    // Create local transaction
    const header: v1.AccountTransactionHeader = {
        expiry: new v1.TransactionExpiry(new Date(Date.now() + 3600000)),
        nonce: nextNonce.nonce,
        sender: senderAccount,
    };
    const simpleTransfer: v1.SimpleTransferPayload = {
        amount: new v1.CcdAmount(10000000000n),
        toAddress: testAccount,
    };
    const accountTransaction: v1.AccountTransaction = {
        header: header,
        payload: simpleTransfer,
        type: v1.AccountTransactionType.Transfer,
    };

    // Sign transaction
    const signer = buildBasicAccountSigner(privateKey);
    const signature: v1.AccountTransactionSignature = await signTransaction(
        accountTransaction,
        signer
    );

    expect(
        client.sendAccountTransaction(accountTransaction, signature)
    ).rejects.toThrow('costs');
});

test.each([clientV2, clientWeb])('transactionHash', async (client) => {
    const senderAccount = new v1.AccountAddress(
        '37TRfx9PqFX386rFcNThyA3zdoWsjF8Koy6Nh3i8VrPy4duEsA'
    );
    const privateKey =
        '1f7d20585457b542b22b51f218f0636c8e05ead4b64074e6eafd1d418b04e4ac';
    const nextNonce = await client.getNextAccountNonce(senderAccount);

    // Create local transaction
    const headerLocal: v1.AccountTransactionHeader = {
        expiry: new v1.TransactionExpiry(new Date(Date.now() + 3600000)),
        nonce: nextNonce.nonce,
        sender: senderAccount,
    };
    const simpleTransfer: v1.SimpleTransferPayload = {
        amount: new v1.CcdAmount(10000000000n),
        toAddress: testAccount,
    };
    const transaction: v1.AccountTransaction = {
        header: headerLocal,
        payload: simpleTransfer,
        type: v1.AccountTransactionType.Transfer,
    };

    const rawPayload = serializeAccountTransactionPayload(transaction);

    // Energy cost
    const accountTransactionHandler = getAccountTransactionHandler(
        transaction.type
    );
    const baseEnergyCost = accountTransactionHandler.getBaseEnergyCost(
        transaction.payload
    );
    const energyCost = calculateEnergyCost(
        1n,
        BigInt(rawPayload.length),
        baseEnergyCost
    );

    // Sign transaction
    const signer = buildBasicAccountSigner(privateKey);
    const signature: v1.AccountTransactionSignature = await signTransaction(
        transaction,
        signer
    );

    // Put together sendBlockItemRequest
    const header: v2.AccountTransactionHeader = {
        sender: { value: transaction.header.sender.decodedAddress },
        sequenceNumber: { value: transaction.header.nonce },
        energyAmount: { value: energyCost },
        expiry: { value: transaction.header.expiry.expiryEpochSeconds },
    };
    const accountTransaction: v2.PreAccountTransaction = {
        header: header,
        payload: {
            payload: { oneofKind: 'rawPayload', rawPayload: rawPayload },
        },
    };

    const serializedAccountTransaction = serializeAccountTransaction(
        transaction,
        signature
    ).slice(71);
    const localHash = Buffer.from(
        sha256([serializedAccountTransaction])
    ).toString('hex');
    const nodeHash = await client.client.getAccountTransactionSignHash(
        accountTransaction
    ).response;

    expect(localHash).toEqual(Buffer.from(nodeHash.value).toString('hex'));
});

// Todo: verify that accounts can actually be created.
test.each([clientV2, clientWeb])('createAccount', async (client) => {
    // Get information from node
    const lastFinalizedBlockHash = (await client.getConsensusStatus())
        .lastFinalizedBlock;
    if (!lastFinalizedBlockHash) {
        throw new Error('Could not find latest finalized block.');
    }
    const cryptoParams = await client.getCryptographicParameters(
        lastFinalizedBlockHash
    );
    if (!cryptoParams) {
        throw new Error(
            'Cryptographic parameters were not found on a block that has been finalized.'
        );
    }

    // Create credentialDeploymentTransaction
    const identityInput: v1.IdentityInput = getIdentityInput();
    const threshold = 1;
    const credentialIndex = 1;
    const expiry = new v1.TransactionExpiry(new Date(Date.now() + 3600000));
    const revealedAttributes: v1.AttributeKey[] = [];
    const publicKeys: v1.VerifyKey[] = [
        {
            schemeId: 'Ed25519',
            verifyKey:
                'c8cd7623c5a9316d8e2fccb51e1deee615bdb5d324fb4a6d33801848fb5e459e',
        },
    ];

    const credentialDeploymentTransaction: v1.CredentialDeploymentTransaction =
        createCredentialDeploymentTransaction(
            identityInput,
            cryptoParams,
            threshold,
            publicKeys,
            credentialIndex,
            revealedAttributes,
            expiry
        );

    // Sign transaction
    const hashToSign = getCredentialDeploymentSignDigest(
        credentialDeploymentTransaction
    );
    const signingKey1 =
        '1053de23867e0f92a48814aabff834e2ca0b518497abaef71cad4e1be506334a';
    const signature = Buffer.from(
        await ed.sign(hashToSign, signingKey1)
    ).toString('hex');
    const signatures: string[] = [signature];

    expect(
        client.sendCredentialDeploymentTransaction(
            credentialDeploymentTransaction,
            signatures
        )
    ).rejects.toThrow('expired');
});<|MERGE_RESOLUTION|>--- conflicted
+++ resolved
@@ -1,4 +1,4 @@
-import { credentials, Metadata } from '@grpc/grpc-js/';
+import { credentials } from '@grpc/grpc-js/';
 import * as v1 from '@concordium/common-sdk';
 import * as v2 from '../../common/grpc/v2/concordium/types';
 import createConcordiumClientV2 from '../src/clientV2';
@@ -24,8 +24,6 @@
 } from './testHelpers';
 import * as ed from '@noble/ed25519';
 import * as expected from './resources/expectedJsons';
-import { serializeAccountTransaction } from '@concordium/common-sdk/lib/serialization';
-import { unwrap } from '@concordium/common-sdk/lib/util';
 import { GrpcWebFetchTransport } from '@protobuf-ts/grpcweb-transport';
 
 import { TextEncoder, TextDecoder } from 'util';
@@ -44,12 +42,10 @@
     address = 'node.testnet.concordium.com',
     port = 20000
 ): ConcordiumNodeClientV2 {
-    const metadata = new Metadata();
     return createConcordiumClientV2(
         address,
         port,
         credentials.createInsecure(),
-        metadata,
         { timeout: 15000 }
     );
 }
@@ -234,92 +230,100 @@
     }
 );
 
-<<<<<<< HEAD
-test('getChainParameters corresponds to GetBlockSummary subset', async () => {
-    // eslint-disable-next-line @typescript-eslint/no-explicit-any
-    const blockSummary: any = await clientV1.getBlockSummary(testBlockHash);
-    // eslint-disable-next-line @typescript-eslint/no-explicit-any
-    const chainParameters: any = await clientV2.getBlockChainParameters(
-        testBlockHash
-    );
-
-    const foundationAccount = (
-        await clientV2.getAccountInfo(
-            blockSummary.updates.chainParameters.foundationAccountIndex
-        )
-    ).accountAddress;
-    expect(chainParameters.foundationAccount).toEqual(foundationAccount);
-    blockSummary.updates.chainParameters.foundationAccountIndex = undefined;
-    chainParameters.foundationAccount = undefined;
-
-    expect(blockSummary.updates.chainParameters).toEqual(chainParameters);
-});
-
-test('getChainParameters corresponds to GetBlockSummary subset on protocol level < 4', async () => {
-    const oldBlockHash =
-        'ed2507c4d05108038741e87757ab1c3acdeeb3327027cd2972666807c9c4a20d';
-    // eslint-disable-next-line @typescript-eslint/no-explicit-any
-    const blockSummary: any = await clientV1.getBlockSummary(oldBlockHash);
-    // eslint-disable-next-line @typescript-eslint/no-explicit-any
-    const chainParameters: any = await clientV2.getBlockChainParameters(
-        oldBlockHash
-    );
-
-    const foundationAccount = (
-        await clientV2.getAccountInfo(
-            blockSummary.updates.chainParameters.foundationAccountIndex
-        )
-    ).accountAddress;
-    expect(chainParameters.foundationAccount).toEqual(foundationAccount);
-    blockSummary.updates.chainParameters.foundationAccountIndex = undefined;
-    chainParameters.foundationAccount = undefined;
-
-    expect(blockSummary.updates.chainParameters).toEqual(chainParameters);
-});
-
-test('getPoolInfo corresponds to getPoolStatus with a bakerId', async () => {
-    // eslint-disable-next-line @typescript-eslint/no-explicit-any
-    const oldStatus: any = await clientV1.getPoolStatus(testBlockHash, 1n);
-    // eslint-disable-next-line @typescript-eslint/no-explicit-any
-    const newStatus: any = await clientV2.getPoolInfo(1n, testBlockHash);
-
-    expect(oldStatus).toEqual(newStatus);
-});
-
-test('getPassiveDelegationInfo corresponds to getPoolStatus with no bakerId', async () => {
-    // eslint-disable-next-line @typescript-eslint/no-explicit-any
-    const oldStatus: any = await clientV1.getPoolStatus(testBlockHash);
-    // eslint-disable-next-line @typescript-eslint/no-explicit-any
-    const newStatus: any = await clientV2.getPassiveDelegationInfo(
-        testBlockHash
-    );
-
-    expect(oldStatus).toEqual(newStatus);
-});
-
-test('getPoolInfo corresponds to getPoolStatus with bakerId (with pending change)', async () => {
-    const changeHash =
-        '2aa7c4a54ad403a9f9b48de2469e5f13a64c95f2cf7a8e72c0f9f7ae0718f642';
-    const changedAccount = 1879n;
-    // eslint-disable-next-line @typescript-eslint/no-explicit-any
-    const oldStatus: any = await clientV1.getPoolStatus(
-        changeHash,
-        changedAccount
-    );
-    // eslint-disable-next-line @typescript-eslint/no-explicit-any
-    const newStatus: any = await clientV2.getPoolInfo(
-        changedAccount,
-        changeHash
-    );
-
-    expect(oldStatus).toEqual(newStatus);
-});
-
-test('getBlockItemStatus on chain update', async () => {
-    const transactionHash =
-        '3de823b876d05cdd33a311a0f84124079f5f677afb2534c4943f830593edc650';
-    const blockItemStatus = await clientV2.getBlockItemStatus(transactionHash);
-=======
+test.each([clientV2, clientWeb])(
+    'getChainParameters corresponds to GetBlockSummary subset',
+    async (client) => {
+        // eslint-disable-next-line @typescript-eslint/no-explicit-any
+        const blockSummary: any = await clientV1.getBlockSummary(testBlockHash);
+        // eslint-disable-next-line @typescript-eslint/no-explicit-any
+        const chainParameters: any = await client.getBlockChainParameters(
+            testBlockHash
+        );
+
+        const foundationAccount = (
+            await client.getAccountInfo(
+                blockSummary.updates.chainParameters.foundationAccountIndex
+            )
+        ).accountAddress;
+        expect(chainParameters.foundationAccount).toEqual(foundationAccount);
+        blockSummary.updates.chainParameters.foundationAccountIndex = undefined;
+        chainParameters.foundationAccount = undefined;
+
+        expect(blockSummary.updates.chainParameters).toEqual(chainParameters);
+    }
+);
+
+test.each([clientV2, clientWeb])(
+    'getChainParameters corresponds to GetBlockSummary subset on protocol level < 4',
+    async (client) => {
+        const oldBlockHash =
+            'ed2507c4d05108038741e87757ab1c3acdeeb3327027cd2972666807c9c4a20d';
+        // eslint-disable-next-line @typescript-eslint/no-explicit-any
+        const blockSummary: any = await clientV1.getBlockSummary(oldBlockHash);
+        // eslint-disable-next-line @typescript-eslint/no-explicit-any
+        const chainParameters: any = await client.getBlockChainParameters(
+            oldBlockHash
+        );
+
+        const foundationAccount = (
+            await client.getAccountInfo(
+                blockSummary.updates.chainParameters.foundationAccountIndex
+            )
+        ).accountAddress;
+        expect(chainParameters.foundationAccount).toEqual(foundationAccount);
+        blockSummary.updates.chainParameters.foundationAccountIndex = undefined;
+        chainParameters.foundationAccount = undefined;
+
+        expect(blockSummary.updates.chainParameters).toEqual(chainParameters);
+    }
+);
+
+test.each([clientV2, clientWeb])(
+    'getPoolInfo corresponds to getPoolStatus with a bakerId',
+    async (client) => {
+        // eslint-disable-next-line @typescript-eslint/no-explicit-any
+        const oldStatus: any = await clientV1.getPoolStatus(testBlockHash, 1n);
+        // eslint-disable-next-line @typescript-eslint/no-explicit-any
+        const newStatus: any = await client.getPoolInfo(1n, testBlockHash);
+
+        expect(oldStatus).toEqual(newStatus);
+    }
+);
+
+test.each([clientV2, clientWeb])(
+    'getPassiveDelegationInfo corresponds to getPoolStatus with no bakerId',
+    async (client) => {
+        // eslint-disable-next-line @typescript-eslint/no-explicit-any
+        const oldStatus: any = await clientV1.getPoolStatus(testBlockHash);
+        // eslint-disable-next-line @typescript-eslint/no-explicit-any
+        const newStatus: any = await client.getPassiveDelegationInfo(
+            testBlockHash
+        );
+
+        expect(oldStatus).toEqual(newStatus);
+    }
+);
+test.each([clientV2, clientWeb])(
+    'getPoolInfo corresponds to getPoolStatus with bakerId (with pending change)',
+    async (client) => {
+        const changeHash =
+            '2aa7c4a54ad403a9f9b48de2469e5f13a64c95f2cf7a8e72c0f9f7ae0718f642';
+        const changedAccount = 1879n;
+        // eslint-disable-next-line @typescript-eslint/no-explicit-any
+        const oldStatus: any = await clientV1.getPoolStatus(
+            changeHash,
+            changedAccount
+        );
+        // eslint-disable-next-line @typescript-eslint/no-explicit-any
+        const newStatus: any = await client.getPoolInfo(
+            changedAccount,
+            changeHash
+        );
+
+        expect(oldStatus).toEqual(newStatus);
+    }
+);
+
 test.each([clientV2, clientWeb])(
     'getBlockItemStatus on chain update',
     async (client) => {
@@ -328,7 +332,6 @@
         const blockItemStatus = await client.getBlockItemStatus(
             transactionHash
         );
->>>>>>> 8fbca55a
 
         expect(blockItemStatus).toEqual(expected.blockItemStatusUpdate);
     }
@@ -447,11 +450,10 @@
         '4221332d34e1694168c2a0c0b3fd0f273809612cb13d000d5c2e00e85f50f796';
 
     const ci = await client.getConsensusStatus();
-    const lastFinTime = unwrap(ci.lastFinalizedTime?.getTime()) / 1000;
 
     expect(ci.genesisBlock).toEqual(genesisBlock);
     expect(ci.lastFinalizedBlockHeight).toBeGreaterThan(1395315n);
-    expect(lastFinTime).toBeGreaterThan(1669214033937n);
+    expect(ci.lastFinalizedTime?.getTime()).toBeGreaterThan(1669214033937n); // 23Nov2022 in milliseconds
 });
 
 test.each([clientV2, clientWeb])('sendBlockItem', async (client) => {
