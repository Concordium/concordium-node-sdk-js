<<<<<<< HEAD
import { credentials } from '@grpc/grpc-js/';
=======
>>>>>>> b23a092b
import * as v1 from '@concordium/common-sdk';
import * as v2 from '../../common/grpc/v2/concordium/types';
import { testnetBulletproofGenerators } from './resources/bulletproofgenerators';
import ConcordiumNodeClientV2, {
    getAccountIdentifierInput,
    getBlockHashInput,
} from '@concordium/common-sdk/lib/GRPCClient';
import {
    buildBasicAccountSigner,
    calculateEnergyCost,
    createCredentialDeploymentTransaction,
    getAccountTransactionHandler,
    sha256,
    getCredentialDeploymentSignDigest,
    signTransaction,
} from '@concordium/common-sdk';
import { serializeAccountTransactionPayload } from '@concordium/common-sdk/src';
import {
    getModuleBuffer,
    getIdentityInput,
    getNodeClient as getNodeClientV1,
    getNodeClientV2,
} from './testHelpers';
import * as ed from '@noble/ed25519';
import * as expected from './resources/expectedJsons';
<<<<<<< HEAD
import { GrpcWebFetchTransport } from '@protobuf-ts/grpcweb-transport';

import { TextEncoder, TextDecoder } from 'util';
import 'isomorphic-fetch';
import { serializeAccountTransaction } from '@concordium/common-sdk/lib/serialization';
=======
import { serializeAccountTransaction } from '@concordium/common-sdk/lib/serialization';
import { unwrap } from '@concordium/common-sdk/lib/util';

import { TextEncoder, TextDecoder } from 'util';
import 'isomorphic-fetch';
import { GrpcWebFetchTransport } from '@protobuf-ts/grpcweb-transport';
>>>>>>> b23a092b

/* eslint-disable @typescript-eslint/no-explicit-any */
global.TextEncoder = TextEncoder as any;
global.TextDecoder = TextDecoder as any;
/* eslint-enable @typescript-eslint/no-explicit-any */

<<<<<<< HEAD
/**
 * Creates a client to communicate with a local concordium-node
 * used for automatic tests.
 */
function getNodeClientV2(
    address = 'node.testnet.concordium.com',
    port = 20000
): ConcordiumNodeClientV2 {
    return createConcordiumClientV2(
        address,
        port,
        credentials.createInsecure(),
        { timeout: 15000 }
    );
}

=======
>>>>>>> b23a092b
// TODO find nice way to move this to web/common
export function getNodeClientWeb(
    address = 'http://node.testnet.concordium.com',
    port = 20000
): ConcordiumNodeClientV2 {
    const transport = new GrpcWebFetchTransport({
        baseUrl: `${address}:${port}`,
        timeout: 15000,
    });
    return new v1.ConcordiumGRPCClient(transport);
}

const clientV1 = getNodeClientV1('node.testnet.concordium.com', 10000);
const clientV2 = getNodeClientV2();
const clientWeb = getNodeClientWeb();

const testAccount = new v1.AccountAddress(
    '3kBx2h5Y2veb4hZgAJWPrr8RyQESKm5TjzF3ti1QQ4VSYLwK1G'
);
const testCredId = new v1.CredentialRegistrationId(
    'aa730045bcd20bb5c24349db29d949f767e72f7cce459dc163c4b93c780a7d7f65801dda8ff7e4fc06fdf1a1b246276f'
);
const testAccBaker = new v1.AccountAddress(
    '4EJJ1hVhbVZT2sR9xPzWUwFcJWK3fPX54z94zskTozFVk8Xd4L'
);
const testAccDeleg = new v1.AccountAddress(
    '3bFo43GiPnkk5MmaSdsRVboaX2DNSKaRkLseQbyB3WPW1osPwh'
);
const testBlockHash =
    'fe88ff35454079c3df11d8ae13d5777babd61f28be58494efe51b6593e30716e';

// Retrieves the account info for the given account in the GRPCv2 type format.
function getAccountInfoV2(
    client: ConcordiumNodeClientV2,
    accountIdentifier: v1.AccountIdentifierInput
): Promise<v2.AccountInfo> {
    const accountInfoRequest = {
        blockHash: getBlockHashInput(testBlockHash),
        accountIdentifier: getAccountIdentifierInput(accountIdentifier),
    };

    return client.client.getAccountInfo(accountInfoRequest).response;
}

test.each([clientV2, clientWeb])(
    'getCryptographicParameters',
    async (client) => {
        const parameters = await client.getCryptographicParameters(
            testBlockHash
        );
        expect(parameters.genesisString).toEqual(
            'Concordium Testnet Version 5'
        );
        expect(parameters.onChainCommitmentKey).toEqual(
            'b14cbfe44a02c6b1f78711176d5f437295367aa4f2a8c2551ee10d25a03adc69d61a332a058971919dad7312e1fc94c5a8d45e64b6f917c540eee16c970c3d4b7f3caf48a7746284878e2ace21c82ea44bf84609834625be1f309988ac523fac'
        );

        expect(parameters.bulletproofGenerators).toEqual(
            Buffer.from(testnetBulletproofGenerators, 'base64').toString('hex')
        );
    }
);

test.each([clientV2, clientWeb])('nextAccountNonce', async (client) => {
    const nan = await client.getNextAccountNonce(testAccount);
    expect(nan.nonce).toBeGreaterThanOrEqual(19n);
    expect(nan.allFinal).toBeDefined();
});

test.each([clientV2, clientWeb])('getAccountInfo', async (client) => {
    const accountInfo = await getAccountInfoV2(client, testAccount);

    expect(v2.AccountInfo.toJson(accountInfo)).toEqual(expected.accountInfo);
});

test.each([clientV2, clientWeb])(
    'getAccountInfo: Invalid hash throws error',
    async (client) => {
        const invalidBlockHash = '1010101010';
        await expect(
            client.getAccountInfo(testAccount, invalidBlockHash)
        ).rejects.toEqual(
            new Error(
                'The input was not a valid hash, must be 32 bytes: ' +
                    invalidBlockHash
            )
        );
    }
);

test.each([clientV2, clientWeb])('getAccountInfo for baker', async (client) => {
    const accInfo = await getAccountInfoV2(client, testAccBaker);
    const accountIndexInfo = await getAccountInfoV2(client, 5n);

    if (accInfo.stake && accountIndexInfo.stake) {
        const stake = v2.AccountStakingInfo.toJson(accInfo.stake);
        const stakeAccountIndex = v2.AccountStakingInfo.toJson(
            accountIndexInfo.stake
        );
        expect(stake).toEqual(expected.stakingInfoBaker);
        expect(stake).toEqual(stakeAccountIndex);
    } else {
        throw Error('Stake field not found in accountInfo.');
    }
});

test.each([clientV2, clientWeb])(
    'getAccountInfo for delegator',
    async (client) => {
        const accInfo = await getAccountInfoV2(client, testAccDeleg);

        if (accInfo.stake) {
            expect(v2.AccountStakingInfo.toJson(accInfo.stake)).toEqual(
                expected.stakingInfoDelegator
            );
        } else {
            throw Error('Stake field not found in accountInfo.');
        }
    }
);

test.each([clientV2, clientWeb])(
    'getAccountInfo: Account Address and CredentialRegistrationId is equal',
    async (client) => {
        const accInfo = await client.getAccountInfo(testAccount, testBlockHash);
        const credIdInfo = await client.getAccountInfo(
            testCredId,
            testBlockHash
        );

        expect(accInfo).toEqual(credIdInfo);
    }
);

test.each([clientV2, clientWeb])(
    'accountInfo implementations is the same',
    async (client) => {
        const oldReg = await clientV1.getAccountInfo(
            testAccount,
            testBlockHash
        );
        const newReg = await client.getAccountInfo(testAccount, testBlockHash);

        const oldCredId = await clientV1.getAccountInfo(
            testCredId,
            testBlockHash
        );
        const newCredId = await client.getAccountInfo(
            testCredId,
            testBlockHash
        );

        const oldBaker = await clientV1.getAccountInfo(
            testAccBaker,
            testBlockHash
        );
        const newBaker = await client.getAccountInfo(
            testAccBaker,
            testBlockHash
        );

        const oldDeleg = await clientV1.getAccountInfo(
            testAccDeleg,
            testBlockHash
        );
        const newDeleg = await client.getAccountInfo(
            testAccDeleg,
            testBlockHash
        );

        expect(oldReg).toEqual(newReg);
        expect(oldCredId).toEqual(newCredId);
        expect(oldDeleg).toEqual(newDeleg);
        expect(oldBaker).toEqual(newBaker);
    }
);

test.each([clientV2, clientWeb])(
    'getChainParameters corresponds to GetBlockSummary subset',
    async (client) => {
        // eslint-disable-next-line @typescript-eslint/no-explicit-any
        const blockSummary: any = await clientV1.getBlockSummary(testBlockHash);
        // eslint-disable-next-line @typescript-eslint/no-explicit-any
        const chainParameters: any = await client.getBlockChainParameters(
            testBlockHash
        );

        const foundationAccount = (
            await client.getAccountInfo(
                blockSummary.updates.chainParameters.foundationAccountIndex
            )
        ).accountAddress;
        expect(chainParameters.foundationAccount).toEqual(foundationAccount);
        blockSummary.updates.chainParameters.foundationAccountIndex = undefined;
        chainParameters.foundationAccount = undefined;

        expect(blockSummary.updates.chainParameters).toEqual(chainParameters);
    }
);

test.each([clientV2, clientWeb])(
    'getChainParameters corresponds to GetBlockSummary subset on protocol level < 4',
    async (client) => {
        const oldBlockHash =
            'ed2507c4d05108038741e87757ab1c3acdeeb3327027cd2972666807c9c4a20d';
        // eslint-disable-next-line @typescript-eslint/no-explicit-any
        const blockSummary: any = await clientV1.getBlockSummary(oldBlockHash);
        // eslint-disable-next-line @typescript-eslint/no-explicit-any
        const chainParameters: any = await client.getBlockChainParameters(
            oldBlockHash
        );

        const foundationAccount = (
            await client.getAccountInfo(
                blockSummary.updates.chainParameters.foundationAccountIndex
            )
        ).accountAddress;
        expect(chainParameters.foundationAccount).toEqual(foundationAccount);
        blockSummary.updates.chainParameters.foundationAccountIndex = undefined;
        chainParameters.foundationAccount = undefined;

        expect(blockSummary.updates.chainParameters).toEqual(chainParameters);
    }
);

test.each([clientV2, clientWeb])(
    'getPoolInfo corresponds to getPoolStatus with a bakerId',
    async (client) => {
        const oldStatus = await clientV1.getPoolStatus(testBlockHash, 1n);
        const newStatus = await client.getPoolInfo(1n, testBlockHash);

        expect(oldStatus).toEqual(newStatus);
    }
);

test.each([clientV2, clientWeb])(
    'getPassiveDelegationInfo corresponds to getPoolStatus with no bakerId',
    async (client) => {
        const oldStatus = await clientV1.getPoolStatus(testBlockHash);
        const newStatus = await client.getPassiveDelegationInfo(testBlockHash);

        expect(oldStatus).toEqual(newStatus);
    }
);
test.each([clientV2, clientWeb])(
    'getPoolInfo corresponds to getPoolStatus with bakerId (with pending change)',
    async (client) => {
        const changeHash =
            '2aa7c4a54ad403a9f9b48de2469e5f13a64c95f2cf7a8e72c0f9f7ae0718f642';
        const changedAccount = 1879n;
        const oldStatus = await clientV1.getPoolStatus(
            changeHash,
            changedAccount
        );
        const newStatus = await client.getPoolInfo(changedAccount, changeHash);

        expect(oldStatus).toEqual(newStatus);
    }
);

test.each([clientV2, clientWeb])(
    'getBlockItemStatus on chain update',
    async (client) => {
        const transactionHash =
            '3de823b876d05cdd33a311a0f84124079f5f677afb2534c4943f830593edc650';
        const blockItemStatus = await client.getBlockItemStatus(
            transactionHash
        );

        expect(blockItemStatus).toEqual(expected.blockItemStatusUpdate);
    }
);

test.each([clientV2, clientWeb])(
    'getBlockItemStatus on simple transfer',
    async (client) => {
        const transactionHash =
            '502332239efc0407eebef5c73c390080e5d7e1b127ff29f786a62b3c9ab6cfe7';
        const blockItemStatus = await client.getBlockItemStatus(
            transactionHash
        );

        expect(blockItemStatus).toEqual(expected.blockItemStatusTransfer);
    }
);

test.each([clientV2, clientWeb])('getInstanceInfo', async (client) => {
    const contractAddress = {
        index: 0n,
        subindex: 0n,
    };
    const instanceInfo = await client.getInstanceInfo(
        contractAddress,
        testBlockHash
    );

    expect(instanceInfo).toEqual(expected.instanceInfo);
});

test.each([clientV2, clientWeb])('Failed invoke contract', async (client) => {
    const result = await client.invokeContract(
        {
            invoker: testAccount,
            contract: {
                index: 6n,
                subindex: 0n,
            },
            method: 'PiggyBank.smash',
            amount: new v1.CcdAmount(0n),
            parameter: undefined,
            energy: 30000n,
        },
        testBlockHash
    );

    if (result.tag !== 'failure') {
        throw new Error('Expected invoke to be fail');
    }

    expect(result.usedEnergy).toBe(340n);
    expect(result.reason.tag).toBe(v1.RejectReasonTag.RejectedReceive);
});

test.each([clientV2, clientWeb])(
    'Invoke contract on v0 contract',
    async (client) => {
        const result = await client.invokeContract(
            {
                invoker: testAccount,
                contract: {
                    index: 6n,
                    subindex: 0n,
                },
                method: 'PiggyBank.insert',
                amount: new v1.CcdAmount(1n),
                parameter: undefined,
                energy: 30000n,
            },
            testBlockHash
        );

        expect(result).toEqual(expected.invokeInstanceResponseV0);
    }
);

test.each([clientV2, clientWeb])(
    'Invoke contract same in v1 and v2 on v1 contract',
    async (client) => {
        const context = {
            invoker: testAccount,
            contract: {
                index: 81n,
                subindex: 0n,
            },
            method: 'PiggyBank.view',
            amount: new v1.CcdAmount(0n),
            parameter: undefined,
            energy: 30000n,
        };
        const resultV1 = await clientV1.invokeContract(context, testBlockHash);
        const resultV2 = await client.invokeContract(context, testBlockHash);

        expect(resultV2).toEqual(resultV1);
    }
);

test.each([clientV2, clientWeb])('getModuleSource', async (client) => {
    const localModuleBytes = getModuleBuffer('test/resources/piggy_bank.wasm');
    const moduleRef = new v1.ModuleReference(
        Buffer.from(
            'foOYrcQGqX202GnD/XrcgToxg2Z6On2weOuub33OX2Q=',
            'base64'
        ).toString('hex')
    );

    const localModuleHex = Buffer.from(localModuleBytes);
    const moduleSource = await client.getModuleSource(moduleRef, testBlockHash);

    expect(localModuleHex).toEqual(moduleSource);
});

test.each([clientV2, clientWeb])('getConsensusStatus', async (client) => {
    const genesisBlock =
        '4221332d34e1694168c2a0c0b3fd0f273809612cb13d000d5c2e00e85f50f796';

    const ci = await client.getConsensusStatus();

    expect(ci.genesisBlock).toEqual(genesisBlock);
    expect(ci.lastFinalizedBlockHeight).toBeGreaterThan(1395315n);
    expect(ci.lastFinalizedTime?.getTime()).toBeGreaterThan(1669214033937n); // 23Nov2022 in milliseconds
});

test.each([clientV2, clientWeb])('sendBlockItem', async (client) => {
    const senderAccount = new v1.AccountAddress(
        '37TRfx9PqFX386rFcNThyA3zdoWsjF8Koy6Nh3i8VrPy4duEsA'
    );
    const privateKey =
        '1f7d20585457b542b22b51f218f0636c8e05ead4b64074e6eafd1d418b04e4ac';
    const nextNonce = await client.getNextAccountNonce(senderAccount);

    // Create local transaction
    const header: v1.AccountTransactionHeader = {
        expiry: new v1.TransactionExpiry(new Date(Date.now() + 3600000)),
        nonce: nextNonce.nonce,
        sender: senderAccount,
    };
    const simpleTransfer: v1.SimpleTransferPayload = {
        amount: new v1.CcdAmount(10000000000n),
        toAddress: testAccount,
    };
    const accountTransaction: v1.AccountTransaction = {
        header: header,
        payload: simpleTransfer,
        type: v1.AccountTransactionType.Transfer,
    };

    // Sign transaction
    const signer = buildBasicAccountSigner(privateKey);
    const signature: v1.AccountTransactionSignature = await signTransaction(
        accountTransaction,
        signer
    );

    expect(
        client.sendAccountTransaction(accountTransaction, signature)
    ).rejects.toThrow('costs');
});

test.each([clientV2, clientWeb])('transactionHash', async (client) => {
    const senderAccount = new v1.AccountAddress(
        '37TRfx9PqFX386rFcNThyA3zdoWsjF8Koy6Nh3i8VrPy4duEsA'
    );
    const privateKey =
        '1f7d20585457b542b22b51f218f0636c8e05ead4b64074e6eafd1d418b04e4ac';
    const nextNonce = await client.getNextAccountNonce(senderAccount);

    // Create local transaction
    const headerLocal: v1.AccountTransactionHeader = {
        expiry: new v1.TransactionExpiry(new Date(Date.now() + 3600000)),
        nonce: nextNonce.nonce,
        sender: senderAccount,
    };
    const simpleTransfer: v1.SimpleTransferPayload = {
        amount: new v1.CcdAmount(10000000000n),
        toAddress: testAccount,
    };
    const transaction: v1.AccountTransaction = {
        header: headerLocal,
        payload: simpleTransfer,
        type: v1.AccountTransactionType.Transfer,
    };

    const rawPayload = serializeAccountTransactionPayload(transaction);

    // Energy cost
    const accountTransactionHandler = getAccountTransactionHandler(
        transaction.type
    );
    const baseEnergyCost = accountTransactionHandler.getBaseEnergyCost(
        transaction.payload
    );
    const energyCost = calculateEnergyCost(
        1n,
        BigInt(rawPayload.length),
        baseEnergyCost
    );

    // Sign transaction
    const signer = buildBasicAccountSigner(privateKey);
    const signature: v1.AccountTransactionSignature = await signTransaction(
        transaction,
        signer
    );

    // Put together sendBlockItemRequest
    const header: v2.AccountTransactionHeader = {
        sender: { value: transaction.header.sender.decodedAddress },
        sequenceNumber: { value: transaction.header.nonce },
        energyAmount: { value: energyCost },
        expiry: { value: transaction.header.expiry.expiryEpochSeconds },
    };
    const accountTransaction: v2.PreAccountTransaction = {
        header: header,
        payload: {
            payload: { oneofKind: 'rawPayload', rawPayload: rawPayload },
        },
    };

    const serializedAccountTransaction = serializeAccountTransaction(
        transaction,
        signature
    ).slice(71);
    const localHash = Buffer.from(
        sha256([serializedAccountTransaction])
    ).toString('hex');
    const nodeHash = await client.client.getAccountTransactionSignHash(
        accountTransaction
    ).response;

    expect(localHash).toEqual(Buffer.from(nodeHash.value).toString('hex'));
});

// Todo: verify that accounts can actually be created.
test.each([clientV2, clientWeb])('createAccount', async (client) => {
    // Get information from node
    const lastFinalizedBlockHash = (await client.getConsensusStatus())
        .lastFinalizedBlock;
    if (!lastFinalizedBlockHash) {
        throw new Error('Could not find latest finalized block.');
    }
    const cryptoParams = await client.getCryptographicParameters(
        lastFinalizedBlockHash
    );
    if (!cryptoParams) {
        throw new Error(
            'Cryptographic parameters were not found on a block that has been finalized.'
        );
    }

    // Create credentialDeploymentTransaction
    const identityInput: v1.IdentityInput = getIdentityInput();
    const threshold = 1;
    const credentialIndex = 1;
    const expiry = new v1.TransactionExpiry(new Date(Date.now() + 3600000));
    const revealedAttributes: v1.AttributeKey[] = [];
    const publicKeys: v1.VerifyKey[] = [
        {
            schemeId: 'Ed25519',
            verifyKey:
                'c8cd7623c5a9316d8e2fccb51e1deee615bdb5d324fb4a6d33801848fb5e459e',
        },
    ];

    const credentialDeploymentTransaction: v1.CredentialDeploymentTransaction =
        createCredentialDeploymentTransaction(
            identityInput,
            cryptoParams,
            threshold,
            publicKeys,
            credentialIndex,
            revealedAttributes,
            expiry
        );

    // Sign transaction
    const hashToSign = getCredentialDeploymentSignDigest(
        credentialDeploymentTransaction
    );
    const signingKey1 =
        '1053de23867e0f92a48814aabff834e2ca0b518497abaef71cad4e1be506334a';
    const signature = Buffer.from(
        await ed.sign(hashToSign, signingKey1)
    ).toString('hex');
    const signatures: string[] = [signature];

    expect(
        client.sendCredentialDeploymentTransaction(
            credentialDeploymentTransaction,
            signatures
        )
    ).rejects.toThrow('expired');
});

// Tests, which take a long time to run, are skipped by default
describe.skip('Long run-time test suite', () => {
    const longTestTime = 45000;

    // Sometimes fails as there is no guarantee that a new block comes fast enough.
    test.each([clientV2, clientWeb])(
        'getFinalizedBlocks',
        async (client) => {
            const ac = new AbortController();
            const blockStream = client.getFinalizedBlocks(ac.signal);

            for await (const block of blockStream) {
                expect(block.height).toBeGreaterThan(1553503n);
                ac.abort();
                break;
            }
        },
        longTestTime
    );

    // Sometimes fails as there is no guarantee that a new block comes fast enough.
    test.each([clientV2, clientWeb])(
        'getBlocks',
        async (client) => {
            const ac = new AbortController();
            const blockStream = client.getBlocks(ac.signal);

            for await (const block of blockStream) {
                expect(block.height).toBeGreaterThan(1553503n);
                ac.abort();
                break;
            }
        },
        longTestTime
    );
});<|MERGE_RESOLUTION|>--- conflicted
+++ resolved
@@ -1,7 +1,3 @@
-<<<<<<< HEAD
-import { credentials } from '@grpc/grpc-js/';
-=======
->>>>>>> b23a092b
 import * as v1 from '@concordium/common-sdk';
 import * as v2 from '../../common/grpc/v2/concordium/types';
 import { testnetBulletproofGenerators } from './resources/bulletproofgenerators';
@@ -27,45 +23,18 @@
 } from './testHelpers';
 import * as ed from '@noble/ed25519';
 import * as expected from './resources/expectedJsons';
-<<<<<<< HEAD
-import { GrpcWebFetchTransport } from '@protobuf-ts/grpcweb-transport';
-
-import { TextEncoder, TextDecoder } from 'util';
-import 'isomorphic-fetch';
+
 import { serializeAccountTransaction } from '@concordium/common-sdk/lib/serialization';
-=======
-import { serializeAccountTransaction } from '@concordium/common-sdk/lib/serialization';
-import { unwrap } from '@concordium/common-sdk/lib/util';
 
 import { TextEncoder, TextDecoder } from 'util';
 import 'isomorphic-fetch';
 import { GrpcWebFetchTransport } from '@protobuf-ts/grpcweb-transport';
->>>>>>> b23a092b
 
 /* eslint-disable @typescript-eslint/no-explicit-any */
 global.TextEncoder = TextEncoder as any;
 global.TextDecoder = TextDecoder as any;
 /* eslint-enable @typescript-eslint/no-explicit-any */
 
-<<<<<<< HEAD
-/**
- * Creates a client to communicate with a local concordium-node
- * used for automatic tests.
- */
-function getNodeClientV2(
-    address = 'node.testnet.concordium.com',
-    port = 20000
-): ConcordiumNodeClientV2 {
-    return createConcordiumClientV2(
-        address,
-        port,
-        credentials.createInsecure(),
-        { timeout: 15000 }
-    );
-}
-
-=======
->>>>>>> b23a092b
 // TODO find nice way to move this to web/common
 export function getNodeClientWeb(
     address = 'http://node.testnet.concordium.com',
