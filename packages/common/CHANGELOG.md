--- conflicted
+++ resolved
@@ -1,16 +1,11 @@
 # Changelog
 
-<<<<<<< HEAD
 ## 2.4.0
 
 ### Added
 
 - `createIdentityRequest`, to create identity requests.
-=======
-## 2.4.0 2022-8-8
-
-- Added `ConfigureBaker` to `AccountTransactionType` enum.
->>>>>>> c4e7b92a
+-  Added `ConfigureBaker` to `AccountTransactionType` enum.
 
 ## 2.3.2 2022-7-26
 
