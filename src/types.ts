--- conflicted
+++ resolved
@@ -688,7 +688,6 @@
     toAddress: AccountAddress;
 }
 
-<<<<<<< HEAD
 export interface SchedulePoint {
     timestamp: Date;
     amount: GtuAmount;
@@ -721,7 +720,7 @@
 
 type WithMemo<T> = T & {
     /** The bytes representation of the memo of the transaction  */
-    memo: Memo;
+    memo: DataBlob;
 };
 
 export type SimpleTransferWithMemoPayload = WithMemo<SimpleTransferPayload>;
@@ -729,17 +728,11 @@
     WithMemo<EncryptedTransferPayload>;
 export type TransferWithScheduleAndMemoPayload =
     WithMemo<TransferWithSchedulePayload>;
-=======
-export interface SimpleTransferWithMemoPayload extends SimpleTransferPayload {
-    /** The byte representation of the memo of the transaction  */
-    memo: DataBlob;
-}
 
 export interface RegisterDataPayload {
     /** The byte representation of the data to be registered  */
     data: DataBlob;
 }
->>>>>>> 17342bb2
 
 export interface IndexedCredentialDeploymentInfo {
     /** the index of the credential, has to fit in 1 byte */
