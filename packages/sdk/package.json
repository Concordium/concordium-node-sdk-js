--- conflicted
+++ resolved
@@ -98,12 +98,8 @@
         "test-ci": "yarn test ./test/ci && yarn test-rn ./test/ci && yarn test-web ./test/ci",
         "build": "yarn clean && yarn mkdirp src/grpc-api && yarn generate && yarn build-dev",
         "build-dev": "tsc -p tsconfig.build.json && yarn webpack",
-<<<<<<< HEAD
         "webpack": "tsx ../../node_modules/webpack-cli/bin/cli.js --config webpack.config.ts",
-=======
         "typecheck": "tsc -p tsconfig.json",
-        "webpack": "tsx ../../node_modules/.bin/webpack --config webpack.config.ts",
->>>>>>> bb0b35b9
         "clean": "rimraf -- lib src/grpc-api",
         "size": "yarn build && size-limit",
         "size:no-build": "size-limit"
