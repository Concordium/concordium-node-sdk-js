import { Buffer } from 'buffer/';
<<<<<<< HEAD
import { ConcordiumHdWallet } from '../src/wasm/HdWallet';
const TEST_SEED_1 =
=======
import { ConcordiumHdWallet } from '../src/HdWallet';
export const TEST_SEED_1 =
>>>>>>> c8e50307
    'efa5e27326f8fa0902e647b52449bf335b7b605adc387015ec903f41d95080eb71361cbc7fb78721dcd4f3926a337340aa1406df83332c44c1cdcfe100603860';
import * as ed from '@noble/ed25519';

test('Mainnet signing key', () => {
    const wallet = ConcordiumHdWallet.fromHex(TEST_SEED_1, 'Mainnet');
    expect(wallet.getAccountSigningKey(0, 55, 7)).toEqual(
        Buffer.from(
            'e4d1693c86eb9438feb9cbc3d561fbd9299e3a8b3a676eb2483b135f8dbf6eb1',
            'hex'
        )
    );
});

test('Mainnet public key', () => {
    const wallet = ConcordiumHdWallet.fromHex(TEST_SEED_1, 'Mainnet');
    expect(wallet.getAccountPublicKey(1, 341, 9)).toEqual(
        Buffer.from(
            'd54aab7218fc683cbd4d822f7c2b4e7406c41ae08913012fab0fa992fa008e98',
            'hex'
        )
    );
});

test('Mainnet public and signing key match', async () => {
    const wallet = ConcordiumHdWallet.fromHex(TEST_SEED_1, 'Mainnet');
    const privateKey = wallet.getAccountSigningKey(0, 0, 0);
    const publicKey = wallet.getAccountPublicKey(0, 0, 0);
    const message = 'abcd1234abcd5678';
    const signature = await ed.sign(message, privateKey.toString('hex'));
    expect(await ed.verify(signature, message, publicKey)).toBeTruthy();
});

test('Mainnet Id Cred Sec', () => {
    const wallet = ConcordiumHdWallet.fromHex(TEST_SEED_1, 'Mainnet');
    expect(wallet.getIdCredSec(2, 115)).toEqual(
        Buffer.from(
            '33b9d19b2496f59ed853eb93b9d374482d2e03dd0a12e7807929d6ee54781bb1',
            'hex'
        )
    );
});

test('Mainnet Prf Key', () => {
    const wallet = ConcordiumHdWallet.fromHex(TEST_SEED_1, 'Mainnet');
    expect(wallet.getPrfKey(3, 35)).toEqual(
        Buffer.from(
            '4409e2e4acffeae641456b5f7406ecf3e1e8bd3472e2df67a9f1e8574f211bc5',
            'hex'
        )
    );
});

test('Mainnet CredId', () => {
    const wallet = ConcordiumHdWallet.fromHex(TEST_SEED_1, 'Mainnet');
    expect(
        wallet.getCredentialId(10, 50, 5, {
            onChainCommitmentKey:
                'b14cbfe44a02c6b1f78711176d5f437295367aa4f2a8c2551ee10d25a03adc69d61a332a058971919dad7312e1fc94c5a8d45e64b6f917c540eee16c970c3d4b7f3caf48a7746284878e2ace21c82ea44bf84609834625be1f309988ac523fac',
        })
    ).toEqual(
        Buffer.from(
            '8a3a87f3f38a7a507d1e85dc02a92b8bcaa859f5cf56accb3c1bc7c40e1789b4933875a38dd4c0646ca3e940a02c42d8',
            'hex'
        )
    );
});

test('Mainnet blinding randomness', () => {
    const wallet = ConcordiumHdWallet.fromHex(TEST_SEED_1, 'Mainnet');
    expect(wallet.getSignatureBlindingRandomness(4, 5713)).toEqual(
        Buffer.from(
            '1e3633af2b1dbe5600becfea0324bae1f4fa29f90bdf419f6fba1ff520cb3167',
            'hex'
        )
    );
});

test('Mainnet attribute commitment randomness', () => {
    const wallet = ConcordiumHdWallet.fromHex(TEST_SEED_1, 'Mainnet');
    expect(wallet.getAttributeCommitmentRandomness(5, 0, 4, 0)).toEqual(
        Buffer.from(
            '6ef6ba6490fa37cd517d2b89a12b77edf756f89df5e6f5597440630cd4580b8f',
            'hex'
        )
    );
});

test('Testnet signing key', () => {
    const wallet = ConcordiumHdWallet.fromHex(TEST_SEED_1, 'Testnet');
    expect(wallet.getAccountSigningKey(0, 55, 7)).toEqual(
        Buffer.from(
            'aff97882c6df085e91ae2695a32d39dccb8f4b8d68d2f0db9637c3a95f845e3c',
            'hex'
        )
    );
});

test('Testnet public key', () => {
    const wallet = ConcordiumHdWallet.fromHex(TEST_SEED_1, 'Testnet');
    expect(wallet.getAccountPublicKey(1, 341, 9)).toEqual(
        Buffer.from(
            'ef6fd561ca0291a57cdfee896245db9803a86da74c9a6c1bf0252b18f8033003',
            'hex'
        )
    );
});

test('Testnet public and signing key match', async () => {
    const wallet = ConcordiumHdWallet.fromHex(TEST_SEED_1, 'Testnet');
    const privateKey = wallet.getAccountSigningKey(0, 0, 0);
    const publicKey = wallet.getAccountPublicKey(0, 0, 0);
    const message = 'abcd1234abcd5678';
    const signature = await ed.sign(message, privateKey.toString('hex'));
    expect(await ed.verify(signature, message, publicKey)).toBeTruthy();
});

test('Testnet Id Cred Sec', () => {
    const wallet = ConcordiumHdWallet.fromHex(TEST_SEED_1, 'Testnet');
    expect(wallet.getIdCredSec(2, 115)).toEqual(
        Buffer.from(
            '33c9c538e362c5ac836afc08210f4b5d881ba65a0a45b7e353586dad0a0f56df',
            'hex'
        )
    );
});

test('Testnet Prf Key', () => {
    const wallet = ConcordiumHdWallet.fromHex(TEST_SEED_1, 'Testnet');
    expect(wallet.getPrfKey(3, 35)).toEqual(
        Buffer.from(
            '41d794d0b06a7a31fb79bb76c44e6b87c63e78f9afe8a772fc64d20f3d9e8e82',
            'hex'
        )
    );
});

test('Testnet CredId', () => {
    const wallet = ConcordiumHdWallet.fromHex(TEST_SEED_1, 'Testnet');
    expect(
        wallet.getCredentialId(10, 50, 5, {
            onChainCommitmentKey:
                'b14cbfe44a02c6b1f78711176d5f437295367aa4f2a8c2551ee10d25a03adc69d61a332a058971919dad7312e1fc94c5a8d45e64b6f917c540eee16c970c3d4b7f3caf48a7746284878e2ace21c82ea44bf84609834625be1f309988ac523fac',
        })
    ).toEqual(
        Buffer.from(
            '9535e4f2f964c955c1dd0f312f2edcbf4c7d036fe3052372a9ad949ff061b9b7ed6b00f93bc0713e381a93a43715206c',
            'hex'
        )
    );
});

test('Testnet blinding randomness', () => {
    const wallet = ConcordiumHdWallet.fromHex(TEST_SEED_1, 'Testnet');
    expect(wallet.getSignatureBlindingRandomness(4, 5713)).toEqual(
        Buffer.from(
            '079eb7fe4a2e89007f411ede031543bd7f687d50341a5596e015c9f2f4c1f39b',
            'hex'
        )
    );
});

test('Testnet attribute commitment randomness', () => {
    const wallet = ConcordiumHdWallet.fromHex(TEST_SEED_1, 'Testnet');
    expect(wallet.getAttributeCommitmentRandomness(5, 0, 4, 0)).toEqual(
        Buffer.from(
            '409fa90314ec8fb4a2ae812fd77fe58bfac81765cad3990478ff7a73ba6d88ae',
            'hex'
        )
    );
});

test('Testnet CredId matches credDeployment test', () => {
    const wallet = ConcordiumHdWallet.fromHex(
        'efa5e27326f8fa0902e647b52449bf335b7b605adc387015ec903f41d95080eb71361cbc7fb78721dcd4f3926a337340aa1406df83332c44c1cdcfe100603860',
        'Testnet'
    );
    // This credId was generated by the credential Deployment tests.
    const expectedCredId =
        "b317d3fea7de56f8c96f6e72820c5cd502cc0eef8454016ee548913255897c6b52156cc60df965d3efb3f160eff6ced4'";
    expect(
        wallet.getCredentialId(0, 0, 1, {
            onChainCommitmentKey:
                'b14cbfe44a02c6b1f78711176d5f437295367aa4f2a8c2551ee10d25a03adc69d61a332a058971919dad7312e1fc94c5a8d45e64b6f917c540eee16c970c3d4b7f3caf48a7746284878e2ace21c82ea44bf84609834625be1f309988ac523fac',
        })
    ).toEqual(Buffer.from(expectedCredId, 'hex'));
});

test('Mainnet verifiable credential signing key', () => {
    const wallet = ConcordiumHdWallet.fromHex(TEST_SEED_1, 'Mainnet');
    expect(
        wallet.getVerifiableCredentialSigningKey({ index: 1n, subindex: 2n }, 1)
    ).toEqual(
        Buffer.from(
            '670d904509ce09372deb784e702d4951d4e24437ad3879188d71ae6db51f3301',
            'hex'
        )
    );
});

test('Mainnet verifiable credential public key', () => {
    const wallet = ConcordiumHdWallet.fromHex(TEST_SEED_1, 'Mainnet');
    expect(
        wallet.getVerifiableCredentialPublicKey(
            { index: 3n, subindex: 1232n },
            341
        )
    ).toEqual(
        Buffer.from(
            '16afdb3cb3568b5ad8f9a0fa3c741b065642de8c53e58f7920bf449e63ff2bf9',
            'hex'
        )
    );
});

test('Testnet verifiable credential signing key', () => {
    const wallet = ConcordiumHdWallet.fromHex(TEST_SEED_1, 'Testnet');
    expect(
        wallet.getVerifiableCredentialSigningKey(
            { index: 13n, subindex: 0n },
            1
        )
    ).toEqual(
        Buffer.from(
            'c75a161b97a1e204d9f31202308958e541e14f0b14903bd220df883bd06702bb',
            'hex'
        )
    );
});

test('Testnet verifiable credential public key', () => {
    const wallet = ConcordiumHdWallet.fromHex(TEST_SEED_1, 'Testnet');
    expect(
        wallet.getVerifiableCredentialPublicKey(
            { index: 17n, subindex: 0n },
            341
        )
    ).toEqual(
        Buffer.from(
            'c52a30475bac88da9e65471cf9cf59f99dcce22ce31de580b3066597746b394a',
            'hex'
        )
    );
});<|MERGE_RESOLUTION|>--- conflicted
+++ resolved
@@ -1,11 +1,6 @@
 import { Buffer } from 'buffer/';
-<<<<<<< HEAD
 import { ConcordiumHdWallet } from '../src/wasm/HdWallet';
-const TEST_SEED_1 =
-=======
-import { ConcordiumHdWallet } from '../src/HdWallet';
 export const TEST_SEED_1 =
->>>>>>> c8e50307
     'efa5e27326f8fa0902e647b52449bf335b7b605adc387015ec903f41d95080eb71361cbc7fb78721dcd4f3926a337340aa1406df83332c44c1cdcfe100603860';
 import * as ed from '@noble/ed25519';
 
