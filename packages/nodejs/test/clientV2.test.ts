import * as v1 from '@concordium/common-sdk';
import * as v2 from '../../common/grpc/v2/concordium/types';
import { testnetBulletproofGenerators } from './resources/bulletproofgenerators';
import ConcordiumNodeClientV2, {
    getAccountIdentifierInput,
    getBlockHashInput,
} from '@concordium/common-sdk/lib/GRPCClient';
import {
    buildBasicAccountSigner,
    calculateEnergyCost,
    createCredentialDeploymentTransaction,
    getAccountTransactionHandler,
    getCredentialDeploymentSignDigest,
    serializeAccountTransactionPayload,
    sha256,
    signTransaction,
<<<<<<< HEAD
    serializeAccountTransactionPayload,
=======
    streamToList,
>>>>>>> bd9709eb
} from '@concordium/common-sdk';
import {
    getModuleBuffer,
    getIdentityInput,
    getNodeClient,
    getNodeClientWeb,
} from './testHelpers';
import * as ed from '@noble/ed25519';
import * as expected from './resources/expectedJsons';
import { Buffer } from 'buffer/';

import { serializeAccountTransaction } from '@concordium/common-sdk/lib/serialization';

import { TextEncoder, TextDecoder } from 'util';
<<<<<<< HEAD
import { asyncIterableToList } from '@concordium/common-sdk/lib/util';
=======
import 'isomorphic-fetch';
import { GrpcWebFetchTransport } from '@protobuf-ts/grpcweb-transport';
>>>>>>> bd9709eb

/* eslint-disable @typescript-eslint/no-explicit-any */
global.TextEncoder = TextEncoder as any;
global.TextDecoder = TextDecoder as any;
/* eslint-enable @typescript-eslint/no-explicit-any */

const clientV2 = getNodeClient();
const clientWeb = getNodeClientWeb();

const testAccount = new v1.AccountAddress(
    '3kBx2h5Y2veb4hZgAJWPrr8RyQESKm5TjzF3ti1QQ4VSYLwK1G'
);
const testCredId = new v1.CredentialRegistrationId(
    'aa730045bcd20bb5c24349db29d949f767e72f7cce459dc163c4b93c780a7d7f65801dda8ff7e4fc06fdf1a1b246276f'
);
const testAccBaker = new v1.AccountAddress(
    '4EJJ1hVhbVZT2sR9xPzWUwFcJWK3fPX54z94zskTozFVk8Xd4L'
);
const testAccDeleg = new v1.AccountAddress(
    '3bFo43GiPnkk5MmaSdsRVboaX2DNSKaRkLseQbyB3WPW1osPwh'
);
const testBlockHash =
    'fe88ff35454079c3df11d8ae13d5777babd61f28be58494efe51b6593e30716e';

// Retrieves the account info for the given account in the GRPCv2 type format.
function getAccountInfoV2(
    client: ConcordiumNodeClientV2,
    accountIdentifier: v1.AccountIdentifierInput
): Promise<v2.AccountInfo> {
    const accountInfoRequest = {
        blockHash: getBlockHashInput(testBlockHash),
        accountIdentifier: getAccountIdentifierInput(accountIdentifier),
    };

    return client.client.getAccountInfo(accountInfoRequest).response;
}

test.each([clientV2, clientWeb])(
    'getCryptographicParameters',
    async (client) => {
        const parameters = await client.getCryptographicParameters(
            testBlockHash
        );
        expect(parameters.genesisString).toEqual(
            'Concordium Testnet Version 5'
        );
        expect(parameters.onChainCommitmentKey).toEqual(
            'b14cbfe44a02c6b1f78711176d5f437295367aa4f2a8c2551ee10d25a03adc69d61a332a058971919dad7312e1fc94c5a8d45e64b6f917c540eee16c970c3d4b7f3caf48a7746284878e2ace21c82ea44bf84609834625be1f309988ac523fac'
        );

        expect(parameters.bulletproofGenerators).toEqual(
            Buffer.from(testnetBulletproofGenerators, 'base64').toString('hex')
        );
    }
);

test.each([clientV2, clientWeb])('nextAccountNonce', async (client) => {
    const nan = await client.getNextAccountNonce(testAccount);
    expect(nan.nonce).toBeGreaterThanOrEqual(19n);
    expect(nan.allFinal).toBeDefined();
});

test.each([clientV2, clientWeb])('getAccountInfo', async (client) => {
    const accountInfo = await getAccountInfoV2(client, testAccount);

    expect(v2.AccountInfo.toJson(accountInfo)).toEqual(expected.accountInfo);
});

test.each([clientV2, clientWeb])(
    'getAccountInfo: Invalid hash throws error',
    async (client) => {
        const invalidBlockHash = '1010101010';
        await expect(
            client.getAccountInfo(testAccount, invalidBlockHash)
        ).rejects.toEqual(
            new Error(
                'The input was not a valid hash, must be 32 bytes: ' +
                    invalidBlockHash
            )
        );
    }
);

test.each([clientV2, clientWeb])('getAccountInfo for baker', async (client) => {
    const accInfo = await getAccountInfoV2(client, testAccBaker);
    const accountIndexInfo = await getAccountInfoV2(client, 5n);

    if (accInfo.stake && accountIndexInfo.stake) {
        const stake = v2.AccountStakingInfo.toJson(accInfo.stake);
        const stakeAccountIndex = v2.AccountStakingInfo.toJson(
            accountIndexInfo.stake
        );
        expect(stake).toEqual(expected.stakingInfoBaker);
        expect(stake).toEqual(stakeAccountIndex);
    } else {
        throw Error('Stake field not found in accountInfo.');
    }
});

test.each([clientV2, clientWeb])(
    'getAccountInfo for delegator',
    async (client) => {
        const accInfo = await getAccountInfoV2(client, testAccDeleg);

        if (accInfo.stake) {
            expect(v2.AccountStakingInfo.toJson(accInfo.stake)).toEqual(
                expected.stakingInfoDelegator
            );
        } else {
            throw Error('Stake field not found in accountInfo.');
        }
    }
);

test.each([clientV2, clientWeb])(
    'getAccountInfo: Account Address and CredentialRegistrationId is equal',
    async (client) => {
        const accInfo = await client.getAccountInfo(testAccount, testBlockHash);
        const credIdInfo = await client.getAccountInfo(
            testCredId,
            testBlockHash
        );

        expect(accInfo).toEqual(credIdInfo);
    }
);

test.each([clientV2, clientWeb])(
    'accountInfo implementations is the same',
    async (client) => {
        const regular = await client.getAccountInfo(testAccount, testBlockHash);
        const credId = await client.getAccountInfo(testCredId, testBlockHash);
        const baker = await client.getAccountInfo(testAccBaker, testBlockHash);
        const deleg = await client.getAccountInfo(testAccDeleg, testBlockHash);

        expect(regular).toEqual(expected.regularAccountInfo);
        expect(credId).toEqual(expected.credIdAccountInfo);
        expect(baker).toEqual(expected.bakerAccountInfo);
        expect(deleg).toEqual(expected.delegatorAccountInfo);
    }
);

test.each([clientV2, clientWeb])(
    'getChainParameters corresponds to GetBlockSummary subset',
    async (client) => {
        const chainParameters = await client.getBlockChainParameters(
            testBlockHash
        );

        expect(chainParameters).toEqual(expected.chainParameters);
    }
);

test.each([clientV2, clientWeb])(
    'getChainParameters corresponds to GetBlockSummary subset on protocol level < 4',
    async (client) => {
        const oldBlockHash =
            'ed2507c4d05108038741e87757ab1c3acdeeb3327027cd2972666807c9c4a20d';
        const oldChainParameters = await client.getBlockChainParameters(
            oldBlockHash
        );

        expect(oldChainParameters).toEqual(expected.oldChainParameters);
    }
);

test.each([clientV2, clientWeb])(
    'getPoolInfo corresponds to getPoolStatus with a bakerId',
    async (client) => {
        const bakerPoolStatus = await client.getPoolInfo(1n, testBlockHash);

        expect(bakerPoolStatus).toEqual(expected.bakerPoolStatus);
    }
);

test.each([clientV2, clientWeb])(
    'getPassiveDelegationInfo corresponds to getPoolStatus with no bakerId',
    async (client) => {
        const status = await client.getPassiveDelegationInfo(testBlockHash);

        expect(status).toEqual(expected.passiveDelegationStatus);
    }
);
test.each([clientV2, clientWeb])(
    'getPoolInfo corresponds to getPoolStatus with bakerId (with pending change)',
    async (client) => {
        const changeHash =
            '2aa7c4a54ad403a9f9b48de2469e5f13a64c95f2cf7a8e72c0f9f7ae0718f642';
        const changedAccount = 1879n;

        const poolStatus = await client.getPoolInfo(changedAccount, changeHash);

        expect(poolStatus).toEqual(expected.bakerPoolStatusWithPendingChange);
    }
);

test.each([clientV2, clientWeb])(
    'getBlockItemStatus on chain update',
    async (client) => {
        const transactionHash =
            '3de823b876d05cdd33a311a0f84124079f5f677afb2534c4943f830593edc650';
        const blockItemStatus = await client.getBlockItemStatus(
            transactionHash
        );

        expect(blockItemStatus).toEqual(expected.blockItemStatusUpdate);
    }
);

test.each([clientV2, clientWeb])(
    'getBlockItemStatus on simple transfer',
    async (client) => {
        const transactionHash =
            '502332239efc0407eebef5c73c390080e5d7e1b127ff29f786a62b3c9ab6cfe7';
        const blockItemStatus = await client.getBlockItemStatus(
            transactionHash
        );

        expect(blockItemStatus).toEqual(expected.blockItemStatusTransfer);
    }
);

test.each([clientV2, clientWeb])('getInstanceInfo', async (client) => {
    const contractAddress = {
        index: 0n,
        subindex: 0n,
    };
    const instanceInfo = await client.getInstanceInfo(
        contractAddress,
        testBlockHash
    );

    expect(instanceInfo).toEqual(expected.instanceInfo);
});

test.each([clientV2, clientWeb])('Failed invoke contract', async (client) => {
    const result = await client.invokeContract(
        {
            invoker: testAccount,
            contract: {
                index: 6n,
                subindex: 0n,
            },
            method: 'PiggyBank.smash',
            amount: new v1.CcdAmount(0n),
            parameter: undefined,
            energy: 30000n,
        },
        testBlockHash
    );

    if (result.tag !== 'failure') {
        throw new Error('Expected invoke to be fail');
    }

    expect(result.usedEnergy).toBe(340n);
    expect(result.reason.tag).toBe(v1.RejectReasonTag.RejectedReceive);
});

test.each([clientV2, clientWeb])(
    'Invoke contract on v0 contract',
    async (client) => {
        const result = await client.invokeContract(
            {
                invoker: testAccount,
                contract: {
                    index: 6n,
                    subindex: 0n,
                },
                method: 'PiggyBank.insert',
                amount: new v1.CcdAmount(1n),
                parameter: undefined,
                energy: 30000n,
            },
            testBlockHash
        );

        expect(result).toEqual(expected.invokeInstanceResponseV0);
    }
);

test.each([clientV2, clientWeb])(
    'Invoke contract same in v1 and v2 on v1 contract',
    async (client) => {
        const context = {
            invoker: testAccount,
            contract: {
                index: 81n,
                subindex: 0n,
            },
            method: 'PiggyBank.view',
            amount: new v1.CcdAmount(0n),
            parameter: undefined,
            energy: 30000n,
        };
        const result = await client.invokeContract(context, testBlockHash);

        expect(result).toEqual(expected.invokeContractResult);
    }
);

test.each([clientV2, clientWeb])('getModuleSource', async (client) => {
    const localModuleBytes = getModuleBuffer('test/resources/piggy_bank.wasm');
    const moduleRef = new v1.ModuleReference(
        Buffer.from(
            'foOYrcQGqX202GnD/XrcgToxg2Z6On2weOuub33OX2Q=',
            'base64'
        ).toString('hex')
    );

    const localModuleHex = Buffer.from(localModuleBytes);
    const moduleSource = await client.getModuleSource(moduleRef, testBlockHash);

    expect(localModuleHex).toEqual(moduleSource);
});

test.each([clientV2, clientWeb])('getConsensusStatus', async (client) => {
    const genesisBlock =
        '4221332d34e1694168c2a0c0b3fd0f273809612cb13d000d5c2e00e85f50f796';

    const ci = await client.getConsensusStatus();

    expect(ci.genesisBlock).toEqual(genesisBlock);
    expect(ci.lastFinalizedBlockHeight).toBeGreaterThan(1395315n);
    expect(ci.lastFinalizedTime?.getTime()).toBeGreaterThan(1669214033937n); // 23Nov2022 in milliseconds
});

test.each([clientV2, clientWeb])('sendBlockItem', async (client) => {
    const senderAccount = new v1.AccountAddress(
        '37TRfx9PqFX386rFcNThyA3zdoWsjF8Koy6Nh3i8VrPy4duEsA'
    );
    const privateKey =
        '1f7d20585457b542b22b51f218f0636c8e05ead4b64074e6eafd1d418b04e4ac';
    const nextNonce = await client.getNextAccountNonce(senderAccount);

    // Create local transaction
    const header: v1.AccountTransactionHeader = {
        expiry: new v1.TransactionExpiry(new Date(Date.now() + 3600000)),
        nonce: nextNonce.nonce,
        sender: senderAccount,
    };
    const simpleTransfer: v1.SimpleTransferPayload = {
        amount: new v1.CcdAmount(10000000000n),
        toAddress: testAccount,
    };
    const accountTransaction: v1.AccountTransaction = {
        header: header,
        payload: simpleTransfer,
        type: v1.AccountTransactionType.Transfer,
    };

    // Sign transaction
    const signer = buildBasicAccountSigner(privateKey);
    const signature: v1.AccountTransactionSignature = await signTransaction(
        accountTransaction,
        signer
    );

    expect(
        client.sendAccountTransaction(accountTransaction, signature)
    ).rejects.toThrow('costs');
});

test.each([clientV2, clientWeb])('transactionHash', async (client) => {
    const senderAccount = new v1.AccountAddress(
        '37TRfx9PqFX386rFcNThyA3zdoWsjF8Koy6Nh3i8VrPy4duEsA'
    );
    const privateKey =
        '1f7d20585457b542b22b51f218f0636c8e05ead4b64074e6eafd1d418b04e4ac';
    const nextNonce = await client.getNextAccountNonce(senderAccount);

    // Create local transaction
    const headerLocal: v1.AccountTransactionHeader = {
        expiry: new v1.TransactionExpiry(new Date(Date.now() + 3600000)),
        nonce: nextNonce.nonce,
        sender: senderAccount,
    };
    const simpleTransfer: v1.SimpleTransferPayload = {
        amount: new v1.CcdAmount(10000000000n),
        toAddress: testAccount,
    };
    const transaction: v1.AccountTransaction = {
        header: headerLocal,
        payload: simpleTransfer,
        type: v1.AccountTransactionType.Transfer,
    };

    const rawPayload = serializeAccountTransactionPayload(transaction);

    // Energy cost
    const accountTransactionHandler = getAccountTransactionHandler(
        transaction.type
    );
    const baseEnergyCost = accountTransactionHandler.getBaseEnergyCost(
        transaction.payload
    );
    const energyCost = calculateEnergyCost(
        1n,
        BigInt(rawPayload.length),
        baseEnergyCost
    );

    // Sign transaction
    const signer = buildBasicAccountSigner(privateKey);
    const signature: v1.AccountTransactionSignature = await signTransaction(
        transaction,
        signer
    );

    // Put together sendBlockItemRequest
    const header: v2.AccountTransactionHeader = {
        sender: { value: transaction.header.sender.decodedAddress },
        sequenceNumber: { value: transaction.header.nonce },
        energyAmount: { value: energyCost },
        expiry: { value: transaction.header.expiry.expiryEpochSeconds },
    };
    const accountTransaction: v2.PreAccountTransaction = {
        header: header,
        payload: {
            payload: { oneofKind: 'rawPayload', rawPayload: rawPayload },
        },
    };

    const serializedAccountTransaction = serializeAccountTransaction(
        transaction,
        signature
    ).slice(71);
    const localHash = Buffer.from(
        sha256([serializedAccountTransaction])
    ).toString('hex');
    const nodeHash = await client.client.getAccountTransactionSignHash(
        accountTransaction
    ).response;

    expect(localHash).toEqual(Buffer.from(nodeHash.value).toString('hex'));
});

// Todo: verify that accounts can actually be created.
test.each([clientV2, clientWeb])('createAccount', async (client) => {
    // Get information from node
    const lastFinalizedBlockHash = (await client.getConsensusStatus())
        .lastFinalizedBlock;
    if (!lastFinalizedBlockHash) {
        throw new Error('Could not find latest finalized block.');
    }
    const cryptoParams = await client.getCryptographicParameters(
        lastFinalizedBlockHash
    );
    if (!cryptoParams) {
        throw new Error(
            'Cryptographic parameters were not found on a block that has been finalized.'
        );
    }

    // Create credentialDeploymentTransaction
    const identityInput: v1.IdentityInput = getIdentityInput();
    const threshold = 1;
    const credentialIndex = 1;
    const expiry = new v1.TransactionExpiry(new Date(Date.now() + 3600000));
    const revealedAttributes: v1.AttributeKey[] = [];
    const publicKeys: v1.VerifyKey[] = [
        {
            schemeId: 'Ed25519',
            verifyKey:
                'c8cd7623c5a9316d8e2fccb51e1deee615bdb5d324fb4a6d33801848fb5e459e',
        },
    ];

    const credentialDeploymentTransaction: v1.CredentialDeploymentTransaction =
        createCredentialDeploymentTransaction(
            identityInput,
            cryptoParams,
            threshold,
            publicKeys,
            credentialIndex,
            revealedAttributes,
            expiry
        );

    // Sign transaction
    const hashToSign = getCredentialDeploymentSignDigest(
        credentialDeploymentTransaction
    );
    const signingKey1 =
        '1053de23867e0f92a48814aabff834e2ca0b518497abaef71cad4e1be506334a';
    const signature = Buffer.from(
        await ed.sign(hashToSign, signingKey1)
    ).toString('hex');
    const signatures: string[] = [signature];

    expect(
        client.sendCredentialDeploymentTransaction(
            credentialDeploymentTransaction,
            signatures
        )
    ).rejects.toThrow('expired');
});

test.each([clientV2, clientWeb])('getAccountList', async (client) => {
    const blocks = await client.getBlocksAtHeight(10n);
    const accountIter = client.getAccountList(blocks[0]);
    const accountList = await streamToList(accountIter);
    expect(accountList).toEqual(expected.accountList);
});

test.each([clientV2, clientWeb])('getModuleList', async (client) => {
    const blocks = await client.getBlocksAtHeight(5000n);
    const moduleIter = client.getModuleList(blocks[0]);
    const moduleList = await streamToList(moduleIter);
    expect(moduleList).toEqual(expected.moduleList);
});

test.each([clientV2, clientWeb])('getAncestors', async (client) => {
    const ancestorsIter = client.getAncestors(3n, testBlockHash);
    const ancestorsList = await streamToList(ancestorsIter);
    expect(ancestorsList).toEqual(expected.ancestorList);
});

test.each([clientV2, clientWeb])('getInstanceState', async (client) => {
    const contract = {
        index: 602n,
        subindex: 0n,
    };
    const instanceStateIter = client.getInstanceState(contract, testBlockHash);
    const instanceStateList = await streamToList(instanceStateIter);

    expect(instanceStateList).toEqual(expected.instanceStateList);
});

test.each([clientV2, clientWeb])('instanceStateLookup', async (client) => {
    const key = '0000000000000000';
    const expectedValue = '0800000000000000';
    const contract = {
        index: 601n,
        subindex: 0n,
    };
    const value = await client.instanceStateLookup(
        contract,
        key,
        testBlockHash
    );

    expect(value).toEqual(expectedValue);
});

test.each([clientV2, clientWeb])('getIdentityProviders', async (client) => {
    const earlyBlock = await client.getBlocksAtHeight(1n);
    const ips = client.getIdentityProviders(earlyBlock[0]);
    const ipList = await streamToList(ips);
    ipList.forEach((ip) => (ip.ipVerifyKey = ''));

    expect(ipList).toEqual(expected.ipList);
});

test.each([clientV2, clientWeb])('getAnonymityRevokers', async (client) => {
    const earlyBlock = await client.getBlocksAtHeight(1n);
    const ars = client.getAnonymityRevokers(earlyBlock[0]);
    const arList = await streamToList(ars);

    expect(arList).toEqual(expected.arList);
});

test.each([clientV2, clientWeb])('getBlocksAtHeight', async (client) => {
    const blocks = await client.getBlocksAtHeight(1n);

    expect(blocks).toEqual(expected.blocksAtHeight);
});

test.each([clientV2, clientWeb])(
    'getBlocksAtHeight different request',
    async (client) => {
        const request: v1.BlocksAtHeightRequest = {
            genesisIndex: 1,
            height: 100n,
            restrict: true,
        };
        const expectedBlock =
            '956c3bc5c9d10449e13686a4cc69e8bc7dee450608866242075a6ce37331187c';
        const blocks = await client.getBlocksAtHeight(request);

        expect(blocks[0]).toEqual(expectedBlock);
    }
);

test.each([clientV2, clientWeb])('getBlockInfo', async (client) => {
    const blockInfo = await client.getBlockInfo(testBlockHash);

    expect(blockInfo).toEqual(expected.blockInfo);
});

test.each([clientV2, clientWeb])('getBakerList', async (client) => {
    const bakerAsyncIterable = client.getBakerList(testBlockHash);
    const bakers = await streamToList(bakerAsyncIterable);

    expect(bakers).toEqual(expected.bakers);
});

test.each([clientV2, clientWeb])('getPoolDelegators', async (client) => {
    const delegatorInfoStream = client.getPoolDelegators(15n, testBlockHash);
    const delegatorInfoList = await streamToList(delegatorInfoStream);

    expect(delegatorInfoList).toEqual(expected.delegatorInfoList);
});

test.each([clientV2, clientWeb])(
    'getPoolDelegatorsRewardPeriod',
    async (client) => {
        const delegatorInfoStream = client.getPoolDelegatorsRewardPeriod(
            15n,
            testBlockHash
        );
        const delegatorInfoList = await streamToList(delegatorInfoStream);

        expect(delegatorInfoList).toEqual(expected.delegatorInfoList);
    }
);
test.each([clientV2, clientWeb])('getPassiveDelegators', async (client) => {
    const blocks = await client.getBlocksAtHeight(10000n);
    const passiveDelegatorInfoStream = client.getPassiveDelegators(blocks[0]);
    const passiveDelegatorInfoList = await streamToList(
        passiveDelegatorInfoStream
    );

    expect(passiveDelegatorInfoList).toEqual(expected.passiveDelegatorInfoList);
});

test.each([clientV2, clientWeb])(
    'getPassiveDelegatorsRewardPeriod',
    async (client) => {
        const blocks = await client.getBlocksAtHeight(10000n);
        const passiveDelegatorRewardInfoStream =
            client.getPassiveDelegatorsRewardPeriod(blocks[0]);
        const passiveDelegatorRewardInfoList = await streamToList(
            passiveDelegatorRewardInfoStream
        );

        expect(passiveDelegatorRewardInfoList).toEqual(
            expected.passiveDelegatorRewardInfoList
        );
    }
);

test.each([clientV2, clientWeb])('getBranches', async (client) => {
    const branch = await client.getBranches();

    expect(branch).toBeDefined();
    expect(branch.blockHash).toBeDefined();
    expect(branch.children).toBeDefined();
});

test.each([clientV2, clientWeb])('getElectionInfo', async (client) => {
    const blocks = await client.getBlocksAtHeight(10n);
    const electionInfo = await client.getElectionInfo(blocks[0]);

    expect(electionInfo).toEqual(expected.electionInfoList);
});

test.each([clientV2, clientWeb])(
    'getAccountNonFinalizedTransactions',
    async (client) => {
        const transactions = await client.getAccountNonFinalizedTransactions(
            testAccount
        );
        const transactionsList = await streamToList(transactions);

        expect(transactionsList).toBeDefined();
        if (transactionsList[0]) {
            expect(typeof transactionsList[0]).toEqual('string');
        }
    }
);

test.each([clientV2, clientWeb])(
    'getBlockTransactionEvents',
    async (client) => {
        const blockHash =
            '8f3acabb19ef769db4d13ada858a305cc1a3d64adeb78fcbf3bb9f7583de6362';
        const transactionEvents = await client.getBlockTransactionEvents(
            blockHash
        );
        const transactionEventList = await streamToList(transactionEvents);

        expect(transactionEventList).toEqual(expected.transactionEventList);
    }
);

test.each([clientV2, clientWeb])(
    'getBlockTransactionEvents',
    async (client) => {
        const blockHash =
            '8f3acabb19ef769db4d13ada858a305cc1a3d64adeb78fcbf3bb9f7583de6362';
        const transactionEvents = await client.getBlockTransactionEvents(
            blockHash
        );
        const transactionEventList = await streamToList(transactionEvents);

        expect(transactionEventList).toEqual(expected.transactionEventList);
    }
);

test.each([clientV2, clientWeb])(
    'getNextUpdateSequenceNumbers',
    async (client) => {
        const seqNums = await client.getNextUpdateSequenceNumbers(
            testBlockHash
        );

        expect(seqNums).toEqual(expected.seqNums);
    }
);

test.each([clientV2, clientWeb])('getBlockSpecialEvents', async (client) => {
    const specialEventStream = client.getBlockSpecialEvents(testBlockHash);
    const specialEventList = await streamToList(specialEventStream);

    expect(specialEventList).toEqual(expected.specialEventList);
});

test.each([clientV2, clientWeb])('getBlockPendingUpdates', async (client) => {
    const pendingUpdateBlock =
        '39122a9c720cae643b999d93dd7bf09bcf50e99bb716767dd35c39690390db54';
    const pendingUpdateStream =
        client.getBlockPendingUpdates(pendingUpdateBlock);
    const pendingUpdateList = await streamToList(pendingUpdateStream);

    expect(pendingUpdateList).toEqual(expected.pendingUpdateList);
});

test.each([clientV2, clientWeb])(
    'getBlockFinalizationSummary',
    async (client) => {
        const finalizationSummary = await client.getBlockFinalizationSummary(
            testBlockHash
        );

        expect(finalizationSummary).toEqual(expected.blockFinalizationSummary);
    }
);

// For tests that take a long time to run, is skipped by default
describe.skip('Long run-time test suite', () => {
    const longTestTime = 45000;

    // Sometimes fails as there is no guarantee that a new block comes fast enough.
    test.each([clientV2, clientWeb])(
        'getFinalizedBlocks',
        async (client) => {
            const ac = new AbortController();
            const blockStream = client.getFinalizedBlocks(ac.signal);

            for await (const block of blockStream) {
                expect(block.height).toBeGreaterThan(1553503n);
                ac.abort();
                break;
            }
        },
        longTestTime
    );

    // Sometimes fails as there is no guarantee that a new block comes fast enough.
    test.each([clientV2, clientWeb])(
        'getBlocks',
        async (client) => {
            const ac = new AbortController();
            const blockStream = client.getBlocks(ac.signal);

            for await (const block of blockStream) {
                expect(block.height).toBeGreaterThan(1553503n);
                ac.abort();
                break;
            }
        },
        longTestTime
    );
});<|MERGE_RESOLUTION|>--- conflicted
+++ resolved
@@ -11,14 +11,10 @@
     createCredentialDeploymentTransaction,
     getAccountTransactionHandler,
     getCredentialDeploymentSignDigest,
-    serializeAccountTransactionPayload,
     sha256,
     signTransaction,
-<<<<<<< HEAD
     serializeAccountTransactionPayload,
-=======
     streamToList,
->>>>>>> bd9709eb
 } from '@concordium/common-sdk';
 import {
     getModuleBuffer,
@@ -33,12 +29,6 @@
 import { serializeAccountTransaction } from '@concordium/common-sdk/lib/serialization';
 
 import { TextEncoder, TextDecoder } from 'util';
-<<<<<<< HEAD
-import { asyncIterableToList } from '@concordium/common-sdk/lib/util';
-=======
-import 'isomorphic-fetch';
-import { GrpcWebFetchTransport } from '@protobuf-ts/grpcweb-transport';
->>>>>>> bd9709eb
 
 /* eslint-disable @typescript-eslint/no-explicit-any */
 global.TextEncoder = TextEncoder as any;
