import {
    AccountAddress,
    AccountTransaction,
    AccountTransactionHeader,
    AccountTransactionType,
    CcdAmount,
    ContractContext,
    createConcordiumClient,
    deserializeReceiveReturnValue,
    InitContractPayload,
    ModuleReference,
    serializeInitContractParameters,
    serializeUpdateContractParameters,
    signTransaction,
    TransactionExpiry,
    UpdateContractPayload,
    unwrap,
    parseWallet,
    buildAccountSigner,
    affectedContracts,
} from '@concordium/node-sdk';
import { credentials } from '@grpc/grpc-js';
import { readFileSync } from 'node:fs';
import { Buffer } from 'buffer/index.js';
import { parseEndpoint } from '../shared/util';

import meow from 'meow';

const cli = meow(
    `
  Usage
    $ yarn run-example <path-to-this-file> [options]

  Required
    --wallet-file, -w  A path to a wallet export file from a Concordium wallet

  Options
    --help,     -h  Displays this message
    --endpoint, -e  Specify endpoint of the form "address:port", defaults to localhost:20000
`,
    {
        importMeta: import.meta,
        flags: {
            walletFile: {
                type: 'string',
                alias: 'w',
                isRequired: true,
            },
            endpoint: {
                type: 'string',
                alias: 'e',
                default: 'localhost:20000',
            },
        },
    }
);

const [address, port] = parseEndpoint(cli.flags.endpoint);
const client = createConcordiumClient(
    address,
    Number(port),
    credentials.createInsecure()
);

/**
 * The following example demonstrates how a smart contract can be initialized
 * and updated.
 */

(async () => {
    const sunnyWeather = { Sunny: [] };
    const rainyWeather = { Rainy: [] };

    const walletFile = readFileSync(cli.flags.walletFile, 'utf8');
    const wallet = parseWallet(walletFile);
    const sender = new AccountAddress(wallet.value.address);
    const signer = buildAccountSigner(wallet);

    const moduleRef = new ModuleReference(
        '44434352ddba724930d6b1b09cd58bd1fba6ad9714cf519566d5fe72d80da0d1'
    );
    const maxCost = 30000n;
    const contractName = 'weather';
    const receiveName = 'weather.set';
    const schema = await client.getEmbeddedSchema(moduleRef);

    // --- Initialize Contract --- //

    console.log('\n## Initializing weather contract with sunny weather\n');

    // #region documentation-snippet-init-contract

    const initHeader: AccountTransactionHeader = {
        expiry: new TransactionExpiry(new Date(Date.now() + 3600000)),
        nonce: (await client.getNextAccountNonce(sender)).nonce,
        sender,
    };

    const initParams = serializeInitContractParameters(
        contractName,
        sunnyWeather,
        schema
    );

    const initPayload: InitContractPayload = {
        amount: new CcdAmount(0n),
        moduleRef: moduleRef,
        initName: contractName,
        param: initParams,
        maxContractExecutionEnergy: maxCost,
    };

    const initTransaction: AccountTransaction = {
        header: initHeader,
        payload: initPayload,
        type: AccountTransactionType.InitContract,
    };

    const initSignature = await signTransaction(initTransaction, signer);
    const initTrxHash = await client.sendAccountTransaction(
        initTransaction,
        initSignature
    );

    console.log('Transaction submitted, waiting for finalization...');
    const initStatus = await client.waitForTransactionFinalization(initTrxHash);

<<<<<<< HEAD
    // #endregion documentation-snippet-init-contract

    // --- Checking weather --- //

    const contractAddress = affectedContracts(initStatus.summary)[0];

    const contextPostInit: ContractContext = {
        contract: unwrap(contractAddress),
        invoker: sender,
        method: 'weather.get',
    };

    const invokedPostInit = await client.invokeContract(contextPostInit);

    if (invokedPostInit.tag === 'success') {
        const rawReturnValue = Buffer.from(
            unwrap(invokedPostInit.returnValue),
            'hex'
        );
        const returnValue = deserializeReceiveReturnValue(
            rawReturnValue,
            schema,
            contractName,
            'get'
        );
        console.log('\nThe weather is now:');
        console.dir(returnValue, { depth: null, colors: true });
        console.log('');
    }
=======
    console.dir(initStatus, { depth: null, colors: true });

    const contractAddress = affectedContracts(initStatus.summary)[0];

    // --- Checking weather --- //

    await checkWeather();
>>>>>>> bf8bbb18

    // --- Update smart contract --- //

    console.log('## Making it rain with weather.set\n');

    // #region documentation-snippet-update-contract

    const updateHeader: AccountTransactionHeader = {
        expiry: new TransactionExpiry(new Date(Date.now() + 3600000)),
        nonce: (await client.getNextAccountNonce(sender)).nonce,
        sender,
    };

    const updateParams = serializeUpdateContractParameters(
        contractName,
        'set',
        rainyWeather,
        schema
    );

    const updatePayload: UpdateContractPayload = {
        amount: new CcdAmount(0n),
        address: unwrap(contractAddress),
        receiveName,
        message: updateParams,
        maxContractExecutionEnergy: maxCost,
    };

    const updateTransaction: AccountTransaction = {
        header: updateHeader,
        payload: updatePayload,
        type: AccountTransactionType.Update,
    };

    const updateSignature = await signTransaction(updateTransaction, signer);
    const updateTrxHash = await client.sendAccountTransaction(
        updateTransaction,
        updateSignature
    );

    console.log('Transaction submitted, waiting for finalization...');

    const updateStatus = await client.waitForTransactionFinalization(
        updateTrxHash
    );
    console.dir(updateStatus, { depth: null, colors: true });

    // #region documentation-snippet-update-contract

    // --- Checking Weather --- //

    await checkWeather();

    // Helper function for checking weather
    async function checkWeather() {
        const contextPostInit: ContractContext = {
            contract: unwrap(contractAddress),
            invoker: sender,
            method: 'weather.get',
        };

        const invokedPostInit = await client.invokeContract(contextPostInit);

        if (invokedPostInit.tag === 'success') {
            const rawReturnValue = Buffer.from(
                unwrap(invokedPostInit.returnValue),
                'hex'
            );
            const returnValue = deserializeReceiveReturnValue(
                rawReturnValue,
                schema,
                'weather',
                'get'
            );
            console.log('\nThe weather is now:');
            console.dir(returnValue, { depth: null, colors: true });
            console.log('');
        }
    }
})();<|MERGE_RESOLUTION|>--- conflicted
+++ resolved
@@ -123,47 +123,17 @@
     );
 
     console.log('Transaction submitted, waiting for finalization...');
+
     const initStatus = await client.waitForTransactionFinalization(initTrxHash);
-
-<<<<<<< HEAD
+    console.dir(initStatus, { depth: null, colors: true });
+
+    const contractAddress = affectedContracts(initStatus.summary)[0];
+
     // #endregion documentation-snippet-init-contract
 
     // --- Checking weather --- //
 
-    const contractAddress = affectedContracts(initStatus.summary)[0];
-
-    const contextPostInit: ContractContext = {
-        contract: unwrap(contractAddress),
-        invoker: sender,
-        method: 'weather.get',
-    };
-
-    const invokedPostInit = await client.invokeContract(contextPostInit);
-
-    if (invokedPostInit.tag === 'success') {
-        const rawReturnValue = Buffer.from(
-            unwrap(invokedPostInit.returnValue),
-            'hex'
-        );
-        const returnValue = deserializeReceiveReturnValue(
-            rawReturnValue,
-            schema,
-            contractName,
-            'get'
-        );
-        console.log('\nThe weather is now:');
-        console.dir(returnValue, { depth: null, colors: true });
-        console.log('');
-    }
-=======
-    console.dir(initStatus, { depth: null, colors: true });
-
-    const contractAddress = affectedContracts(initStatus.summary)[0];
-
-    // --- Checking weather --- //
-
     await checkWeather();
->>>>>>> bf8bbb18
 
     // --- Update smart contract --- //
 
