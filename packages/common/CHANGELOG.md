# Changelog

<<<<<<< HEAD
## 5.3.0 2022-10-31

### Added

- The ability to deserialize error values of receive and init functions using `deserializeReceiveError()` and `deserializeInitError()` respectfully.
- Refactored the `upserializeUpdateContractParameters()` and `serializeInitContractParameters()` to call into rust functions.

## 5.2.0 2022-10-31

=======
## 6.0.0 2022-11-11

### Breaking changes

- Change AccountTransactionType names/string values to align with those in Concordium base.
- Change some field names in UpdateConcractPayload, InitContractPayload and DeployModule to align with those in Concordium base.
- Rename GtuAmount class to CcdAmount. And change the microGtuAmount field to microCcdAmount.
- Add custom toJSON methods for the classes CcdAmount, AccountAddress, ModuleReference, CredentialRegistrationId, DataBlob and TransactionExpiry, in order to match the serialisation of their equivalents in Concordium base.

## 5.2.0 2022-11-8
  
>>>>>>> 1b3017e9
### Added

- The ability to deserialize the return values of receive functions using `deserializeReceiveReturnValue()`.

<<<<<<< HEAD
=======

>>>>>>> 1b3017e9
## 5.1.0 2022-9-29

### Added

- Additional arguments to the JSON-RPC HttpProvider, to enable is to receive and forward cookies.

### Fixed

- getAccountInfo no longer relies on instanceof to determine the type of input.

## 5.0.0 2022-9-29

### Added

- `getCredentialId` to the HdWallet.

### Breaking changes

- Updated the signature of helper functions for accounts to sign messages. (and changed the prepend)

## 4.0.0 2022-8-26

### Breaking changes

- ConcordiumHdWallet methods now take the identity provider index as arguments.
- Bumped @concordium/rust-bindings to 0.4.0.

### Fixed

 - Added missing `accountAddress` field to `AccountInfo` types.

## 3.0.0 2022-8-26

### Added

- Support for new V2 schemas which can specify error types.

### Breaking changes

- SchemaVersion, Module, and schema types are now 0-indexed instead of 1-indexed. This means that the schemas used for V0 contracts are now version 0, and so is the associated types. And the first schema version for V1 contracts are now version 1.

## 2.4.0 2022-8-15

### Added

- `createIdentityRequest`, to create identity requests.
- `createCredentialV1`, to create credentials using a seedPhrase.
- `createIdentityRecoveryRequest`, to create identity recovery requests.
- Added `sendCredentialDeployment` to send credentials created from `createCredentialV1` to the chain.
- `getSignedCredentialDeploymentTransactionHash` to get the transaction hash of credentials created from `createCredentialV1`.
- Added `ConfigureBaker` to `AccountTransactionType` enum.
- Added `ConcordiumHdWallet` with functions to get keys and randomness from a seed phrase.

## 2.3.2 2022-7-26

### Fixed

- `deserializeTransaction` no longer throws an error on expired transactions.

## 2.3.1 2022-7-26

### Fixed

- `deserializeTransaction` is now exported from index.

## 2.3.0 2022-7-25

### Added

- `deserializeTransaction` function to deserialize transaction created by `serializeAccountTransactionForSubmission` and `serializeCredentialDeploymentTransactionForSubmission`. (Currently SimpleTransfer, SimpleTransferWithMemo and RegisterData are the only supported account transactions kinds)

## 2.2.0 2022-7-21

### Added

- Add support for getAccountInfo, InvokeContract, getCryptographicParameters and getModuleSource with JSON-RPC

## 2.1.1 2022-7-8

### Fixed

- Fixed contract schema serialization for ByteList

## 2.1.0 2022-7-5

### Added

- Support deserializing new schema types: ULeb128, ILeb128, ByteArray and ByteList.
- Support deserializing schemas with versioning information.

### Changes

- The function for deserializing a module schema `deserialModuleFromBuffer` now have the schema version as an optional argument. The function will try to extract the version from the buffer. When a version is provided it falls back to this, otherwise it throws an error.

## 2.0.1 2022-6-27

### Fixed

- @noble/ed25519 and cross-fetch moved from devDependencies to dependencies.

## 2.0.0 2022-6-24

### Added

- Support deserializing version 2 schemas.
- Support serializing parameters for contracts using version 2 schemas.
- Support for deploying versioned smart contract modules, which is the format used in cargo-concordium v2+. (This is done by not supplying the version field in the payload)

### Breaking changes

- `serializeInitContractParameters` and `serializeUpdateContractParameters` each have an additional parameter, which denotes the version of the schema provided. For existing users that are using V0 contracts, that parameter should be `SchemaVersion.V1`.
- Deserialization of schemas have been changed: types and functions have been renamed and `deserialModuleFromBuffer` have an additional parameter.

## 1.0.1 2022-6-2

### Fixed

-   Fixed JSON-RPC client crash on empty response when calling getInstanceInfo.
    (And update the format of the arguments  for the server)
-   Fixed issue by bumping rust bindings version

## 1.0.0 2022-5-25

-   Initial release<|MERGE_RESOLUTION|>--- conflicted
+++ resolved
@@ -1,16 +1,12 @@
 # Changelog
 
-<<<<<<< HEAD
-## 5.3.0 2022-10-31
+## 6.1.0 2022-11-14
 
 ### Added
 
 - The ability to deserialize error values of receive and init functions using `deserializeReceiveError()` and `deserializeInitError()` respectfully.
 - Refactored the `upserializeUpdateContractParameters()` and `serializeInitContractParameters()` to call into rust functions.
 
-## 5.2.0 2022-10-31
-
-=======
 ## 6.0.0 2022-11-11
 
 ### Breaking changes
@@ -22,15 +18,10 @@
 
 ## 5.2.0 2022-11-8
   
->>>>>>> 1b3017e9
 ### Added
 
 - The ability to deserialize the return values of receive functions using `deserializeReceiveReturnValue()`.
 
-<<<<<<< HEAD
-=======
-
->>>>>>> 1b3017e9
 ## 5.1.0 2022-9-29
 
 ### Added
