import * as v1 from '@concordium/common-sdk';
import * as v2 from '../../common/grpc/v2/concordium/types';
import { testnetBulletproofGenerators } from './resources/bulletproofgenerators';
import ConcordiumNodeClientV2, {
    getAccountIdentifierInput,
    getBlockHashInput,
} from '@concordium/common-sdk/lib/GRPCClient';
import {
    buildBasicAccountSigner,
    calculateEnergyCost,
    createCredentialDeploymentTransaction,
    getAccountTransactionHandler,
    sha256,
    getCredentialDeploymentSignDigest,
    signTransaction,
} from '@concordium/common-sdk';
import { serializeAccountTransactionPayload } from '@concordium/common-sdk/src';
import {
    getModuleBuffer,
    getIdentityInput,
    getNodeClient as getNodeClientV1,
    getNodeClientV2,
} from './testHelpers';
import * as ed from '@noble/ed25519';
import * as expected from './resources/expectedJsons';

import { serializeAccountTransaction } from '@concordium/common-sdk/lib/serialization';

import { TextEncoder, TextDecoder } from 'util';
import 'isomorphic-fetch';
import { GrpcWebFetchTransport } from '@protobuf-ts/grpcweb-transport';
import { asyncIterableToList } from '@concordium/common-sdk/src/util';

/* eslint-disable @typescript-eslint/no-explicit-any */
global.TextEncoder = TextEncoder as any;
global.TextDecoder = TextDecoder as any;
/* eslint-enable @typescript-eslint/no-explicit-any */

// TODO find nice way to move this to web/common
export function getNodeClientWeb(
    address = 'http://node.testnet.concordium.com',
    port = 20000
): ConcordiumNodeClientV2 {
    const transport = new GrpcWebFetchTransport({
        baseUrl: `${address}:${port}`,
        timeout: 15000,
    });
    return new v1.ConcordiumGRPCClient(transport);
}

const clientV1 = getNodeClientV1('node.testnet.concordium.com', 10000);
const clientV2 = getNodeClientV2();
const clientWeb = getNodeClientWeb();

const testAccount = new v1.AccountAddress(
    '3kBx2h5Y2veb4hZgAJWPrr8RyQESKm5TjzF3ti1QQ4VSYLwK1G'
);
const testCredId = new v1.CredentialRegistrationId(
    'aa730045bcd20bb5c24349db29d949f767e72f7cce459dc163c4b93c780a7d7f65801dda8ff7e4fc06fdf1a1b246276f'
);
const testAccBaker = new v1.AccountAddress(
    '4EJJ1hVhbVZT2sR9xPzWUwFcJWK3fPX54z94zskTozFVk8Xd4L'
);
const testAccDeleg = new v1.AccountAddress(
    '3bFo43GiPnkk5MmaSdsRVboaX2DNSKaRkLseQbyB3WPW1osPwh'
);
const testBlockHash =
    'fe88ff35454079c3df11d8ae13d5777babd61f28be58494efe51b6593e30716e';

// Retrieves the account info for the given account in the GRPCv2 type format.
function getAccountInfoV2(
    client: ConcordiumNodeClientV2,
    accountIdentifier: v1.AccountIdentifierInput
): Promise<v2.AccountInfo> {
    const accountInfoRequest = {
        blockHash: getBlockHashInput(testBlockHash),
        accountIdentifier: getAccountIdentifierInput(accountIdentifier),
    };

    return client.client.getAccountInfo(accountInfoRequest).response;
}

test.each([clientV2, clientWeb])(
    'getCryptographicParameters',
    async (client) => {
        const parameters = await client.getCryptographicParameters(
            testBlockHash
        );
        expect(parameters.genesisString).toEqual(
            'Concordium Testnet Version 5'
        );
        expect(parameters.onChainCommitmentKey).toEqual(
            'b14cbfe44a02c6b1f78711176d5f437295367aa4f2a8c2551ee10d25a03adc69d61a332a058971919dad7312e1fc94c5a8d45e64b6f917c540eee16c970c3d4b7f3caf48a7746284878e2ace21c82ea44bf84609834625be1f309988ac523fac'
        );

        expect(parameters.bulletproofGenerators).toEqual(
            Buffer.from(testnetBulletproofGenerators, 'base64').toString('hex')
        );
    }
);

test.each([clientV2, clientWeb])('nextAccountNonce', async (client) => {
    const nan = await client.getNextAccountNonce(testAccount);
    expect(nan.nonce).toBeGreaterThanOrEqual(19n);
    expect(nan.allFinal).toBeDefined();
});

test.each([clientV2, clientWeb])('getAccountInfo', async (client) => {
    const accountInfo = await getAccountInfoV2(client, testAccount);

    expect(v2.AccountInfo.toJson(accountInfo)).toEqual(expected.accountInfo);
});

test.each([clientV2, clientWeb])(
    'getAccountInfo: Invalid hash throws error',
    async (client) => {
        const invalidBlockHash = '1010101010';
        await expect(
            client.getAccountInfo(testAccount, invalidBlockHash)
        ).rejects.toEqual(
            new Error(
                'The input was not a valid hash, must be 32 bytes: ' +
                    invalidBlockHash
            )
        );
    }
);

test.each([clientV2, clientWeb])('getAccountInfo for baker', async (client) => {
    const accInfo = await getAccountInfoV2(client, testAccBaker);
    const accountIndexInfo = await getAccountInfoV2(client, 5n);

    if (accInfo.stake && accountIndexInfo.stake) {
        const stake = v2.AccountStakingInfo.toJson(accInfo.stake);
        const stakeAccountIndex = v2.AccountStakingInfo.toJson(
            accountIndexInfo.stake
        );
        expect(stake).toEqual(expected.stakingInfoBaker);
        expect(stake).toEqual(stakeAccountIndex);
    } else {
        throw Error('Stake field not found in accountInfo.');
    }
});

test.each([clientV2, clientWeb])(
    'getAccountInfo for delegator',
    async (client) => {
        const accInfo = await getAccountInfoV2(client, testAccDeleg);

        if (accInfo.stake) {
            expect(v2.AccountStakingInfo.toJson(accInfo.stake)).toEqual(
                expected.stakingInfoDelegator
            );
        } else {
            throw Error('Stake field not found in accountInfo.');
        }
    }
);

test.each([clientV2, clientWeb])(
    'getAccountInfo: Account Address and CredentialRegistrationId is equal',
    async (client) => {
        const accInfo = await client.getAccountInfo(testAccount, testBlockHash);
        const credIdInfo = await client.getAccountInfo(
            testCredId,
            testBlockHash
        );

        expect(accInfo).toEqual(credIdInfo);
    }
);

test.each([clientV2, clientWeb])(
    'accountInfo implementations is the same',
    async (client) => {
        const oldReg = await clientV1.getAccountInfo(
            testAccount,
            testBlockHash
        );
        const newReg = await client.getAccountInfo(testAccount, testBlockHash);

        const oldCredId = await clientV1.getAccountInfo(
            testCredId,
            testBlockHash
        );
        const newCredId = await client.getAccountInfo(
            testCredId,
            testBlockHash
        );

        const oldBaker = await clientV1.getAccountInfo(
            testAccBaker,
            testBlockHash
        );
        const newBaker = await client.getAccountInfo(
            testAccBaker,
            testBlockHash
        );

        const oldDeleg = await clientV1.getAccountInfo(
            testAccDeleg,
            testBlockHash
        );
        const newDeleg = await client.getAccountInfo(
            testAccDeleg,
            testBlockHash
        );

        expect(oldReg).toEqual(newReg);
        expect(oldCredId).toEqual(newCredId);
        expect(oldDeleg).toEqual(newDeleg);
        expect(oldBaker).toEqual(newBaker);
    }
);

test.each([clientV2, clientWeb])(
    'getChainParameters corresponds to GetBlockSummary subset',
    async (client) => {
        // eslint-disable-next-line @typescript-eslint/no-explicit-any
        const blockSummary: any = await clientV1.getBlockSummary(testBlockHash);
        // eslint-disable-next-line @typescript-eslint/no-explicit-any
        const chainParameters: any = await client.getBlockChainParameters(
            testBlockHash
        );

        const foundationAccount = (
            await client.getAccountInfo(
                blockSummary.updates.chainParameters.foundationAccountIndex
            )
        ).accountAddress;
        expect(chainParameters.foundationAccount).toEqual(foundationAccount);
        blockSummary.updates.chainParameters.foundationAccountIndex = undefined;
        chainParameters.foundationAccount = undefined;

        expect(blockSummary.updates.chainParameters).toEqual(chainParameters);
    }
);

test.each([clientV2, clientWeb])(
    'getChainParameters corresponds to GetBlockSummary subset on protocol level < 4',
    async (client) => {
        const oldBlockHash =
            'ed2507c4d05108038741e87757ab1c3acdeeb3327027cd2972666807c9c4a20d';
        // eslint-disable-next-line @typescript-eslint/no-explicit-any
        const blockSummary: any = await clientV1.getBlockSummary(oldBlockHash);
        // eslint-disable-next-line @typescript-eslint/no-explicit-any
        const chainParameters: any = await client.getBlockChainParameters(
            oldBlockHash
        );

        const foundationAccount = (
            await client.getAccountInfo(
                blockSummary.updates.chainParameters.foundationAccountIndex
            )
        ).accountAddress;
        expect(chainParameters.foundationAccount).toEqual(foundationAccount);
        blockSummary.updates.chainParameters.foundationAccountIndex = undefined;
        chainParameters.foundationAccount = undefined;

        expect(blockSummary.updates.chainParameters).toEqual(chainParameters);
    }
);

test.each([clientV2, clientWeb])(
    'getPoolInfo corresponds to getPoolStatus with a bakerId',
    async (client) => {
        const oldStatus = await clientV1.getPoolStatus(testBlockHash, 1n);
        const newStatus = await client.getPoolInfo(1n, testBlockHash);

        expect(oldStatus).toEqual(newStatus);
    }
);

test.each([clientV2, clientWeb])(
    'getPassiveDelegationInfo corresponds to getPoolStatus with no bakerId',
    async (client) => {
        const oldStatus = await clientV1.getPoolStatus(testBlockHash);
        const newStatus = await client.getPassiveDelegationInfo(testBlockHash);

        expect(oldStatus).toEqual(newStatus);
    }
);
test.each([clientV2, clientWeb])(
    'getPoolInfo corresponds to getPoolStatus with bakerId (with pending change)',
    async (client) => {
        const changeHash =
            '2aa7c4a54ad403a9f9b48de2469e5f13a64c95f2cf7a8e72c0f9f7ae0718f642';
        const changedAccount = 1879n;
        const oldStatus = await clientV1.getPoolStatus(
            changeHash,
            changedAccount
        );
        const newStatus = await client.getPoolInfo(changedAccount, changeHash);

        expect(oldStatus).toEqual(newStatus);
    }
);

test.each([clientV2, clientWeb])(
    'getBlockItemStatus on chain update',
    async (client) => {
        const transactionHash =
            '3de823b876d05cdd33a311a0f84124079f5f677afb2534c4943f830593edc650';
        const blockItemStatus = await client.getBlockItemStatus(
            transactionHash
        );

        expect(blockItemStatus).toEqual(expected.blockItemStatusUpdate);
    }
);

test.each([clientV2, clientWeb])(
    'getBlockItemStatus on simple transfer',
    async (client) => {
        const transactionHash =
            '502332239efc0407eebef5c73c390080e5d7e1b127ff29f786a62b3c9ab6cfe7';
        const blockItemStatus = await client.getBlockItemStatus(
            transactionHash
        );

        expect(blockItemStatus).toEqual(expected.blockItemStatusTransfer);
    }
);

test.each([clientV2, clientWeb])('getInstanceInfo', async (client) => {
    const contractAddress = {
        index: 0n,
        subindex: 0n,
    };
    const instanceInfo = await client.getInstanceInfo(
        contractAddress,
        testBlockHash
    );

    expect(instanceInfo).toEqual(expected.instanceInfo);
});

test.each([clientV2, clientWeb])('Failed invoke contract', async (client) => {
    const result = await client.invokeContract(
        {
            invoker: testAccount,
            contract: {
                index: 6n,
                subindex: 0n,
            },
            method: 'PiggyBank.smash',
            amount: new v1.CcdAmount(0n),
            parameter: undefined,
            energy: 30000n,
        },
        testBlockHash
    );

    if (result.tag !== 'failure') {
        throw new Error('Expected invoke to be fail');
    }

    expect(result.usedEnergy).toBe(340n);
    expect(result.reason.tag).toBe(v1.RejectReasonTag.RejectedReceive);
});

test.each([clientV2, clientWeb])(
    'Invoke contract on v0 contract',
    async (client) => {
        const result = await client.invokeContract(
            {
                invoker: testAccount,
                contract: {
                    index: 6n,
                    subindex: 0n,
                },
                method: 'PiggyBank.insert',
                amount: new v1.CcdAmount(1n),
                parameter: undefined,
                energy: 30000n,
            },
            testBlockHash
        );

        expect(result).toEqual(expected.invokeInstanceResponseV0);
    }
);

test.each([clientV2, clientWeb])(
    'Invoke contract same in v1 and v2 on v1 contract',
    async (client) => {
        const context = {
            invoker: testAccount,
            contract: {
                index: 81n,
                subindex: 0n,
            },
            method: 'PiggyBank.view',
            amount: new v1.CcdAmount(0n),
            parameter: undefined,
            energy: 30000n,
        };
        const resultV1 = await clientV1.invokeContract(context, testBlockHash);
        const resultV2 = await client.invokeContract(context, testBlockHash);

        expect(resultV2).toEqual(resultV1);
    }
);

test.each([clientV2, clientWeb])('getModuleSource', async (client) => {
    const localModuleBytes = getModuleBuffer('test/resources/piggy_bank.wasm');
    const moduleRef = new v1.ModuleReference(
        Buffer.from(
            'foOYrcQGqX202GnD/XrcgToxg2Z6On2weOuub33OX2Q=',
            'base64'
        ).toString('hex')
    );

    const localModuleHex = Buffer.from(localModuleBytes);
    const moduleSource = await client.getModuleSource(moduleRef, testBlockHash);

    expect(localModuleHex).toEqual(moduleSource);
});

test.each([clientV2, clientWeb])('getConsensusStatus', async (client) => {
    const genesisBlock =
        '4221332d34e1694168c2a0c0b3fd0f273809612cb13d000d5c2e00e85f50f796';

    const ci = await client.getConsensusStatus();
<<<<<<< HEAD
    const lastFinTime = unwrap(ci.lastFinalizedTime?.getTime());
=======
>>>>>>> 9a43b145

    expect(ci.genesisBlock).toEqual(genesisBlock);
    expect(ci.lastFinalizedBlockHeight).toBeGreaterThan(1395315n);
    expect(ci.lastFinalizedTime?.getTime()).toBeGreaterThan(1669214033937n); // 23Nov2022 in milliseconds
});

test.each([clientV2, clientWeb])('sendBlockItem', async (client) => {
    const senderAccount = new v1.AccountAddress(
        '37TRfx9PqFX386rFcNThyA3zdoWsjF8Koy6Nh3i8VrPy4duEsA'
    );
    const privateKey =
        '1f7d20585457b542b22b51f218f0636c8e05ead4b64074e6eafd1d418b04e4ac';
    const nextNonce = await client.getNextAccountNonce(senderAccount);

    // Create local transaction
    const header: v1.AccountTransactionHeader = {
        expiry: new v1.TransactionExpiry(new Date(Date.now() + 3600000)),
        nonce: nextNonce.nonce,
        sender: senderAccount,
    };
    const simpleTransfer: v1.SimpleTransferPayload = {
        amount: new v1.CcdAmount(10000000000n),
        toAddress: testAccount,
    };
    const accountTransaction: v1.AccountTransaction = {
        header: header,
        payload: simpleTransfer,
        type: v1.AccountTransactionType.Transfer,
    };

    // Sign transaction
    const signer = buildBasicAccountSigner(privateKey);
    const signature: v1.AccountTransactionSignature = await signTransaction(
        accountTransaction,
        signer
    );

    expect(
        client.sendAccountTransaction(accountTransaction, signature)
    ).rejects.toThrow('costs');
});

test.each([clientV2, clientWeb])('transactionHash', async (client) => {
    const senderAccount = new v1.AccountAddress(
        '37TRfx9PqFX386rFcNThyA3zdoWsjF8Koy6Nh3i8VrPy4duEsA'
    );
    const privateKey =
        '1f7d20585457b542b22b51f218f0636c8e05ead4b64074e6eafd1d418b04e4ac';
    const nextNonce = await client.getNextAccountNonce(senderAccount);

    // Create local transaction
    const headerLocal: v1.AccountTransactionHeader = {
        expiry: new v1.TransactionExpiry(new Date(Date.now() + 3600000)),
        nonce: nextNonce.nonce,
        sender: senderAccount,
    };
    const simpleTransfer: v1.SimpleTransferPayload = {
        amount: new v1.CcdAmount(10000000000n),
        toAddress: testAccount,
    };
    const transaction: v1.AccountTransaction = {
        header: headerLocal,
        payload: simpleTransfer,
        type: v1.AccountTransactionType.Transfer,
    };

    const rawPayload = serializeAccountTransactionPayload(transaction);

    // Energy cost
    const accountTransactionHandler = getAccountTransactionHandler(
        transaction.type
    );
    const baseEnergyCost = accountTransactionHandler.getBaseEnergyCost(
        transaction.payload
    );
    const energyCost = calculateEnergyCost(
        1n,
        BigInt(rawPayload.length),
        baseEnergyCost
    );

    // Sign transaction
    const signer = buildBasicAccountSigner(privateKey);
    const signature: v1.AccountTransactionSignature = await signTransaction(
        transaction,
        signer
    );

    // Put together sendBlockItemRequest
    const header: v2.AccountTransactionHeader = {
        sender: { value: transaction.header.sender.decodedAddress },
        sequenceNumber: { value: transaction.header.nonce },
        energyAmount: { value: energyCost },
        expiry: { value: transaction.header.expiry.expiryEpochSeconds },
    };
    const accountTransaction: v2.PreAccountTransaction = {
        header: header,
        payload: {
            payload: { oneofKind: 'rawPayload', rawPayload: rawPayload },
        },
    };

    const serializedAccountTransaction = serializeAccountTransaction(
        transaction,
        signature
    ).slice(71);
    const localHash = Buffer.from(
        sha256([serializedAccountTransaction])
    ).toString('hex');
    const nodeHash = await client.client.getAccountTransactionSignHash(
        accountTransaction
    ).response;

    expect(localHash).toEqual(Buffer.from(nodeHash.value).toString('hex'));
});

// Todo: verify that accounts can actually be created.
test.each([clientV2, clientWeb])('createAccount', async (client) => {
    // Get information from node
    const lastFinalizedBlockHash = (await client.getConsensusStatus())
        .lastFinalizedBlock;
    if (!lastFinalizedBlockHash) {
        throw new Error('Could not find latest finalized block.');
    }
    const cryptoParams = await client.getCryptographicParameters(
        lastFinalizedBlockHash
    );
    if (!cryptoParams) {
        throw new Error(
            'Cryptographic parameters were not found on a block that has been finalized.'
        );
    }

    // Create credentialDeploymentTransaction
    const identityInput: v1.IdentityInput = getIdentityInput();
    const threshold = 1;
    const credentialIndex = 1;
    const expiry = new v1.TransactionExpiry(new Date(Date.now() + 3600000));
    const revealedAttributes: v1.AttributeKey[] = [];
    const publicKeys: v1.VerifyKey[] = [
        {
            schemeId: 'Ed25519',
            verifyKey:
                'c8cd7623c5a9316d8e2fccb51e1deee615bdb5d324fb4a6d33801848fb5e459e',
        },
    ];

    const credentialDeploymentTransaction: v1.CredentialDeploymentTransaction =
        createCredentialDeploymentTransaction(
            identityInput,
            cryptoParams,
            threshold,
            publicKeys,
            credentialIndex,
            revealedAttributes,
            expiry
        );

    // Sign transaction
    const hashToSign = getCredentialDeploymentSignDigest(
        credentialDeploymentTransaction
    );
    const signingKey1 =
        '1053de23867e0f92a48814aabff834e2ca0b518497abaef71cad4e1be506334a';
    const signature = Buffer.from(
        await ed.sign(hashToSign, signingKey1)
    ).toString('hex');
    const signatures: string[] = [signature];

    expect(
        client.sendCredentialDeploymentTransaction(
            credentialDeploymentTransaction,
            signatures
        )
    ).rejects.toThrow('expired');
});

test.each([clientV2, clientWeb])('getAccountList', async (client) => {
    const blocks = await client.getBlocksAtHeight(10n);
    const accountIter = client.getAccountList(blocks[0]);
    const accountList = await asyncIterableToList(accountIter);
    expect(accountList).toEqual(expected.accountList);
});

test.each([clientV2, clientWeb])('getModuleList', async (client) => {
    const blocks = await client.getBlocksAtHeight(5000n);
    const moduleIter = client.getModuleList(blocks[0]);
    const moduleList = await asyncIterableToList(moduleIter);
    expect(moduleList).toEqual(expected.moduleList);
});

test.each([clientV2, clientWeb])('getAncestors', async (client) => {
    const ancestorsIter = client.getAncestors(3n, testBlockHash);
    const ancestorsList = await asyncIterableToList(ancestorsIter);
    expect(ancestorsList).toEqual(expected.ancestorList);
});

test.each([clientV2, clientWeb])('getInstanceState', async (client) => {
    const contract = {
        index: 602n,
        subindex: 0n,
    };
    const instanceStateIter = client.getInstanceState(contract, testBlockHash);
    const instanceStateList = await asyncIterableToList(instanceStateIter);

    expect(instanceStateList).toEqual(expected.instanceStateList);
});

test.each([clientV2, clientWeb])('instanceStateLookup', async (client) => {
    const key = '0000000000000000';
    const expectedValue = '0800000000000000';
    const contract = {
        index: 601n,
        subindex: 0n,
    };
    const value = await client.instanceStateLookup(
        contract,
        key,
        testBlockHash
    );

    expect(value).toEqual(expectedValue);
});

test.each([clientV2, clientWeb])('getIdentityProviders', async (client) => {
    const earlyBlock = await client.getBlocksAtHeight(1n);
    const ips = client.getIdentityProviders(earlyBlock[0]);
    const ipList = await asyncIterableToList(ips);
    ipList.forEach((ip) => (ip.ipVerifyKey = ''));

    expect(ipList).toEqual(expected.ipList);
});

test.each([clientV2, clientWeb])('getAnonymityRevokers', async (client) => {
    const earlyBlock = await client.getBlocksAtHeight(1n);
    const ars = client.getAnonymityRevokers(earlyBlock[0]);
    const arList = await asyncIterableToList(ars);

    expect(arList).toEqual(expected.arList);
});

test.each([clientV2, clientWeb])('getBlocksAtHeight', async (client) => {
    const blocksV1 = await clientV1.getBlocksAtHeight(1n);
    const blocksV2 = await client.getBlocksAtHeight(1n);

    expect(blocksV1[0]).toEqual(blocksV2[0]);
});

test.each([clientV2, clientWeb])(
    'getBlocksAtHeight different request',
    async (client) => {
        const request: v1.BlocksAtHeightRequest = {
            genesisIndex: 1,
            height: 100n,
            restrict: true,
        };
        const expectedBlock =
            '956c3bc5c9d10449e13686a4cc69e8bc7dee450608866242075a6ce37331187c';
        const blocks = await client.getBlocksAtHeight(request);
        expect(blocks[0]).toEqual(expectedBlock);
    }
);

test.each([clientV2, clientWeb])('getBlockInfo', async (client) => {
    const blockInfoV1 = await clientV1.getBlockInfo(testBlockHash);
    const blockInfoV2 = await client.getBlockInfo(testBlockHash);

    expect(blockInfoV2).toEqual(blockInfoV1);
});

test.each([clientV2, clientWeb])('getBakerList', async (client) => {
    const bakerAsyncIterable = client.getBakerList(testBlockHash);
    const bakersV2 = await asyncIterableToList(bakerAsyncIterable);
    const bakersV1 = await clientV1.getBakerList(testBlockHash);

    expect(bakersV2).toEqual(bakersV1);
});

// For tests that take a long time to run, is skipped by default
describe.skip('Long run-time test suite', () => {
    const longTestTime = 45000;

    // Sometimes fails as there is no guarantee that a new block comes fast enough.
    test.each([clientV2, clientWeb])(
        'getFinalizedBlocks',
        async (client) => {
            const ac = new AbortController();
            const blockStream = client.getFinalizedBlocks(ac.signal);

            for await (const block of blockStream) {
                expect(block.height).toBeGreaterThan(1553503n);
                ac.abort();
                break;
            }
        },
        longTestTime
    );

    // Sometimes fails as there is no guarantee that a new block comes fast enough.
    test.each([clientV2, clientWeb])(
        'getBlocks',
        async (client) => {
            const ac = new AbortController();
            const blockStream = client.getBlocks(ac.signal);

            for await (const block of blockStream) {
                expect(block.height).toBeGreaterThan(1553503n);
                ac.abort();
                break;
            }
        },
        longTestTime
    );
});<|MERGE_RESOLUTION|>--- conflicted
+++ resolved
@@ -422,10 +422,6 @@
         '4221332d34e1694168c2a0c0b3fd0f273809612cb13d000d5c2e00e85f50f796';
 
     const ci = await client.getConsensusStatus();
-<<<<<<< HEAD
-    const lastFinTime = unwrap(ci.lastFinalizedTime?.getTime());
-=======
->>>>>>> 9a43b145
 
     expect(ci.genesisBlock).toEqual(genesisBlock);
     expect(ci.lastFinalizedBlockHeight).toBeGreaterThan(1395315n);
