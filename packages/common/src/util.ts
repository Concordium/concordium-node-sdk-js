--- conflicted
+++ resolved
@@ -4,7 +4,6 @@
     HexString,
     IpAddressString,
 } from './types.js';
-import * as CcdAmount from './types/CcdAmount.js';
 
 /**
  * Replaces a string in a JSON string with the same string as a
@@ -28,58 +27,6 @@
 }
 
 /**
-<<<<<<< HEAD
- * A transformer that converts all the values provided as keys to
- * string values.
- * @param json the json to transform
- * @param bigIntPropertyKeys the keys in the json that must be converted to strings
- * @returns the transformed json where numbers have been replaced with strings
- * @deprecated This is helper intented for the JSON-RPC client and the V1 gRPC client, both of which have been deprecated
- */
-export function intToStringTransformer(
-    bigIntPropertyKeys: string[]
-): (json: string) => string {
-    return (json: string) => intToString(json, bigIntPropertyKeys);
-}
-
-/**
- * Builds a JSON.parse() reviver function used to parse dates and big integers.
- * @param datePropertyKeys the JSON keys that must be parsed as dates
- * @param bigIntPropertyKeys the JSON keys that must be parsed as big integers
- * @returns a reviver function that handles dates and big integers
- * @deprecated This is helper intented for the JSON-RPC client and the V1 gRPC client, both of which have been deprecated
- */
-export function buildJsonResponseReviver<T>(
-    datePropertyKeys: (keyof T)[],
-    bigIntPropertyKeys: (keyof T)[]
-): (key: string, value: any) => any {
-    return function reviver(key: string, value: any) {
-        if (datePropertyKeys.includes(key as keyof T)) {
-            // Note that we reduce the time precision from nano to milliseconds when doing this conversion.
-            return new Date(value);
-        } else if (bigIntPropertyKeys.includes(key as keyof T)) {
-            // Handle the special case where amount is a scheduled amount,
-            // which has an array structure.
-            if (key === 'amount' && Array.isArray(value)) {
-                const result: ReleaseSchedule[] = [];
-                for (const entry of value) {
-                    const schedule: ReleaseSchedule = {
-                        timestamp: new Date(entry[0]),
-                        amount: CcdAmount.fromMicroCcd(BigInt(entry[1])),
-                    };
-                    result.push(schedule);
-                }
-                return result;
-            }
-            return value === null ? value : BigInt(value);
-        }
-        return value;
-    };
-}
-
-/**
-=======
->>>>>>> f0942d29
  * Checks if the input string is a valid hexadecimal string.
  * @param str the string to check for hexadecimal
  */
