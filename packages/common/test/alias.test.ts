--- conflicted
+++ resolved
@@ -1,16 +1,10 @@
-<<<<<<< HEAD
 import * as AccountAddress from '../src/types/AccountAddress.js';
-=======
-import { AccountAddress } from '../src/types/accountAddress.js';
-import bs58check from 'bs58check';
-import { getAlias, isAlias } from '../src/alias.js';
->>>>>>> b4d4657c
 import { Buffer } from 'buffer/index.js';
 
 test('isAlias is reflexive', () => {
     const address = AccountAddress.fromBuffer(
         Buffer.from(
-            '01e718721402249e81f8fedcba6027f1c9bcb4445e9433b7905d579d83ec000002',
+            'e718721402249e81f8fedcba6027f1c9bcb4445e9433b7905d579d83ec000002',
             'hex'
         )
     );
@@ -20,13 +14,13 @@
 test('isAlias: Addresses with first 29 bytes in common are aliases', () => {
     const address = AccountAddress.fromBuffer(
         Buffer.from(
-            '01e718721402249e81f8fedcba6027f1c9bcb4445e9433b7905d579d83ec000002',
+            'e718721402249e81f8fedcba6027f1c9bcb4445e9433b7905d579d83ec000002',
             'hex'
         )
     );
     const alias = AccountAddress.fromBuffer(
         Buffer.from(
-            '01e718721402249e81f8fedcba6027f1c9bcb4445e9433b7905d579d83ececb467',
+            'e718721402249e81f8fedcba6027f1c9bcb4445e9433b7905d579d83ececb467',
             'hex'
         )
     );
@@ -36,13 +30,13 @@
 test('isAlias: Addresses with differences in the 5th byte are not aliases', () => {
     const address = AccountAddress.fromBuffer(
         Buffer.from(
-            '01e718721412249e81f8fedcba6027f1c9bcb4445e9433b7905d579d83ec000002',
+            'e718721412249e81f8fedcba6027f1c9bcb4445e9433b7905d579d83ec000002',
             'hex'
         )
     );
     const alias = AccountAddress.fromBuffer(
         Buffer.from(
-            '01e718721402249e81f8fedcba6027f1c9bcb4445e9433b7905d579d83ec000002',
+            'e718721402249e81f8fedcba6027f1c9bcb4445e9433b7905d579d83ec000002',
             'hex'
         )
     );
@@ -52,13 +46,13 @@
 test('isAlias: Addresses with differences in the 29th byte are not aliases', () => {
     const address = AccountAddress.fromBuffer(
         Buffer.from(
-            '01e718721402249e81f8fedcba6027f1c9bcb4445e9433b7905d579d83ececb467',
+            'e718721402249e81f8fedcba6027f1c9bcb4445e9433b7905d579d83ececb467',
             'hex'
         )
     );
     const alias = AccountAddress.fromBuffer(
         Buffer.from(
-            '01e718721402249e81f8fedcba6027f1c9bcb4445e9433b7905d579d83e1ecb467',
+            'e718721402249e81f8fedcba6027f1c9bcb4445e9433b7905d579d83e1ecb467',
             'hex'
         )
     );
