--- conflicted
+++ resolved
@@ -10,7 +10,6 @@
 }
 
 #[wasm_bindgen(js_name = generateUnsignedCredential)]
-<<<<<<< HEAD
 pub fn generate_unsigned_credential_ext(input: &str) -> JsResult {
     generate_unsigned_credential_aux(input).map_err(|e| {
         JsError::new(&format!(
@@ -18,13 +17,6 @@
             e
         ))
     })
-=======
-pub fn generate_unsigned_credential_ext(input: &str) -> JsonString {
-    match generate_unsigned_credential_aux(input) {
-        Ok(s) => s,
-        Err(e) => format!("unable to generate an unsigned credential: {}", e),
-    }
->>>>>>> 5ced974c
 }
 
 // Will be deprecated after GRPCv1 is deprecated
@@ -34,34 +26,22 @@
     unsigned_info: &str,
     expiry: u64,
 ) -> JsResult {
-    let signatures_vec: Vec<String> = signatures.into_serde().unwrap();
-<<<<<<< HEAD
+    let signatures_vec: Vec<HexString> =
+        serde_wasm_bindgen::from_value(signatures.clone()).unwrap();
     get_credential_deployment_details_aux(signatures_vec, unsigned_info, expiry).map_err(|e| {
         JsError::new(&format!(
             "Unable to get credential deployment details due to: {}",
             e
         ))
     })
-=======
-    match get_credential_deployment_details_aux(signatures_vec, unsigned_info, expiry) {
-        Ok(s) => s,
-        Err(e) => format!("unable to get credential deployment details: {}", e),
-    }
->>>>>>> 5ced974c
 }
 
 #[wasm_bindgen(js_name = getDeploymentInfo)]
 pub fn get_credential_deployment_info_ext(signatures: &JsValue, unsigned_info: &str) -> JsResult {
-    let signatures_vec: Vec<String> = signatures.into_serde().unwrap();
-<<<<<<< HEAD
+    let signatures_vec: Vec<HexString> =
+        serde_wasm_bindgen::from_value(signatures.clone()).unwrap();
     get_credential_deployment_info_aux(signatures_vec, unsigned_info)
         .map_err(|e| JsError::new(&format!("Unable to get credential due to: {}", e)))
-=======
-    match get_credential_deployment_info_aux(signatures_vec, unsigned_info) {
-        Ok(s) => s,
-        Err(e) => format!("unable to get credential: {}", e),
-    }
->>>>>>> 5ced974c
 }
 
 #[wasm_bindgen(js_name = deserializeState)]
@@ -154,16 +134,9 @@
         contract_name,
         function_name,
         schema_version,
-<<<<<<< HEAD
         verbose_error_message.unwrap_or(false),
     )
     .map_err(|e| JsError::new(&format!("Unable to serialize parameters, due to: {}", e)))
-=======
-    ) {
-        Ok(s) => Ok(s),
-        Err(e) => Err(format!("unable to serialize parameters: {}", e)),
-    }
->>>>>>> 5ced974c
 }
 
 #[wasm_bindgen(js_name = serializeInitContractParameters)]
@@ -172,7 +145,6 @@
     schema: HexString,
     contract_name: &str,
     schema_version: Option<u8>,
-<<<<<<< HEAD
     verbose_error_message: Option<bool>,
 ) -> JsResult<HexString> {
     serialize_init_contract_parameters_aux(
@@ -183,14 +155,6 @@
         verbose_error_message.unwrap_or(false),
     )
     .map_err(|e| JsError::new(&format!("Unable to serialize parameters, due to: {}", e)))
-=======
-) -> Result<HexString, String> {
-    match serialize_init_contract_parameters_aux(parameters, schema, contract_name, schema_version)
-    {
-        Ok(s) => Ok(s),
-        Err(e) => Err(format!("unable to serialize parameters: {}", e)),
-    }
->>>>>>> 5ced974c
 }
 
 #[wasm_bindgen(js_name = getReceiveContractParameterSchema)]
@@ -199,22 +163,9 @@
     contract_name: &str,
     function_name: &str,
     schema_version: Option<u8>,
-<<<<<<< HEAD
 ) -> JsResult<HexString> {
     get_receive_contract_parameter_schema_aux(schema, contract_name, function_name, schema_version)
-        .map_err(|e| JsError::new(&format!("unable to get parameter schema, due to: {}", e)))
-=======
-) -> Result<HexString, String> {
-    match get_receive_contract_parameter_schema_aux(
-        schema,
-        contract_name,
-        function_name,
-        schema_version,
-    ) {
-        Ok(v) => Ok(v),
-        Err(e) => Err(format!("unable to get parameter schema: {}", e)),
-    }
->>>>>>> 5ced974c
+        .map_err(|e| JsError::new(&format!("Unable to get parameter schema, due to: {}", e)))
 }
 
 #[wasm_bindgen(js_name = getInitContractParameterSchema)]
@@ -222,7 +173,6 @@
     schema: HexString,
     contract_name: &str,
     schema_version: Option<u8>,
-<<<<<<< HEAD
 ) -> JsResult<HexString> {
     get_init_contract_parameter_schema_aux(schema, contract_name, schema_version)
         .map_err(|e| JsError::new(&format!("unable to get parameter schema, due to: {}", e)))
@@ -236,18 +186,6 @@
 ) -> JsResult<HexString> {
     serialize_type_value_aux(value, schema, verbose_error_message.unwrap_or(false))
         .map_err(|e| JsError::new(&format!("Unable to serialize value due to: {}", e)))
-=======
-) -> Result<HexString, String> {
-    match get_init_contract_parameter_schema_aux(schema, contract_name, schema_version) {
-        Ok(v) => Ok(v),
-        Err(e) => Err(format!("unable to get parameter schema: {}", e)),
-    }
-}
-
-#[wasm_bindgen(js_name = serializeTypeValue)]
-pub fn serialize_type_value_ext(value: JsonString, schema: HexString) -> Result<HexString, String> {
-    serialize_type_value_aux(value, schema).map_err(|e| format!("unable to serialize value: {}", e))
->>>>>>> 5ced974c
 }
 
 #[wasm_bindgen(js_name = createIdRequestV1)]
@@ -445,18 +383,14 @@
     signatures: &JsValue,
     unsigned_info: &str,
 ) -> JsResult<Vec<u8>> {
-    let signatures_vec: Vec<HexString> = signatures.into_serde().unwrap();
-<<<<<<< HEAD
+    let signatures_vec: Vec<HexString> =
+        serde_wasm_bindgen::from_value(signatures.clone()).unwrap();
     serialize_credential_deployment_payload_aux(signatures_vec, unsigned_info).map_err(|e| {
         JsError::new(&format!(
             "Unable to get credential deployment payload due to: {}",
             e
         ))
     })
-=======
-    serialize_credential_deployment_payload_aux(signatures_vec, unsigned_info)
-        .map_err(|e| format!("unable to get credential deployment payload: {}", e))
->>>>>>> 5ced974c
 }
 
 #[wasm_bindgen(js_name = generateBakerKeys)]
@@ -471,7 +405,6 @@
 pub fn deserialize_type_value_ext(
     serialized_value: HexString,
     schema: HexString,
-<<<<<<< HEAD
     verbose_error_message: Option<bool>,
 ) -> JsResult {
     deserialize_type_value_aux(
@@ -480,9 +413,4 @@
         verbose_error_message.unwrap_or(false),
     )
     .map_err(|e| JsError::new(&format!("Unable to deserialize value due to: {}", e)))
-=======
-) -> Result<JsonString, String> {
-    deserialize_type_value_aux(serialized_value, schema)
-        .map_err(|e| format!("unable to deserialize value: {}", e))
->>>>>>> 5ced974c
 }