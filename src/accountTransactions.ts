import { Buffer } from 'buffer/';
<<<<<<< HEAD
=======
import { serializeCredentialDeploymentInfo } from './serialization';
import {
    encodeWord64,
    encodeMemo,
    encodeWord8,
    serializeList,
} from './serializationHelpers';
>>>>>>> fb9ca66c
import {
    encodeWord64,
    encodeMemo,
    encodeWord32,
    packBufferWithWord32Offset,
    packBufferWithWord16Offset,
} from './serializationHelpers';
import {
    AccountTransactionType,
    InitContractPayload,
    SimpleTransferPayload,
    SimpleTransferWithMemoPayload,
<<<<<<< HEAD
    DeployModulePayload,
    UpdateContractPayload,
    AccountTransactionPayload,
=======
    UpdateCredentialsPayload,
>>>>>>> fb9ca66c
} from './types';

interface AccountTransactionHandler<
    PayloadType extends AccountTransactionPayload = AccountTransactionPayload
> {
    serialize: (payload: PayloadType) => Buffer;
    getBaseEnergyCost: (payload: PayloadType) => bigint;
}

export class SimpleTransferHandler
    implements AccountTransactionHandler<SimpleTransferPayload>
{
    getBaseEnergyCost(payload: SimpleTransferPayload): bigint {
        return 300n;
    }

    serialize(transfer: SimpleTransferPayload): Buffer {
        const serializedToAddress = transfer.toAddress.decodedAddress;
        const serializedAmount = encodeWord64(transfer.amount.microGtuAmount);
        return Buffer.concat([serializedToAddress, serializedAmount]);
    }
}

export class SimpleTransferWithMemoHandler
    extends SimpleTransferHandler
    implements AccountTransactionHandler<SimpleTransferWithMemoPayload>
{
    serialize(transfer: SimpleTransferWithMemoPayload): Buffer {
        const serializedToAddress = transfer.toAddress.decodedAddress;
        const serializedMemo = encodeMemo(transfer.memo);
        const serializedAmount = encodeWord64(transfer.amount.microGtuAmount);
        return Buffer.concat([
            serializedToAddress,
            serializedMemo,
            serializedAmount,
        ]);
    }
}

<<<<<<< HEAD
export class DeployModuleHandler
    implements AccountTransactionHandler<DeployModulePayload>
{
    getBaseEnergyCost(payload: DeployModulePayload): bigint {
        const cost: number = Math.round((payload.content.length + 1) / 10);
        return BigInt(cost);
    }

    serialize(transfer: DeployModulePayload): Buffer {
        const serializedWasm = packBufferWithWord32Offset(transfer.content);
        const serializedVersion = encodeWord32(transfer.version);
        return Buffer.concat([serializedVersion, serializedWasm]);
    }
}

export class InitContractHandler
    implements AccountTransactionHandler<InitContractPayload>
{
    getBaseEnergyCost(payload: InitContractPayload): bigint {
        return payload.maxContractExecutionEnergy;
    }

    serialize(payload: InitContractPayload): Buffer {
        const serializedAmount = encodeWord64(payload.amount.microGtuAmount);
        const initNameBuffer = Buffer.from(payload.initName);
        const serializedInitName = packBufferWithWord16Offset(initNameBuffer);
        const serializedModuleRef = payload.moduleRef.decodedModuleRef;
        const serializedParameters = packBufferWithWord16Offset(
            Buffer.from(payload.parameter)
        );
        return Buffer.concat([
            serializedAmount,
            serializedModuleRef,
            serializedInitName,
            serializedParameters,
        ]);
    }
}

export class UpdateContractHandler
    implements AccountTransactionHandler<UpdateContractPayload>
{
    getBaseEnergyCost(payload: UpdateContractPayload): bigint {
        return payload.maxContractExecutionEnergy;
    }

    serialize(payload: UpdateContractPayload): Buffer {
        const serializedAmount = encodeWord64(payload.amount.microGtuAmount);
        const serializeIndex = encodeWord64(payload.contractAddress.index);
        const serializeSubindex = encodeWord64(
            payload.contractAddress.subindex
        );
        const serializedContractAddress = Buffer.concat([
            serializeIndex,
            serializeSubindex,
        ]);
        const receiveNameBuffer = Buffer.from(payload.receiveName);
        const serializedReceiveName =
            packBufferWithWord16Offset(receiveNameBuffer);
        const serializedParameters = packBufferWithWord16Offset(
            Buffer.from(payload.parameter)
        );
        return Buffer.concat([
            serializedAmount,
            serializedContractAddress,
            serializedReceiveName,
            serializedParameters,
=======
export class UpdateCredentialsHandler
    implements AccountTransactionHandler<UpdateCredentialsPayload>
{
    getBaseEnergyCost(updateCredentials: UpdateCredentialsPayload): bigint {
        const newCredentialsCost = updateCredentials.newCredentials
            .map((credential) => {
                const numberOfKeys = BigInt(
                    Object.keys(credential.cdi.credentialPublicKeys.keys).length
                );
                return 54000n + 100n * numberOfKeys;
            })
            .reduce((prev, curr) => prev + curr, BigInt(0));

        const currentCredentialsCost =
            500n * updateCredentials.currentNumberOfCredentials;

        return 500n + currentCredentialsCost + newCredentialsCost;
    }

    serialize(updateCredentials: UpdateCredentialsPayload): Buffer {
        const serializedAddedCredentials = serializeList(
            updateCredentials.newCredentials,
            encodeWord8,
            ({ index, cdi }) =>
                Buffer.concat([
                    encodeWord8(index),
                    serializeCredentialDeploymentInfo(cdi),
                ])
        );

        const serializedRemovedCredIds = serializeList(
            updateCredentials.removeCredentialIds,
            encodeWord8,
            (credId: string) => Buffer.from(credId, 'hex')
        );
        const serializedThreshold = encodeWord8(updateCredentials.threshold);
        return Buffer.concat([
            serializedAddedCredentials,
            serializedRemovedCredIds,
            serializedThreshold,
>>>>>>> fb9ca66c
        ]);
    }
}

export function getAccountTransactionHandler(
    type: AccountTransactionType.SimpleTransfer
): SimpleTransferHandler;
export function getAccountTransactionHandler(
    type: AccountTransactionType.SimpleTransferWithMemo
): SimpleTransferWithMemoHandler;
export function getAccountTransactionHandler(
    type: AccountTransactionType.UpdateCredentials
): UpdateCredentialsHandler;
export function getAccountTransactionHandler(
    type: AccountTransactionType
): AccountTransactionHandler;
export function getAccountTransactionHandler(
    type: AccountTransactionType.DeployModule
): DeployModuleHandler;
export function getAccountTransactionHandler(
    type: AccountTransactionType.InitializeSmartContractInstance
): InitContractHandler;
export function getAccountTransactionHandler(
    type: AccountTransactionType.UpdateSmartContractInstance
): UpdateContractHandler;
// eslint-disable-next-line @typescript-eslint/explicit-module-boundary-types
export function getAccountTransactionHandler(type: AccountTransactionType) {
    switch (type) {
        case AccountTransactionType.SimpleTransfer:
            return new SimpleTransferHandler();
        case AccountTransactionType.SimpleTransferWithMemo:
            return new SimpleTransferWithMemoHandler();
<<<<<<< HEAD
        case AccountTransactionType.DeployModule:
            return new DeployModuleHandler();
        case AccountTransactionType.InitializeSmartContractInstance:
            return new InitContractHandler();
        case AccountTransactionType.UpdateSmartContractInstance:
            return new UpdateContractHandler();
=======
        case AccountTransactionType.UpdateCredentials:
            return new UpdateCredentialsHandler();
>>>>>>> fb9ca66c
        default:
            throw new Error(
                'The provided type does not have a handler: ' + type
            );
    }
}<|MERGE_RESOLUTION|>--- conflicted
+++ resolved
@@ -1,14 +1,5 @@
 import { Buffer } from 'buffer/';
-<<<<<<< HEAD
-=======
 import { serializeCredentialDeploymentInfo } from './serialization';
-import {
-    encodeWord64,
-    encodeMemo,
-    encodeWord8,
-    serializeList,
-} from './serializationHelpers';
->>>>>>> fb9ca66c
 import {
     encodeWord64,
     encodeMemo,
@@ -21,13 +12,10 @@
     InitContractPayload,
     SimpleTransferPayload,
     SimpleTransferWithMemoPayload,
-<<<<<<< HEAD
     DeployModulePayload,
     UpdateContractPayload,
     AccountTransactionPayload,
-=======
     UpdateCredentialsPayload,
->>>>>>> fb9ca66c
 } from './types';
 
 interface AccountTransactionHandler<
@@ -67,7 +55,6 @@
     }
 }
 
-<<<<<<< HEAD
 export class DeployModuleHandler
     implements AccountTransactionHandler<DeployModulePayload>
 {
@@ -135,7 +122,11 @@
             serializedContractAddress,
             serializedReceiveName,
             serializedParameters,
-=======
+
+        ]);
+    }
+}
+
 export class UpdateCredentialsHandler
     implements AccountTransactionHandler<UpdateCredentialsPayload>
 {
@@ -176,7 +167,6 @@
             serializedAddedCredentials,
             serializedRemovedCredIds,
             serializedThreshold,
->>>>>>> fb9ca66c
         ]);
     }
 }
@@ -209,17 +199,14 @@
             return new SimpleTransferHandler();
         case AccountTransactionType.SimpleTransferWithMemo:
             return new SimpleTransferWithMemoHandler();
-<<<<<<< HEAD
         case AccountTransactionType.DeployModule:
             return new DeployModuleHandler();
         case AccountTransactionType.InitializeSmartContractInstance:
             return new InitContractHandler();
         case AccountTransactionType.UpdateSmartContractInstance:
             return new UpdateContractHandler();
-=======
         case AccountTransactionType.UpdateCredentials:
             return new UpdateCredentialsHandler();
->>>>>>> fb9ca66c
         default:
             throw new Error(
                 'The provided type does not have a handler: ' + type
