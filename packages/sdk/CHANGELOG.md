--- conflicted
+++ resolved
@@ -24,19 +24,16 @@
 - `PassiveCommitteeInfo` now has been wrapped in `Upward`.
 - `NodeInfoConsensusStatus` and `NodeCatchupStatus` now have been wrapped in `Upward`.
 - `RejectReason` now has been wrapped in `Upward`
-<<<<<<< HEAD
-- `ContractTraceEvent` uses in reponse types from the GRPC API have now been wrapped in `Upward`.
-  - Affects `InvokeContractResultSuccess`
-  - Affects `UpdateContractSummary`
-- `ContractVersion` enum has been removed and replaced with `number` where it was used.
-=======
 - `Cooldown.status` now has the type `Upward<CooldownStatus>`. This affects all `AccountInfo` variants.
 - `BakerPoolInfo.openStatus` now has the type `Upward<OpenStatusText>`.
   - Affects the `AccountInfoBaker` variant of `AccountInfo`.
   - Affects `BakerPoolStatus`.
 - `BakerSetOpenStatusEvent.openStatus` now has the type `Upward<OpenStatusText>`.
 - `AccountInfo` has been extended with a new variant `AccountInfoUnknown`.
->>>>>>> a5ccd884
+- `ContractTraceEvent` uses in reponse types from the GRPC API have now been wrapped in `Upward`.
+  - Affects `InvokeContractResultSuccess`
+  - Affects `UpdateContractSummary`
+- `ContractVersion` enum has been removed and replaced with `number` where it was used.
 
 #### `ConcordiumGRPCClient`:
 
