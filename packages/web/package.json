{
    "name": "@concordium/web-sdk",
<<<<<<< HEAD
    "version": "4.0.0",
=======
    "version": "3.6.0",
>>>>>>> 46d61aa7
    "license": "Apache-2.0",
    "browser": "lib/concordium.min.js",
    "types": "lib/index.d.ts",
    "files": [
        "lib/**/*"
    ],
    "repository": {
        "type": "git",
        "url": "https://github.com/Concordium/concordium-node-sdk-js",
        "directory": "packages/web"
    },
    "author": {
        "name": "Concordium Software",
        "email": "support@concordium.software",
        "url": "https://concordium.com"
    },
    "browserslist": {
        "production": [
            "chrome >= 67",
            "edge >= 79",
            "firefox >= 68",
            "opera >= 54",
            "safari >= 14",
            "ie >= 100"
        ],
        "development": [
            "last 1 chrome version",
            "last 1 firefox version",
            "last 1 safari version"
        ]
    },
    "devDependencies": {
        "@typescript-eslint/eslint-plugin": "^4.28.1",
        "@typescript-eslint/parser": "^4.28.1",
        "babel-jest": "^27.0.6",
        "eslint": "^7.29.0",
        "eslint-config-prettier": "^8.3.0",
        "eslint-plugin-import": "^2.23.4",
        "eslint-plugin-prettier": "^3.4.0",
        "jest": "^27.0.6",
        "stream-browserify": "^3.0.0",
        "ts-jest": "^27.0.3",
        "typescript": "^4.3.5",
        "webpack": "^5.72.0",
        "webpack-cli": "^4.9.2"
    },
    "dependencies": {
<<<<<<< HEAD
        "@concordium/common-sdk": "7.0.0",
        "@concordium/rust-bindings": "0.11.1",
=======
        "@concordium/common-sdk": "6.6.0",
        "@concordium/rust-bindings": "0.12.0",
>>>>>>> 46d61aa7
        "@grpc/grpc-js": "^1.3.4",
        "@protobuf-ts/grpcweb-transport": "^2.8.2",
        "buffer": "^6.0.3",
        "process": "^0.11.10"
    },
    "scripts": {
        "build": "tsc && webpack",
        "build-dev": "yarn build",
        "lint": "eslint . --cache --ext .ts,.tsx --max-warnings 0",
        "lint-fix": "yarn --silent lint --fix; exit 0",
        "test": "jest"
    }
}<|MERGE_RESOLUTION|>--- conflicted
+++ resolved
@@ -1,10 +1,6 @@
 {
     "name": "@concordium/web-sdk",
-<<<<<<< HEAD
     "version": "4.0.0",
-=======
-    "version": "3.6.0",
->>>>>>> 46d61aa7
     "license": "Apache-2.0",
     "browser": "lib/concordium.min.js",
     "types": "lib/index.d.ts",
@@ -52,13 +48,8 @@
         "webpack-cli": "^4.9.2"
     },
     "dependencies": {
-<<<<<<< HEAD
         "@concordium/common-sdk": "7.0.0",
-        "@concordium/rust-bindings": "0.11.1",
-=======
-        "@concordium/common-sdk": "6.6.0",
         "@concordium/rust-bindings": "0.12.0",
->>>>>>> 46d61aa7
         "@grpc/grpc-js": "^1.3.4",
         "@protobuf-ts/grpcweb-transport": "^2.8.2",
         "buffer": "^6.0.3",
