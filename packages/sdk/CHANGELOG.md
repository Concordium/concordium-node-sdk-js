# Changelog

## Unreleased

<<<<<<< HEAD
### Added

- `Upward<T>` as a means of representing possibly unknown variants of a type encounted when querying the GRPC API
  of *future* Concordium node versions. This is a type alias of `T | null`, i.e. unknown variants will be represented
  as `null`.
- `decodeTokenOperation`, which decodes `Cbor.Type` to `TokenOperation | UnknownTokenOperation`.
- `parseTokenUpdatePayload`, which decodes the CBOR encoded operations and returns a corresponding payload with the
  operations decoded into `(TokenOperation | UnknownTokenOperation)[]`
- `parseTokenModuleRejectReason`, which decodes `Cbor.Type` into `TokenModuleRejectReason | UnknownTokenModuleRejectReason`.

### Breaking changes

- Renamed `TokenModuleRejectReason` to `EncodedTokenModuleRejectReason`, aligning with the corresponding types for
  `TokenModuleEvent`. `TokenModuleRejectReason` now describes the decoded version of `EncodedTokenModuleRejectReason`.
- `parseTokenModuleEvent` (previously `parseModuleEvent`) now returns `TokenModuleEvent | UnknownTokenModuleEvent`
- Rename `CredentialDeploymentTransaction` to `CredentialDeploymentPayload`, and correspondingly
  - `createCredentialDeploymentTransaction` -> `createCredentialDeploymentPayload`
  - `createCredentialTransaction` -> `createCredentialPayload`
  - `createCredentialTransactionNoSeed` -> `createCredentialPayloadNoSeed`

#### GRPC API query response types

- `BlockItemSummaryInBlock.summary` now has the type `Upward<BlockItemSummary>`.
- `ConfigureBakerSummary`, `ConfigureDelegationSummary`, `TokenCreationSummary`, and `TokenUpdateSummary` events
  have been wrapped in `Upward`.
- `UpdateSummary.payload` now has the type `Upward<UpdateInstructionPayload>`.
- `UpdateEnqueuedEvent.payload` now has the type `Upward<UpdateInstructionPayload>`.
- `PendingUpdate.effect` now has the type `Upward<PendingUpateEffect>`.
- `PassiveCommitteeInfo` now has been wrapped in `Upward`.
- `NodeInfoConsensusStatus` and `NodeCatchupStatus` now have been wrapped in `Upward`.
- `RejectReason` now has been wrapped in `Upward`
- `RewardStatus` now has been wrapped in `Upward`
- `Cooldown.status` now has the type `Upward<CooldownStatus>`. This affects all `AccountInfo` variants.
- `BakerPoolInfo.openStatus` now has the type `Upward<OpenStatusText>`.
  - Affects the `AccountInfoBaker` variant of `AccountInfo`.
  - Affects `BakerPoolStatus`.
- `BakerSetOpenStatusEvent.openStatus` now has the type `Upward<OpenStatusText>`.
- `AccountInfo` has been extended with a new variant `AccountInfoUnknown`.
- `ContractTraceEvent` uses in reponse types from the GRPC API have now been wrapped in `Upward`.
  - Affects `InvokeContractResultSuccess`
  - Affects `UpdateContractSummary`
- `ContractVersion` enum has been removed and replaced with `number` where it was used.
- `VerifyKey` uses has now been wrapped in `Upward`, affecting the types
  - `CredentialPublicKeys`, bleeding into top-level types `CredentialDeploymentInfo`, `InitialAccountCredential` and
    `NormalAccountCredential`

#### `ConcordiumGRPCClient`:

- `waitForTransactionFinalization` is affected by the changes to `BlockItemSummaryInBlock`
- `getBlockTransactionEvents` now returns `AsyncIterable<Upward<BlockItemSummary>>`.
- `getBlockSpecialEvents` now returns `AsyncIterable<Upward<BlockSpecialEvent>>`.
- `getPoolInfo` is affected by the changes to `BakerPoolInfo`
=======
### Fixed

- Fix decoding of `TokenAmount`s with 256 decimals.
- Decoding of `TokenAmount`s with 0 decimals will give `0` decimals instead of `-0` decimals.
- Decoding a `TokenHolderAccount` distinguishes whether the account includes coin info.

### Added
- `fromAccountAddressNoCoinInfo` to `TokenHolderAccount`.
- `coinInfo` is a public field of `TokenHolderAccount`.
>>>>>>> 3cca11aa

## 10.0.2

### Fixed

- Add PLT functionality to UMD releases.

## 10.0.1

### Fixed

- Added missing support for the new transaction summary type `TokenCreation`. This has been added to the
  `BlockItemSummary` union type.

## 10.0.0

- Adds support for integrating with Concordium nodes running version 9.

### Breaking changes

- Add `TokenUpdateSummary` to the possible transaction outcomes declared by `AccountTransactionSummary`
- Added new variant `TokenUpdate` to  `AccountTransactionType` and correspondingly `TransactionKindString`.
- Added `EncodedTokenModuleEvent`, `TokenTransfer`, `TokenMint`, `TokenBurn` types to `TransactionEvent` union.
- Added new variants `TokenModuleEvent`, `TokenTransfer`, `TokenMint`, `TokenBurn` to `TransactionEventTag`.
- Added new variant `CreatePLT` to `UpdateType`.
- Updated `AccountInfo` to hold information about the PLTs held by an account.
- Removed `toProto` and `fromProto` from the exposed API for all custom types in the SDK. This should have no impact, as
  the parameter/return values are internal-only.
- Added `TokenUpdatePayload` to `AccountTransactionPayload` union type.
- Added reject reasons related to PLT transactions to `RejectReason` union type.
- `CcdAmount.fromDecimal` no longer supports creation from a string with comma used as the decimal separator, e.g.
  "10,123".

### Added

- A new package export scoped to hold types and functionality for interacting with PLTs, available at
  `@concordium/web-sdk/plt`.
- New types representing entities within the domain of protocol level tokens (PLTs)
  - `Cbor`: Represents CBOR encoded details for PLT module state, events, and operations
  - `CborMemo`: Represents CBOR encoded memos for PLT transactions
  - `TokenId`: A unique text identifier of a PLT
  - `TokenAmount`: A representation of a PLT amount
  - `TokenModuleReference`: The module reference of a PLT instance
  - `TokenMetadataUrl`: An object containing the url for token metadata
  - `TokenHolder`: A representation of the different token holder entities. Currently, only accounts are supported.
  - `TokenAccountState`, `TokenState`, `TokenInfo`, and `TokenAccountInfo`, all representing PLT related data returned by the
    GRPC API of a Concordium node. 
- `Token`, which is a client for interacting with PLTs
- `parseModuleEvent`, which attempts to parse an `EncodedTokenModuleEvent` into a `TokenModuleEvent`.
- CBOR conversion functionality to `AccountAddress`.
- An extension for `cbor2`, which registers CBOR encoders for all relevant Concordium types. This is accessible at the
  `@concordium/web-sdk/extensions/cbor2` entrypoint.
- `cborEncode` and `cborDecode` functions for deterministic encoding/decoding of objects composed of Concordium domain
  types.
- `registerCborDecoders` and `registerCborEncoders` for registering Concordium domain type encoders/decoders globally
  for `cbor2`
  - **NOTE**: By registering decoders globally without using the returned cleanup function, the registration overrides
  any previously registered decoder for the corresponding CBOR tag.
- `TokenUpdateHandler`, which is also accessible by passing the corresponding `TransactionType` to `getAccountTransactionHandler`.
- Function `parseSimpleWallet` which parses a `SimpleWalletFormat` (also a subset of `GenesisFormat`), which can be used
  with `buildAccountSigner`
- A new optional field `createPlt` to `AuthorizationsV1` which exposes the access structure for PLT creation.

## 10.0.0-alpha.? (Unreleased)

### Fixed

- Fix conversion in `TokenAmount.fromDecimals` function when used with large `tokenAmount` values with small `decimal` values.

## 10.0.0-alpha.15

### Fixed

- Fix conversion in `TokenAmount.fromDecimals` function when used with large `decimal` values.

### Changed

- Remove authorization validation for PLT `Token` client.
- All `Token` operations' validations are done in a separate respective functions.
- Removed `UnauthorizedGovernanceOperationError` from `Token` PLT client.

### Added

- Add helper function `validateMint`, `validateBurn`, `validateAllowListUpdate`, `validateDenyListUpdate`
  for validating PLT token client operations.
- Add `updateToken` method that returns the latest finilized block state of a token.

## 10.0.0-alpha.14

### Changed

- Enable `denyList`/`allowList` validation on plt token transfers.
- Client side validation in the PLT `Token` client is now disabled by default and has to be enabled explicitly if wanted

### Added

- Add optional `initialSupply` field to `TokenInitializationParameters` type.
- Add `protocolLevelTokens` field to `NextUpdateSequenceNumbers` type.
- Add helper function `createPLTPayload` for creating `CreatePLTPayload`s for the corresponding chain update.

## 10.0.0-alpha.13

### Changed

- Disable `denyList`/`allowList` validation on plt token transfers.

## 10.0.0-alpha.12

### Breaking changes

- Changed the representation of `TokenEvent` to a more flattened version in line with the representation in concordium-base.
- Replaced `TokenUpdateEvent` with the flattened `TokenEvent` mentioned above.
- Revised the constraints associated with `TokenId`.

### Added

- `pause` and `unpause` functions added to the `Token` module, which can be used to pause/unpause execution of token operations respectively.
- `moduleState` added to `Token` instances, which is the parsed token module state of a PLT instance.

### Changed

- Energy cost of PLT mint/burn changed from 100 to 50
- Changed the functions exposed for submitting token updates on `Token` to take optional `TokenUpdateMetadata` instead of 
  getting the corresponding data from chain.

## 10.0.0-alpha.11

### Fixed

- An issue where the token module state of a PLT could not be correctly decoded from it's CBOR representation.

## 10.0.0-alpha.10

### Fixed

- Fixed a bug where PLT transfer validation would fail when the reciever had no balance if the token had a deny list.

## 10.0.0-alpha.9

### Breaking changes

- Consolidate `TokenHolderPayload` and `TokenGovernancePayload` into `TokenUpdatePayload`, and correspondingly on the
  enums `AccountTransactionType` and `TransactionKindString`.
- Consolidate `TokenHolderUpdateHandler` and `TokenGovernanceUpdateHandler` into `TokenUpdateHandler`.
- Consolidate `TokenHolderSummary` and `TokenGovernanceSummary` into `TokenUpdateSummary`, and correspondingly on the `TransactionEvent` enum.
- Consolidate `TokenHolderTransactionFailedRejectReason` and `TokenGovernanceTransactionFailedRejectReason`
  into `TokenUpdateTransactionFailedRejectReason`, and correspondingly on the `RejectReasonTag` enum.
- Functionality exposed on `V1.Token` and `V1.Governance` is now available on `Token`, which is a client for interacting with PLTs.
  Any functionality previously exposed on the `V1` namespace, has been moved to the root of `@concordium/web-sdk/plt`.
- Removed `UnauthorizedTokenGovernance` type and the corresponding `RejectReasonTag.UnauthorizedTokenGovernance`. This will now happen
  as a `EncodedTokenModuleEvent` instead.
- Changed the representation of accounts on any PLT related type from `AccountAddress` to `TokenHolder`.

### Added

- `TokenHolder`: A representation of the different token holder entities. Currently, only accounts are supported.

## 10.0.0-alpha.8

### Breaking changes

- Add `TokenHolderSummary` and `TokenGovernanceSummary` to the possible transaction outcomes declared by
- `AccountTransactionSummary`, and correspondingly `TokenHolderEvent` and `TokenGovernanceEvent` to `TransactionEvent`.
- Added new variants `TokenHolder` and `TokenGovernance` to `TransactionEventTag`, `AccountTransactionType` and correspondingly `TransactionKindString`.
- Added new variant `CreatePLT` to `UpdateType`.
- Updated `AccountInfo` to hold information about the PLTs held by an account.
- Removed `toProto` and `fromProto` from the exposed API for all custom types in the SDK. This should have no impact, as
  the parameter/return values are internal-only.
- Added `TokenHolderPayload` and `TokenGovernancePayload` to `AccountTransactionPayload` union type.
- Added reject reasons related to PLT transactions to `RejectReason` union type.
- `CcdAmount.fromDecimal` no longer supports creation from a string with comma used as the decimal separator, e.g.
  "10,123".

### Added

- A new package export scoped to hold types and functionality for interacting with PLTs, available at
  `@concordium/web-sdk/plt`.
- New types representing entities within the domain of protocol level tokens (PLTs)
  - `Cbor`: Represents CBOR encoded details for PLT module state, events, and operations
  - `CborMemo`: Represents CBOR encoded memos for PLT transactions
  - `TokenId`: A unique text identifier of a PLT
  - `TokenAmount`: A representation of a PLT amount
  - `TokenModuleReference`: The module reference of a PLT instance
  - `TokenMetadataUrl`: An object containing the url for token metadata
  - `TokenHolder`: A representation of the different token holder entities. Currently, only accounts are supported.
  - `TokenAccountState`, `TokenState`, `TokenInfo`, and `TokenAccountInfo`, all representing PLT related data returned by the
    GRPC API of a Concordium node. 
- `Token`, which is a client for interacting with PLTs
- `parseModuleEvent`, which attempts to parse an `EncodedTokenModuleEvent` into a `TokenModuleEvent`.
- CBOR conversion functionality to `AccountAddress`.
- An extension for `cbor2`, which registers CBOR encoders for all relevant Concordium types. This is accessible at the
  `@concordium/web-sdk/extensions/cbor2` entrypoint.
- `cborEncode` and `cborDecode` functions for deterministic encoding/decoding of objects composed of Concordium domain
  types.
- `registerCborDecoders` and `registerCborEncoders` for registering Concordium domain type encoders/decoders globally
  for `cbor2`
  - **NOTE**: By registering decoders globally without using the returned cleanup function, the registration overrides
  any previously registered decoder for the corresponding CBOR tag.
- `TokenUpdateHandler`, which is also accessible by passing the corresponding `TransactionType` to `getAccountTransactionHandler`.
- Function `parseSimpleWallet` which parses a `SimpleWalletFormat` (also a subset of `GenesisFormat`), which can be used
  with `buildAccountSigner`
- A new optional field `createPlt` to `AuthorizationsV1` which exposes the access structure for PLT creation.

## 9.2.0

### Fixed

- Fixed an issue an internal dependency not being handled correctly in the UMD build.

### Added

- Method (`getContractUpdateEnergyCost`) for estimating energy usage of contract update.

## 9.1.1

### Changes

- Update transitive dependency `base-x` for the compiled library distribution

## 9.1.0

### Added

- The "wasm" entrypoint `@concordium/web-sdk/wasm` from now supports react-native. This means that the partial support for react-native is now extended to full support.

## 9.0.0

### Breaking changes

- Protocol version 8:
  - Add `isSuspended` field to `AccountBakerDetails` and `BakerPoolStatusDetails`.
  - Add `BakerSuspendedEvent` and `BakerResumedEvent` to `BakerEvent` union type.
  - Add `BlockSpecialEventValidatorSuspended` and `BlockSpecialEventValidatorPrimedForSuspension` to `BlockSpecialEvent` union type.
  - Add `PendingValidatorScoreUpdate` to `UpdateInstructionPayload` union type.
  - Add `ChainParametersV3` to `ChainParameters` union type.
  - Add `isPrimedForSuspension` and `missedRounds` fields to `CurrentPaydayBakerPoolStatus`.
  - Add suspended field to the `ConfigureBakerPayload`.
  - Add `validatorScoreParameters` to `NextUpdateSequenceNumbers`.

## 8.1.1

### Fixed

- `getEnergyCost` returning energy amounts that were off by one due to not including the transaction type in the
  transaction payload serialization.

## 8.1.0

### Added

- Add `legalCountry` as an allowed attribute for set/not-set membership proofs.
- Add attributes `lei`, `legalName`, `legalCountry`, `businessNumber`, and `registrationAuth` to `IDENTITY_SUBJECT_SCHEMA`.

## 8.0.1

### Breaking changes

- `getEmbeddedModuleSchema` now uses the module version to determine in which custom wasm sections to look for the schema.
- `ConcordiumGRPCClient.getEmbeddedSchema` now delegates to `getEmbeddedModuleSchema` instead of `wasmToSchema`
  (which was removed as it was just a less capable version of `getEmbeddedModuleSchema`).
  This means that it returns the complete `RawModuleSchema` instead of only the schema bytes.
  It also means that it returns `null` instead of an error when no embedded schema was found.
- Update `AccountInfo` and `BakerPoolStatus` according to the changes introduced in the GRPC types introduced with node version 7

## 7.5.1

### Fixed

- Update `@concordium/rust-bindings` to `3.2.1` which fixes an issue causing runtime error `unreachable` for the internal WebAssembly module.
- Update JSON serialization of `AccountTransactionPayload` through `AccountTransactionPayloadHandler` to correctly serialize `CcdAmount` as `string`

## 7.5.0

### Added

- Bumped @concordium/rust-bindings to 3.2.0: Support company related attributes: `lei`, `legalName`, `legalCountry`, `businessNumber` and `registrationAuth`, allow for company account creation using the SDK.

## 7.4.0

### Added

- `toString`, `toJSON`, and `fromJSON` to most concordium domain types.
- Deprecated types and functions related to typed JSON serialization and deserialization.
- Various types related to CIS-2, CIS-3, and CIS-4 events and errors in the `CIS2`, `CIS3`, and `CIS4` namespaces.
- `deserializeCIS2Event`, `deserializeCIS3Event`, and `deserializeCIS4Event` for deserializing a CIS event from a `ContractEvent`.
- `deserializeCIS2Events` and `deserializeCIS2EventsFromSummary` for deserializing all CIS-2 events from `InvokeContractSuccessResult`s and `BlockItemSummary`s, respectively, as well as similar functions for CIS-3 and CIS-4 events.
- `parseCIS2RejectionError` for parsing a CIS-2 rejection error from a `InvokeContractFailureResult`.
- `CIS3Contract` class for interacting with contracts adhering to the CIS-3 standard.
- `Parameter.parseWithSchemaTypeBase64` and `Parameter.parseWithSchemaType` to
  help parsing smart contract parameters into typed structures.
- Documentation on when`TransactionExpiry.toJSON` throws an error.
- `Timestamp.futureMinutes` for creating a `Timestamp` a number of minutes in the future.
- `verifyPresentation` function to `@concordium/web-sdk/wasm`, which can be used to verify the credential proofs in the presentation object.
- `getPublicData` function to `@concordium/web-sdk/web3-id`, which is a helper function for accessing the public data of a `VerifiablePresentation` from chain.
- `verifyCredentialMetadata` function to `@concordium/web-sdk/web3-id`, which is a helper function for fetching and verifying metadata associated with a credential proof.

### Fixed

- Serialization of nonces with `serializeCIS4RevocationDataHolder` to serialize as little endian.

## 7.3.2

### Added

- Export all types from `accountTransaction.ts`.

## 7.3.1

### Fixed

- Return type of `getAccountTransactionHandler`.

## 7.3.0

### Added

- `fromJSON` and `toJSON` methods to the `AccountTransactionHandler` interface,
  and implementations for all transaction handlers.

## 7.2.0

### Added

- `ContractAddress.toString` function that converts the address to a string in
  the `<index, subindex>` format.
- Method (`createIdRequestWithKeysV1`) for creating an identity request by supplying the secret key material instead of the seed.
- Method (`createIdentityRecoveryRequestWithKeys`) for creating an identity recovery request by supplying the secret key material instead of the seed.

### Fixed

- Error messages in `GenericContract` now display the data, e.g., the contract
  address, rather than `[object Object]`.
- Incorrect check in isRewardStatusV1.

## 7.1.0

### Added

- `jsonUnwrapStringify` function, which can be used to unwrap concordium domain types to their inner values before serializing, to ease compatibility with dependants deserializing stringified JSON.


## 7.0.3

### Fixed

- An issue with the serialization of init contract account transactions.

## 7.0.2

### Fixed

- Missing files (react native build) in published version.

## 7.0.1

### Added

- Support for using the SDK in a react native environment. Requires polyfilling functionality used within the SDK.
  Please refer to the guide found at [the react native compatibility guide](https://developer.concordium.software/concordium-node-sdk-js/pages/misc-pages/react-native.html)

### Fixed

- Export type `BlockItem` in the public API again, this was removed accidentally in v7.0.0.

## 7.0.0

### Breaking changes

- The package is published as an ES module, instead of commonJS. Migration steps can be seen in [the upgrade guide](../../docs/pages/misc-pages/upgrade-guide.md)
- The package has been split into several entrypoints that can be used to limit the scope of what is included from the SDK.
  - `@concordium/common-sdk` exposes the full API of the SDK.
  - `@concordium/common-sdk/cis0` entrypoint exposes functionality for working with contracts adhering to the [CIS-0](https://proposals.concordium.software/CIS/cis-0.html) standard.
  - `@concordium/common-sdk/cis2` entrypoint exposes functionality for working with contracts adhering to the [CIS-2](https://proposals.concordium.software/CIS/cis-2.html) standard.
  - `@concordium/common-sdk/cis4` entrypoint exposes functionality for working with contracts adhering to the [CIS-4](https://proposals.concordium.software/CIS/cis-4.html) standard.
  - `@concordium/common-sdk/grpc` entrypoint exposes the grpc client for interacting with a nodes GRPCv2 interface.
  - `@concordium/common-sdk/id` entrypoint exposes functionality for working with ID proofs.
  - `@concordium/common-sdk/schema` entrypoint exposes functionality for working with smart contract schemas, i.e.(de)serializing types using a smart contract schema.
    - This uses the wasm entrypoint at `@concordium/rust-bindings/dapp`.
  - `@concordium/common-sdk/types` entrypoint exposes functionality for working with concordium domain types.
  - `@concordium/common-sdk/wasm` entrypoint exposes a variety of functionality for working with concordium domain types, which requires WASM.
    - This uses the wasm entrypoint at `@concorodium/rust-bindings/wallet`.
  - `@concordium/common-sdk/web3-id` entrypoint exposes functionality for working with web3-id proofs.
  - This change makes the library **incompatible** with node versions <16 and requires bundlers to respect the `exports` field of `package.json`.
  - For TypeScript projects the minimum required version of typescript is:
    - NodeJS: 4.7, `"moduleResolution": "node16" // or "nodenext"`
    - Bundled applications (webpack, esbuild, rollup, etc...): 5.0, `"moduleResolution": "bundler"`
- The following functions now parse using `json-bigint` meaning that they return bigints instead of numbers _for all numbers no matter size_
  - `deserializeContractState`
  - `deserializeReceiveReturnValue`
  - `deserializeReceiveError`
  - `deserializeInitError`
  - `deserializeTypeValue`

The API now uses dedicated types instead of language primitives:

- Use `AccountAddress` instead of a string with base58 encoding. Use `AccountAddress.fromBase58('<base58>')` to construct it.
- Use `BlockHash` instead of a string with hex encoding. Use `BlockHash.fromHexString('<hex>')` to construct it.
- Use `TranactionHash` instead of a string with hex encoding. Use `TransactionHash.fromHexString('<hex>')` to construct it.
- Use `Energy` instead of a bigint. Use `Energy.create(<integer>)` to construct it.
- Use `ReceiveName` instead of a string. Use `ReceiveName.fromString('<contract>.<function>')` to construct it.
- Use `InitName` instead of a string. Use `Init.fromString('init_<contract>')` to construct it.
- Use `ContractName` instead of a string. Use `ContractName.fromString('<contract>')` to construct it.
- Use `EntrypointName` instead of a string. Use `EntrypointName.fromString('<function>')` to construct it.
- Use `Parameter` instead of a string with hex encoding. Use `Parameter.fromHexString('<hex>')`.
- Use `SequenceNumber` (formerly called nonce) instead of a bigint. Use `SequenceNumber.create(<integer>)` to construct it.
- Use `Timestamp` instead of a bigint. Can be constructed using `Timestamp.fromMillis(<integer>)`.
- Use `Duration` instead of a bigint. Can be constructed using `Duration.fromMillis(<integer>)`.
- Use `ContractEvent` instead of a string with hex encoding. Can be constructed using `ContractEvent.fromHexString('<hex>')`.
- Use `CcdAmount` instead of a bigint. Can be constructed using `CcdAmount.fromMicroCcd(<integer>)`.
- Use `TransactionExpiry` instead of a Date object. Can be constructed using `TransactionExpiry.fromDate(<date>)`.
- Use `ModuleReference` instead of a string with hex encoding. Can be constructed using `ModuleReference.fromHexString('<hex-string>')`.

Several types have been replaced with a module containing the type itself together with functions for constructing and converting the type:

- `AccountAddress` is now a module with functions related to account addresses:
  - To refer to `AccountAddress` as a type use `AccountAddress.Type`.
  - Constructing `new AccountAddress("<address>")` is now `AccountAddress.fromBase58("<address>")`.
  - `isAlias` and `getAlias` are now accessable from `AccountAddress.isAlias` and `AccountAddress.getAlias`.
- `ContractAddresss` is now a module with functions related to contract addresses:
  - To refer to `ContractAddress` as a type use `ContractAddress.Type`.
  - To construct the type use `ContractAddress.create(index, subindex)`.
- `CredentialRegistrationId` is now a module with functions related to credential registration IDs:
  - To refer to `CredentialRegistrationId` as a type use `CredentialRegistrationId.Type`.
  - Constructing `new CredentialRegistrationId("<hex-string>")` is now `CredentialRegistrationId.fromHexString("<hex-string>")`.
- `CcdAmount` is now a module with functions related to amounts of CCDs:
  - To refer to `CcdAmount` as a type use `CcdAmount.Type`.
  - Constructing `new CcdAmount(<integer>)` is now `CcdAmount.fromMicroCcd(<integer>)`.
  - The methods `toMicroCcd` and `toCcd` are now functions refered to as `CcdAmount.toMicroCcd` and `CcdAmount.toCcd` respectively.
- `TransactionExpiry` is now a module with functions related to amounts of expiry time of transactions:
  - To refer to `TransactionExpiry` as a type use `TransactionExpiry.Type`.
  - Constructing `new TransactionExpiry(<expiry>, <allowExpired>)` is now `TransactionExpiry.fromDate(<expiry>)`, and the check of being a time in the future is removed and done when sending the transaction instead.
- `ModuleReference` is now a module with functions related to references to smart contract modules:
  - To refer to `ModuleReference` as a type use `ModuleReference.Type`.
  - Constructing `new ModuleReference("<hex-string>")` is now `ModuleReference.fromHexString("<hex-string>")`.
  - The static method `ModuleReference.fromBytes` is now `ModuleReference.fromBuffer`.
- Removed `JsonRpcClient` and types and functionality associated solely with this class.
- Renamed `AccountSequenceNumber` module to `SequenceNumber`.
- Fix type for `TranferredEvent` from `ContractTraceEvent` to only be from contract addresses to account addresses.
- Added `effectiveTime` field to `PendingUpdate`.

### Added

- All JSON serialization in `serialization.ts` is now handled by `json-bigint` meaning that all functions now correctly handles bigint inputs
- `Timestamp` is now a module with functions related to time.
  - To refer to `Timestamp` as a type use `Timestamp.Type`.
- `Duration` is now a module with functions related to durations of time.
- `EntrypointName` is now a module with functions related to entrypoint names of a smart contract.
- `ReceiveName` is now a module with functions related to receive-function names of a smart contract.
- `ReturnValue` is now a module with functions related to return values from invoking a smart contract.
- Functions `jsonStringify` and `jsonParse`, which acts as a regular `JSON.stringify` and `JSON.parse` correspondingly,
  with the addition of stringifying concordium domain types in a wrapper object that can be parsed into the respective types.
- Introduce function `versionedModuleSourceToBuffer` for serializing a versioned module to a buffer, which can be stored in a file.

### Changes

- Added version discriminators to types versioned by the protocol version of Concordium nodes:
  - `MintDistribution`
  - `GasRewards`
  - `RewardParameters`
  - `ChainParameters`
  - `Authorizations`
  - `RewardStatus`
  - `BlockInfo`
  - `ConsensusStatus`
  - `AccountBakerDetails`
  - `ElectionInfo`
- Added type discriminator to different forms of `AccountInfo`.

## 6.5.1

### Fixed

- An issue where `BakerRewardPeriodInfo` incorrectly mapped `delegatedCapital` field

## 6.5.0

### Added

New consensus endpoints:

- `getBakerEarliestWinTime`
- `getBlockCertificates`
- `getBakersRewardPeriod`
- `getWinningBakersEpoch`
- `getFirstBlockEpoch`
- `commissionRates` is now added to the `getPoolInfo` under `bakerPoolStatus.PoolInfo`

## 6.4.0

### Added

- `sendUpdateInstruction` to the gRPC Client.
- `healthCheck` to the gRPC Client.
- Function `calculateModuleReference` for getting the module reference.
- Function `parseModuleInterface` for getting the interface from the source of a smart contract module.
- Function `getEmbeddedModuleSchema` for getting the module schema embedded into a smart contract module source.
- Smart contract related types `ContractName`, `EntrypointName` and helper functions `isInitName`, `isReceiveName`, `getContractNameFromInit` and `getNamesFromReceive`.
- Add `ModuleClient` module and type for interaction with a smart contract module deployed on chain.
- Add `Energy` module with helpers for transaction energy.
- Add `BlockHash` module with helpers for block hashes.
- Add `TransactionHash` module with helpers for transaction hashes.
- Add `InitName` module with helpers for smart contract init-function names.
- Add `ContractName` module with helpers for smart contract names.
- Add `Parameter` module with helpers for smart contract parameters.
- Add `AccountSequenceNumber` module with helpers for account sequence numbers (formerly referred to as nonce).
- Add methods `getInstanceInfo` and `checkOnChain` on the generic contract client `Contract`.

### Fixed

- Added missing fields to `getBlockChainParameters` response. (rootKeys, level1Keys, level2Keys)
- Use of bigint exponentiation causing issues in web.

## 6.3.0

### Added

- `sendRawAccountTransaction` to the gRPC Client.

### Changed

- Stopped using `replaceDateWithTimeStampAttribute` and `reviveDateFromTimeStampAttribute` for serializing and parsing verifiable presentation.
- AttributeType no longer contains `Date`, but now instead has `TimestampAttribute`. The statement builders have their types extended to keep allowing for both `Date` and `TimestampAttribute`.

## 6.2.1

### Fixed

- Missing buffer import causing issues in web.

## 6.2.0

### Breaking changes

- `sendCredentialDeploymentTransaction` method of `ConcordiumGRPCClient` signature changed to take an already serialized payload.

### Added

- `CIS4Contract` class for seemlessly interacting with contracts adhering to the CIS4 standard.
- Validation of type values when verifying statements.
- Exposed `replaceDateWithTimeStampAttribute` and `reviveDateFromTimeStampAttribute`.

### Fixed

- Aligned credential schema types with the tested types in the browser wallet.
- `addMinimumAge` now creates the precise age statement instead of one day off.

## 6.1.1

### Fixes

- `verifyWeb3IdCredentialSignature` now supports dates/timestamp attributes.
- `canProveAtomicStatement` now supports timestamp attributes, handles undefined attribute value correctly and handles strings correctly for range statements.

## 6.1.0

### Added

Added a functions that handle conversions between CCD and micro CCD. The CCD amounts are handled as `Big`'s:

- `toMicroCcd` returns the amount of micro CCD as a `Big`.
- `toCcd`: returns the amount of CCD as a `Big`.
- `fromCcd`: constructs a `CcdAmount` from an amount of CCD passed as a `Big`
- `ccdToMicroCcd`: Converts CCD to micro CCD, both as `Big`'s
- `microCcdToCcd`: Converts micro CCD to CCD, both as `Big`'s
- The `CcdAmount` class constructor now also accepts a `BigSource` letting users create them from `Big`'s and strings

All function parameters now also accepts strings, these strings can use comma as a decimal seperator.

- `Web3StatementBuilder` function.
- `getVerifiablePresentation` function.
- Various helper methods for web3Id statements and verifiable presentations.

### Fixes

- The max smart contract parameter length was changed to 65535 bytes in protocol version 5 and onwards.
  Functions which checks the parameter length will now reflect that.

## 6.0.0

### Breaking changes

- Renamed `AccountTransactionType.TransferWithScheduleWithMemo` to `AccountTransactionType.TransferWithScheduleAndMemo`.

### Changed

- Bumped @concordium/rust-bindings to 1.1.0 (adds `display_type_schema_template` function)

### Added

- `getTransactionKindString` function.
- `displayTypeSchemaTemplate` function.

## 5.0.0

### Breaking changes

- Bumped @concordium/rust-bindings to 1.0.0. (Throws proper `Error`s when execution fails for any WASM entrypoint, with improved error messages)
- Updated `types.ts` to conform to updated GRPC API, which includes adding more variants to existing types (all new variants take effect from protocol version 6):
  - `ChainParametersV2` added to `ChainParameters`
  - `BlockInfo` changed to `BlockInfoV0 | BlockInfoV1`
  - `ConsensusStatus` changed to `ConsensusStatusV0 | ConsensusStatusV1`
  - `ElectionInfo` changed to `ElectionInfoV0 | ElectionInfoV1`

### Fixed

- Cost calculation for `deployModule` transaction.
- Fixed a bug where protocol version was different (i.e. 1 less than what it should be) when using the gRPCv2 API (compared to what is returned by the gRPCv1 API).

### Changes

- Function `uleb128Decode` now parses correctly and throws an error if the given input contains more than a single ULEB128 encoded number.

### Added

- A `parseWallet` function to parse wallet export files
- Helper functions to determine version of versioned types mentioned in "Breaking Changes" have been added.
- Support for new chain update types.
- Function `uleb128DecodeWithIndex` that can also parse more than a single ULEB128 bigint
- Added `tokenAddressFromBase58` and `tokenAddressToBase58` to CIS2

### Changed

- The following functions now all have an additional parameter controlling whether errors are in a verbose format or not:
  - `deserializeContractState`
  - `deserializeReceiveReturnValue`
  - `deserializeReceiveError`
  - `deserializeInitError`
  - `deserializeTypeValue`
  - `serializeInitContractParameters`
  - `serializeUpdateContractParameters`
  - `serializeTypeValue`

## 4.0.1 2023-05-25

### Fixed

- Cost calculation for `deployModule` transaction.

## 4.0.0 2023-05-15

### Breaking changes

- Updated `blockInfo` so that the `bakerId` field is optional, since it will be undefined for genesis blocks.
- `waitForTransactionFinalization` now returns a `BlockItemSummaryInBlock`
- Added missing version return type in `getModuleSchema`. It now returns an object containing the schema source and version.

### Added

- Helpers for calculating energy cost for a transaction and microCCD cost from energy cost:
  - `getEnergyCost`
  - `getExchangeRate`
  - `convertEnergyToMicroCcd`
- Utility functions for extracting information from `BlockItemSummary`:
  - `isInitContractSummary`
  - `isUpdateContractSummary`
  - `isTransferLikeSummary`
  - `isRejectTransaction`
  - `isSuccessTransaction`
  - `getTransactionRejectReason`
  - `getReceiverAccount`
  - `affectedContracts`
  - `affectedAccounts`
- Utility functions for extracting information from `BlockSpecialEvent`:
  - `specialEventAffectedAccounts`
- Helper methods on `GRPCClient` for chain traversal:
  - `getFinalizedBlocksFrom`
  - `findEarliestFinalized`
  - `findInstanceCreation`
  - `findFirstFinalizedBlockNoLaterThan`
- Extended HdWallet with support for verifiable credential key deriviation.

### Changed

- Bumped @concordium/rust-bindings to 0.12.0. (Adds key derivation for verifiable credentials)

## 3.5.0 2023-5-03

### Added

- Utility functions `uleb128Decode` and `uleb128Encode` functions for decoding and encoding as unsigned leb128 respectively.
- `CIS2Contract` class for interacting with smart contracts adhering to the CIS-2 standard.
- `cis0Supports` function for checking standard support in smart contracts.
- Made the `streamToList` function public.
- Made the `unwrap` function public.
- Added `wasmToSchema` utility function.
- Added `getEmbeddedSchema` to client.
- Exposed `RpcError` type and created helper `isRpcError`.
- Build function `buildAccountSigner` for creating `AccountSigner` objects from genesis format, wallet export format, and a simple representation of credentials with keys.

### Changed

- Fixed bug where `AccountCreationSummary` type did not have fields: `index`, `energyCost`, `hash`

## 3.4.2 2023-04-21

### Changed

- `generateBakerKeys` now also returns the private baker keys.

## 3.4.1 2023-03-31

### Changed

- Replace use of `setImmediate` with `setTimeout` since the former is not
    supported in browsers.

## 3.4.0 2023-03-22

### Added

- General function for deserializing smart contract values `deserializeTypeValue`.

### Changed

- Bumped @concordium/rust-bindings to 0.11.0. (Includes a fix to serialization of negative numbers for smart contract values)
- `signMessage` and `verifyMessageSignature` can now handle the message being a buffer/Uint8Array instead of only a utf8 string.

### Fixed

- `serializeTypeValue` now reports an error when called with invalid data, such as a receive function with missing schema, or a schema that cannot be parsed.

## 3.3.0 2023-02-27

### Added

- Added a client for version 2 of the Concordium gRPC API to communicate with a Concordium node.

  - including helper function `waitForTransactionFinalization` that returns a promise that resolves when the transaction finalizes.

- Serialization:

  - `serializeAccountTransactionPayload`
  - `serializeCredentialDeploymentPayload`

- Credential deployment helpers:

  - `createCredentialTransaction`
  - `createCredentialTransactionNoSeed`
  - `signCredentialTransaction`

- Function to generate baker keys: `generateBakerKeys`.

### Fixed

- `getInitContractParameterSchema`, `getUpdateContractParameterSchema`,
    `serializeInitContractParameters` and `serializeUpdateContractParameters` now
    report an error when called with invalid data, such as a receive function with
    missing schema, or a schema that cannot be parsed.

### Deprecated

- The JSON-RPC client has been deprecated in favor of the new gRPC v2 client.
- Various types and helper functions used by the JSON-RPC client (and the v1 gRPC client) have also been deprecated.

## 3.2.0 2023-01-04

### Added

- `serializeTypeValue` that allows smart contract types to be serialized using the specific schema, instead of only by providing the entire module's schema.
- `getInitContractParameterSchema` Given a buffer containing the schema for a module, extract the schema for a given contract's init function's parameters.
- `getReceiveContractParameterSchema` Given a buffer containing the schema for a module, extract the schema for a given contract's receive methods' parameters.

## 3.1.0 2022-11-30

### Added

- `IdStatementBuilder` class to help build id statements.
- `verifyIdStatement` function to verify that a statement is well-formed and complies with rules for id statements.
- `getIdProof` function to prove a statement holds for the given identity/account.
- Enums for sex and idDocType values.

## 3.0.0 2022-11-15

### Breaking changes

- Change AccountTransactionType names/string values to align with those in Concordium base.
- Change some field names in UpdateConcractPayload, InitContractPayload and DeployModule to align with those in Concordium base.
- Rename GtuAmount class to CcdAmount. And change the microGtuAmount field to microCcdAmount.
- Add custom toJSON methods for the classes CcdAmount, AccountAddress, ModuleReference, CredentialRegistrationId, DataBlob and TransactionExpiry, in order to match the serialisation of their equivalents in Concordium base.

### Added

- The ability to deserialize error values of receive and init functions using `deserializeReceiveError()` and `deserializeInitError()` respectfully.
- Refactored the `upserializeUpdateContractParameters()` and `serializeInitContractParameters()` to call into rust functions.

## 2.2.0 2022-11-8

### Added

- The ability to deserialize the return values of receive functions using `deserializeReceiveReturnValue()`.

## 2.1.0 2022-9-29

### Added

- Additional arguments to the JSON-RPC HttpProvider, to enable is to receive and forward cookies.

### Fixed

- getAccountInfo no longer relies on instanceof to determine the type of input.

## 2.0.0 2022-9-29

### Added

- `getCredentialId` to the HdWallet.

### Breaking changes

- Updated the signature of helper functions for accounts to sign messages. (and changed the prepend)

## 1.0.0 2022-8-26

### Breaking changes

- ConcordiumHdWallet methods now take the identity provider index as arguments.
- Bumped @concordium/rust-bindings to 0.4.0.

### Fixed

- Added missing `accountAddress` field to `AccountInfo` types.

## 0.5.0 2022-8-26

### Added

- Support for new V2 schemas which can specify error types.

### Breaking changes

- SchemaVersion, Module, and schema types are now 0-indexed instead of 1-indexed. This means that the schemas used for V0 contracts are now version 0, and so is the associated types. And the first schema version for V1 contracts are now version 1.

## 0.4.0 2022-8-15

### Added

- `deserializeTransaction` function to deserialize transaction created by `serializeAccountTransactionForSubmission` and `serializeCredentialDeploymentTransactionForSubmission`. (Currently SimpleTransfer, SimpleTransferWithMemo and RegisterData are the only supported account transactions kinds)
- `createIdentityRequest`, to create identity requests.
- `createCredentialV1`, to create credentials using a seedPhrase.
- `createIdentityRecoveryRequest`, to create identity recovery requests.
- Added `sendCredentialDeployment` to send credentials created from `createCredentialV1` to the chain.
- `getSignedCredentialDeploymentTransactionHash` to get the transaction hash of credentials created from `createCredentialV1`.
- Added `ConfigureBaker` to `AccountTransactionType` enum.
- Added `ConcordiumHdWallet` with functions to get keys and randomness from a seed phrase.

### Fixed

- `deserializeTransaction` no longer throws an error on expired transactions.
- `deserializeTransaction` is now exported from index.

## 0.3.0 2022-7-21

### Added

- Support deserializing new schema types: ULeb128, ILeb128, ByteArray and ByteList.
- Support deserializing schemas with versioning information.
- Add support for getAccountInfo, InvokeContract, getCryptographicParameters and getModuleSource with JSON-RPC

### Fixed

- Fixed contract schema serialization for ByteList

### Changes

- The function for deserializing a module schema `deserialModuleFromBuffer` now have the schema version as an optional argument. The function will try to extract the version from the buffer. When a version is provided it falls back to this, otherwise it throws an error.

## 0.2.1 2022-6-27

### Fixed

- @noble/ed25519 and cross-fetch moved from devDependencies to dependencies.

## 0.2.0 2022-6-24

### Added

- Support deserializing version 2 schemas.
- Support serializing parameters for contracts using version 2 schemas.
- Support for deploying versioned smart contract modules, which is the format used in cargo-concordium v2+. (This is done by not supplying the version field in the payload)

### Breaking changes

- `serializeInitContractParameters` and `serializeUpdateContractParameters` each have an additional parameter, which denotes the version of the schema provided. For existing users that are using V0 contracts, that parameter should be `SchemaVersion.V1`.
- Deserialization of schemas have been changed: types and functions have been renamed and `deserialModuleFromBuffer` have an additional parameter.

## 0.1.1 2022-6-2

### Fixed

- Fixed JSON-RPC client crash on empty response when calling getInstanceInfo.
    (And update the format of the arguments for the server)
- Fixed issue by bumping rust bindings version

## 0.1.0 2022-5-25

- Initial release<|MERGE_RESOLUTION|>--- conflicted
+++ resolved
@@ -2,9 +2,16 @@
 
 ## Unreleased
 
-<<<<<<< HEAD
-### Added
-
+### Fixed
+
+- Fix decoding of `TokenAmount`s with 256 decimals.
+- Decoding of `TokenAmount`s with 0 decimals will give `0` decimals instead of `-0` decimals.
+- Decoding a `TokenHolderAccount` distinguishes whether the account includes coin info.
+
+### Added
+
+- `fromAccountAddressNoCoinInfo` to `TokenHolderAccount`.
+- `coinInfo` is a public field of `TokenHolderAccount`.
 - `Upward<T>` as a means of representing possibly unknown variants of a type encounted when querying the GRPC API
   of *future* Concordium node versions. This is a type alias of `T | null`, i.e. unknown variants will be represented
   as `null`.
@@ -55,17 +62,6 @@
 - `getBlockTransactionEvents` now returns `AsyncIterable<Upward<BlockItemSummary>>`.
 - `getBlockSpecialEvents` now returns `AsyncIterable<Upward<BlockSpecialEvent>>`.
 - `getPoolInfo` is affected by the changes to `BakerPoolInfo`
-=======
-### Fixed
-
-- Fix decoding of `TokenAmount`s with 256 decimals.
-- Decoding of `TokenAmount`s with 0 decimals will give `0` decimals instead of `-0` decimals.
-- Decoding a `TokenHolderAccount` distinguishes whether the account includes coin info.
-
-### Added
-- `fromAccountAddressNoCoinInfo` to `TokenHolderAccount`.
-- `coinInfo` is a public field of `TokenHolderAccount`.
->>>>>>> 3cca11aa
 
 ## 10.0.2
 
